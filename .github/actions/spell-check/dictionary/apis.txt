ACCEPTFILES
ACCESSDENIED
alignof
bitfield
bitfields
CLASSNOTAVAILABLE
COLORPROPERTY
CXICON
CYICON
environstrings
EXPCMDFLAGS
EXPCMDSTATE
fullkbd
futex
GETDESKWALLPAPER
GETHIGHCONTRAST
Hashtable
HIGHCONTRASTON
HIGHCONTRASTW
href
IAsync
IBind
IBox
IClass
IComparable
ICustom
IDialog
IDirect
IExplorer
IInheritable
IMap
IObject
IStorage
<<<<<<< HEAD
ITab
llabs
=======
>>>>>>> 6d44e0d6
LCID
llabs
lround
LSHIFT
NCHITTEST
NCLBUTTONDBLCLK
NCRBUTTONDBLCLK
NOAGGREGATION
NOREDIRECTIONBITMAP
oaidl
ocidl
otms
OUTLINETEXTMETRICW
PAGESCROLL
RETURNCMD
rfind
roundf
RSHIFT
rx
serializer
SIZENS
<<<<<<< HEAD
GETDESKWALLPAPER
snprintf
=======
>>>>>>> 6d44e0d6
spsc
STDCPP
strchr
Subheader
Subpage
UPDATEINIFILE
syscall
THEMECHANGED
tmp
tolower
tx
UPDATEINIFILE
userenv
wcsstr
wcstoui
XDocument
XElement
XParse<|MERGE_RESOLUTION|>--- conflicted
+++ resolved
@@ -31,11 +31,8 @@
 IMap
 IObject
 IStorage
-<<<<<<< HEAD
 ITab
 llabs
-=======
->>>>>>> 6d44e0d6
 LCID
 llabs
 lround
@@ -57,11 +54,8 @@
 rx
 serializer
 SIZENS
-<<<<<<< HEAD
 GETDESKWALLPAPER
 snprintf
-=======
->>>>>>> 6d44e0d6
 spsc
 STDCPP
 strchr
