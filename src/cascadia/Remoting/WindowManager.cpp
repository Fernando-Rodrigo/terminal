--- conflicted
+++ resolved
@@ -1,564 +1,497 @@
-// Copyright (c) Microsoft Corporation.
-// Licensed under the MIT license.
-
-#include "pch.h"
-#include "WindowManager.h"
-#include "MonarchFactory.h"
-#include "CommandlineArgs.h"
-#include "../inc/WindowingBehavior.h"
-#include "FindTargetWindowArgs.h"
-
-#include "WindowManager.g.cpp"
-#include "../../types/inc/utils.hpp"
-
-using namespace winrt;
-using namespace winrt::Microsoft::Terminal;
-using namespace winrt::Windows::Foundation;
-using namespace ::Microsoft::Console;
-
-namespace winrt::Microsoft::Terminal::Remoting::implementation
-{
-    WindowManager::WindowManager()
-    {
-        _monarchWaitInterrupt.create();
-
-        // Register with COM as a server for the Monarch class
-        _registerAsMonarch();
-        // Instantiate an instance of the Monarch. This may or may not be in-proc!
-        bool foundMonarch = false;
-        while (!foundMonarch)
-        {
-            try
-            {
-                _createMonarchAndCallbacks();
-                // _createMonarchAndCallbacks will initialize _isKing
-                foundMonarch = true;
-            }
-            catch (...)
-            {
-                // If we fail to find the monarch,
-                // stay in this jail until we do.
-                TraceLoggingWrite(g_hRemotingProvider,
-                                  "WindowManager_ExceptionInCtor",
-                                  TraceLoggingLevel(WINEVENT_LEVEL_VERBOSE));
-            }
-        }
-    }
-
-    WindowManager::~WindowManager()
-    {
-        // IMPORTANT! Tear down the registration as soon as we exit. If we're not a
-        // real peasant window (the monarch passed our commandline to someone else),
-        // then the monarch dies, we don't want our registration becoming the active
-        // monarch!
-        CoRevokeClassObject(_registrationHostClass);
-        _registrationHostClass = 0;
-        _monarchWaitInterrupt.SetEvent();
-
-        // A thread is joinable once it's been started. Basically this just
-        // makes sure that the thread isn't just default-constructed.
-        if (_electionThread.joinable())
-        {
-            _electionThread.join();
-        }
-    }
-
-    void WindowManager::ProposeCommandline(const Remoting::CommandlineArgs& args)
-    {
-        // If we're the king, we _definitely_ want to process the arguments, we were
-        // launched with them!
-        //
-        // Otherwise, the King will tell us if we should make a new window
-        _shouldCreateWindow = _isKing;
-        std::optional<uint64_t> givenID;
-<<<<<<< HEAD
-=======
-        winrt::hstring givenName{};
->>>>>>> b310b1cf
-        if (!_isKing)
-        {
-            // The monarch may respond back "you should be a new
-            // window, with ID,name of (id, name)". Really the responses are:
-            // * You should not create a new window
-            // * Create a new window (but without a given ID or name). The
-            //   Monarch will assign your ID/name later
-            // * Create a new window, and you'll have this ID or name
-            //   - This is the case where the user provides `wt -w 1`, and
-            //     there's no existing window 1
-
-<<<<<<< HEAD
-            auto result = _monarch.ProposeCommandline(args);
-=======
-            const auto result = _monarch.ProposeCommandline(args);
->>>>>>> b310b1cf
-            _shouldCreateWindow = result.ShouldCreateWindow();
-            if (result.Id())
-            {
-                givenID = result.Id().Value();
-            }
-<<<<<<< HEAD
-
-=======
-            givenName = result.WindowName();
->>>>>>> b310b1cf
-            // TraceLogging doesn't have a good solution for logging an
-            // optional. So we have to repeat the calls here:
-            if (givenID)
-            {
-                TraceLoggingWrite(g_hRemotingProvider,
-                                  "WindowManager_ProposeCommandline",
-                                  TraceLoggingBoolean(_shouldCreateWindow, "CreateWindow", "true iff we should create a new window"),
-                                  TraceLoggingUInt64(givenID.value(), "Id", "The ID we should assign our peasant"),
-<<<<<<< HEAD
-=======
-                                  TraceLoggingWideString(givenName.c_str(), "Name", "The name we should assign this window"),
->>>>>>> b310b1cf
-                                  TraceLoggingLevel(WINEVENT_LEVEL_VERBOSE));
-            }
-            else
-            {
-                TraceLoggingWrite(g_hRemotingProvider,
-                                  "WindowManager_ProposeCommandline",
-                                  TraceLoggingBoolean(_shouldCreateWindow, "CreateWindow", "true iff we should create a new window"),
-                                  TraceLoggingPointer(nullptr, "Id", "No ID provided"),
-<<<<<<< HEAD
-=======
-                                  TraceLoggingWideString(givenName.c_str(), "Name", "The name we should assign this window"),
->>>>>>> b310b1cf
-                                  TraceLoggingLevel(WINEVENT_LEVEL_VERBOSE));
-            }
-        }
-        else
-        {
-            // We're the monarch, we don't need to propose anything. We're just
-            // going to do it.
-<<<<<<< HEAD
-            TraceLoggingWrite(g_hRemotingProvider,
-                              "WindowManager_ProposeCommandline_AsMonarch",
-                              TraceLoggingBoolean(_shouldCreateWindow, "CreateWindow", "true iff we should create a new window"),
-                              TraceLoggingLevel(WINEVENT_LEVEL_VERBOSE));
-=======
-            //
-            // However, we _do_ need to ask what our name should be. It's
-            // possible someone started the _first_ wt with something like `wt
-            // -w king` as the commandline - we want to make sure we set our
-            // name to "king".
-            //
-            // The FindTargetWindow event is the WindowManager's way of saying
-            // "I do not know how to figure out how to turn this list of args
-            // into a window ID/name. Whoever's listening to this event does, so
-            // I'll ask them". It's a convoluted way of hooking the
-            // WindowManager up to AppLogic without actually telling it anything
-            // about TerminalApp (or even WindowsTerminal)
-            auto findWindowArgs{ winrt::make_self<Remoting::implementation::FindTargetWindowArgs>(args) };
-            _raiseFindTargetWindowRequested(nullptr, *findWindowArgs);
-
-            const auto responseId = findWindowArgs->ResultTargetWindow();
-            if (responseId > 0)
-            {
-                givenID = ::base::saturated_cast<uint64_t>(responseId);
-
-                TraceLoggingWrite(g_hRemotingProvider,
-                                  "WindowManager_ProposeCommandline_AsMonarch",
-                                  TraceLoggingBoolean(_shouldCreateWindow, "CreateWindow", "true iff we should create a new window"),
-                                  TraceLoggingUInt64(givenID.value(), "Id", "The ID we should assign our peasant"),
-                                  TraceLoggingWideString(givenName.c_str(), "Name", "The name we should assign this window"),
-                                  TraceLoggingLevel(WINEVENT_LEVEL_VERBOSE));
-            }
-            else if (responseId == WindowingBehaviorUseName)
-            {
-                givenName = findWindowArgs->ResultTargetWindowName();
-
-                TraceLoggingWrite(g_hRemotingProvider,
-                                  "WindowManager_ProposeCommandline_AsMonarch",
-                                  TraceLoggingBoolean(_shouldCreateWindow, "CreateWindow", "true iff we should create a new window"),
-                                  TraceLoggingUInt64(0, "Id", "The ID we should assign our peasant"),
-                                  TraceLoggingWideString(givenName.c_str(), "Name", "The name we should assign this window"),
-                                  TraceLoggingLevel(WINEVENT_LEVEL_VERBOSE));
-            }
-            else
-            {
-                TraceLoggingWrite(g_hRemotingProvider,
-                                  "WindowManager_ProposeCommandline_AsMonarch",
-                                  TraceLoggingBoolean(_shouldCreateWindow, "CreateWindow", "true iff we should create a new window"),
-                                  TraceLoggingUInt64(0, "Id", "The ID we should assign our peasant"),
-                                  TraceLoggingWideString(L"", "Name", "The name we should assign this window"),
-                                  TraceLoggingLevel(WINEVENT_LEVEL_VERBOSE));
-            }
->>>>>>> b310b1cf
-        }
-
-        if (_shouldCreateWindow)
-        {
-            // If we should create a new window, then instantiate our Peasant
-            // instance, and tell that peasant to handle that commandline.
-<<<<<<< HEAD
-            _createOurPeasant({ givenID });
-=======
-            _createOurPeasant({ givenID }, givenName);
->>>>>>> b310b1cf
-
-            // Spawn a thread to wait on the monarch, and handle the election
-            if (!_isKing)
-            {
-                _createPeasantThread();
-            }
-
-            _peasant.ExecuteCommandline(args);
-        }
-        // Otherwise, we'll do _nothing_.
-    }
-
-    bool WindowManager::ShouldCreateWindow()
-    {
-        return _shouldCreateWindow;
-    }
-
-    void WindowManager::_registerAsMonarch()
-    {
-        winrt::check_hresult(CoRegisterClassObject(Monarch_clsid,
-                                                   winrt::make<::MonarchFactory>().get(),
-                                                   CLSCTX_LOCAL_SERVER,
-                                                   REGCLS_MULTIPLEUSE,
-                                                   &_registrationHostClass));
-    }
-
-    void WindowManager::_createMonarch()
-    {
-        // Heads up! This only works because we're using
-        // "metadata-based-marshalling" for our WinRT types. That means the OS is
-        // using the .winmd file we generate to figure out the proxy/stub
-        // definitions for our types automatically. This only works in the following
-        // cases:
-        //
-        // * If we're running unpackaged: the .winmd must be a sibling of the .exe
-        // * If we're running packaged: the .winmd must be in the package root
-        _monarch = create_instance<Remoting::Monarch>(Monarch_clsid,
-                                                      CLSCTX_LOCAL_SERVER);
-    }
-
-    // NOTE: This can throw! Callers include:
-    // - the constructor, who performs this in a loop until it successfully
-<<<<<<< HEAD
-    //   finda a monarch
-=======
-    //   find a a monarch
->>>>>>> b310b1cf
-    // - the performElection method, which is called in the waitOnMonarch
-    //   thread. All the calls in that thread are wrapped in try/catch's
-    //   already.
-    // - _createOurPeasant, who might do this in a loop to establish us with the
-    //   monarch.
-    void WindowManager::_createMonarchAndCallbacks()
-    {
-        _createMonarch();
-        // Save the result of checking if we're the king. We want to avoid
-        // unnecessary calls back and forth if we can.
-        _isKing = _areWeTheKing();
-
-        TraceLoggingWrite(g_hRemotingProvider,
-                          "WindowManager_ConnectedToMonarch",
-                          TraceLoggingUInt64(_monarch.GetPID(), "monarchPID", "The PID of the new Monarch"),
-                          TraceLoggingBoolean(_isKing, "isKing", "true if we are the new monarch"),
-                          TraceLoggingLevel(WINEVENT_LEVEL_VERBOSE));
-
-        if (_peasant)
-        {
-            // Inform the monarch of the time we were last activated
-            _monarch.HandleActivatePeasant(_peasant.GetLastActivatedArgs());
-        }
-
-        if (!_isKing)
-        {
-            return;
-        }
-        // Here, we're the king!
-        //
-        // This is where you should do any additional setup that might need to be
-        // done when we become the king. THis will be called both for the first
-        // window, and when the current monarch dies.
-
-        _monarch.FindTargetWindowRequested({ this, &WindowManager::_raiseFindTargetWindowRequested });
-<<<<<<< HEAD
-
-        _BecameMonarchHandlers(*this, nullptr);
-=======
->>>>>>> b310b1cf
-    }
-
-    bool WindowManager::_areWeTheKing()
-    {
-        const auto ourPID{ GetCurrentProcessId() };
-        const auto kingPID{ _monarch.GetPID() };
-        return (ourPID == kingPID);
-    }
-
-<<<<<<< HEAD
-    Remoting::IPeasant WindowManager::_createOurPeasant(std::optional<uint64_t> givenID)
-=======
-    Remoting::IPeasant WindowManager::_createOurPeasant(std::optional<uint64_t> givenID,
-                                                        const winrt::hstring& givenName)
->>>>>>> b310b1cf
-    {
-        auto p = winrt::make_self<Remoting::implementation::Peasant>();
-        if (givenID)
-        {
-            p->AssignID(givenID.value());
-        }
-<<<<<<< HEAD
-=======
-
-        // If the name wasn't specified, this will be an empty string.
-        p->WindowName(givenName);
->>>>>>> b310b1cf
-        _peasant = *p;
-
-        // Try to add us to the monarch. If that fails, try to find a monarch
-        // again, until we find one (we will eventually find us)
-        while (true)
-        {
-            try
-            {
-                _monarch.AddPeasant(_peasant);
-                break;
-            }
-            catch (...)
-            {
-                try
-                {
-<<<<<<< HEAD
-                    // Wrap this in it's own try/catch, beause this can throw.
-=======
-                    // Wrap this in it's own try/catch, because this can throw.
->>>>>>> b310b1cf
-                    _createMonarchAndCallbacks();
-                }
-                catch (...)
-                {
-                }
-            }
-        }
-
-        TraceLoggingWrite(g_hRemotingProvider,
-                          "WindowManager_CreateOurPeasant",
-                          TraceLoggingUInt64(_peasant.GetID(), "peasantID", "The ID of our new peasant"),
-                          TraceLoggingLevel(WINEVENT_LEVEL_VERBOSE));
-
-        return _peasant;
-    }
-
-    // Method Description:
-    // - Attempt to connect to the monarch process. This might be us!
-    // - For the new monarch, add us to their list of peasants.
-    // Arguments:
-    // - <none>
-    // Return Value:
-    // - true iff we're the new monarch process.
-    // NOTE: This can throw!
-    bool WindowManager::_performElection()
-    {
-        _createMonarchAndCallbacks();
-
-        // Tell the new monarch who we are. We might be that monarch!
-        _monarch.AddPeasant(_peasant);
-
-<<<<<<< HEAD
-        if (_isKing)
-        {
-            // This method is only called when a _new_ monarch is elected. So
-            // don't do anything here that needs to be done for all monarch
-            // windows. This should only be for work that's done when a window
-            // _becomes_ a monarch, after the death of the previous monarch.
-            return true;
-        }
-        return false;
-=======
-        // This method is only called when a _new_ monarch is elected. So
-        // don't do anything here that needs to be done for all monarch
-        // windows. This should only be for work that's done when a window
-        // _becomes_ a monarch, after the death of the previous monarch.
-        return _isKing;
->>>>>>> b310b1cf
-    }
-
-    void WindowManager::_createPeasantThread()
-    {
-        // If we catch an exception trying to get at the monarch ever, we can
-        // set the _monarchWaitInterrupt, and use that to trigger a new
-        // election. Though, we wouldn't be able to retry the function that
-        // caused the exception in the first place...
-
-        _electionThread = std::thread([this] {
-            _waitOnMonarchThread();
-        });
-    }
-
-    void WindowManager::_waitOnMonarchThread()
-    {
-<<<<<<< HEAD
-        HANDLE waits[2];
-        waits[1] = _monarchWaitInterrupt.get();
-        const auto peasantID = _peasant.GetID();
-=======
-        // This is the array of HANDLEs that we're going to wait on in
-        // WaitForMultipleObjects below.
-        // * waits[0] will be the handle to the monarch process. It gets
-        //   signalled when the process exits / dies.
-        // * waits[1] is the handle to our _monarchWaitInterrupt event. Another
-        //   thread can use that to manually break this loop. We'll do that when
-        //   we're getting torn down.
-        HANDLE waits[2];
-        waits[1] = _monarchWaitInterrupt.get();
-        const auto peasantID = _peasant.GetID(); // safe: _peasant is in-proc.
->>>>>>> b310b1cf
-
-        bool exitThreadRequested = false;
-        while (!exitThreadRequested)
-        {
-            // At any point in all this, the current monarch might die. If it
-            // does, we'll go straight to a new election, in the "jail"
-            // try/catch below. Worst case, eventually, we'll become the new
-            // monarch.
-            try
-            {
-                // This might fail to even ask the monarch for it's PID.
-                wil::unique_handle hMonarch{ OpenProcess(PROCESS_ALL_ACCESS,
-                                                         FALSE,
-                                                         static_cast<DWORD>(_monarch.GetPID())) };
-
-                // If we fail to open the monarch, then they don't exist
-                //  anymore! Go straight to an election.
-                if (hMonarch.get() == nullptr)
-                {
-                    const auto gle = GetLastError();
-                    TraceLoggingWrite(g_hRemotingProvider,
-                                      "WindowManager_FailedToOpenMonarch",
-                                      TraceLoggingUInt64(peasantID, "peasantID", "Our peasant ID"),
-                                      TraceLoggingUInt64(gle, "lastError", "The result of GetLastError"),
-                                      TraceLoggingLevel(WINEVENT_LEVEL_VERBOSE));
-
-                    exitThreadRequested = _performElection();
-                    continue;
-                }
-
-                waits[0] = hMonarch.get();
-                auto waitResult = WaitForMultipleObjects(2, waits, FALSE, INFINITE);
-
-                switch (waitResult)
-                {
-                case WAIT_OBJECT_0 + 0: // waits[0] was signaled, the handle to the monarch process
-
-                    TraceLoggingWrite(g_hRemotingProvider,
-                                      "WindowManager_MonarchDied",
-                                      TraceLoggingUInt64(peasantID, "peasantID", "Our peasant ID"),
-                                      TraceLoggingLevel(WINEVENT_LEVEL_VERBOSE));
-                    // Connect to the new monarch, which might be us!
-                    // If we become the monarch, then we'll return true and exit this thread.
-                    exitThreadRequested = _performElection();
-                    break;
-
-                case WAIT_OBJECT_0 + 1: // waits[1] was signaled, our manual interrupt
-
-                    TraceLoggingWrite(g_hRemotingProvider,
-                                      "WindowManager_MonarchWaitInterrupted",
-                                      TraceLoggingUInt64(peasantID, "peasantID", "Our peasant ID"),
-                                      TraceLoggingLevel(WINEVENT_LEVEL_VERBOSE));
-                    exitThreadRequested = true;
-                    break;
-
-                case WAIT_TIMEOUT:
-                    // This should be impossible.
-                    TraceLoggingWrite(g_hRemotingProvider,
-                                      "WindowManager_MonarchWaitTimeout",
-                                      TraceLoggingUInt64(peasantID, "peasantID", "Our peasant ID"),
-                                      TraceLoggingLevel(WINEVENT_LEVEL_VERBOSE));
-                    exitThreadRequested = true;
-                    break;
-
-                default:
-                {
-                    // Returning any other value is invalid. Just die.
-                    const auto gle = GetLastError();
-                    TraceLoggingWrite(g_hRemotingProvider,
-                                      "WindowManager_WaitFailed",
-                                      TraceLoggingUInt64(peasantID, "peasantID", "Our peasant ID"),
-                                      TraceLoggingUInt64(gle, "lastError", "The result of GetLastError"),
-                                      TraceLoggingLevel(WINEVENT_LEVEL_VERBOSE));
-                    ExitProcess(0);
-                }
-                }
-            }
-            catch (...)
-            {
-                // Theoretically, if window[1] dies when we're trying to get
-                // it's PID we'll get here. If we just try to do the election
-                // once here, it's possible we might elect window[2], but have
-                // it die before we add ourselves as a peasant. That
-                // _performElection call will throw, and we wouldn't catch it
-                // here, and we'd die.
-
-                // Instead, we're going to have a resilient election process.
-                // We're going to keep trying an election, until one _doesn't_
-                // throw an exception. That might mean burning through all the
-                // other dying monarchs until we find us as the monarch. But if
-                // this process is alive, then there's _someone_ in the line of
-                // succession.
-
-                TraceLoggingWrite(g_hRemotingProvider,
-                                  "WindowManager_ExceptionInWaitThread",
-                                  TraceLoggingUInt64(peasantID, "peasantID", "Our peasant ID"),
-                                  TraceLoggingLevel(WINEVENT_LEVEL_VERBOSE));
-                bool foundNewMonarch = false;
-                while (!foundNewMonarch)
-                {
-                    try
-                    {
-                        exitThreadRequested = _performElection();
-                        // It doesn't matter if we're the monarch, or someone
-                        // else is, but if we complete the election, then we've
-                        // registered with a new one. We can escape this jail
-                        // and re-enter society.
-                        foundNewMonarch = true;
-                    }
-                    catch (...)
-                    {
-                        // If we fail to acknowledge the results of the election,
-                        // stay in this jail until we do.
-                        TraceLoggingWrite(g_hRemotingProvider,
-                                          "WindowManager_ExceptionInNestedWaitThread",
-                                          TraceLoggingUInt64(peasantID, "peasantID", "Our peasant ID"),
-                                          TraceLoggingLevel(WINEVENT_LEVEL_VERBOSE));
-                    }
-                }
-            }
-        }
-    }
-
-    Remoting::Peasant WindowManager::CurrentWindow()
-    {
-        return _peasant;
-    }
-
-    void WindowManager::_raiseFindTargetWindowRequested(const winrt::Windows::Foundation::IInspectable& sender,
-                                                        const winrt::Microsoft::Terminal::Remoting::FindTargetWindowArgs& args)
-    {
-        _FindTargetWindowRequestedHandlers(sender, args);
-    }
-<<<<<<< HEAD
-
-    bool WindowManager::IsMonarch()
-    {
-        return _isKing;
-    }
-
-    void WindowManager::SummonWindow()
-    {
-        // We should only ever get called when we are the monarch, because only
-        // the monarch ever registers for the global hotkey. So the monarch is
-        // the only window that will be calling this.
-        _monarch.SummonWindow();
-    }
-
-=======
->>>>>>> b310b1cf
-}
+// Copyright (c) Microsoft Corporation.
+// Licensed under the MIT license.
+
+#include "pch.h"
+#include "WindowManager.h"
+#include "MonarchFactory.h"
+#include "CommandlineArgs.h"
+#include "../inc/WindowingBehavior.h"
+#include "FindTargetWindowArgs.h"
+
+#include "WindowManager.g.cpp"
+#include "../../types/inc/utils.hpp"
+
+using namespace winrt;
+using namespace winrt::Microsoft::Terminal;
+using namespace winrt::Windows::Foundation;
+using namespace ::Microsoft::Console;
+
+namespace winrt::Microsoft::Terminal::Remoting::implementation
+{
+    WindowManager::WindowManager()
+    {
+        _monarchWaitInterrupt.create();
+
+        // Register with COM as a server for the Monarch class
+        _registerAsMonarch();
+        // Instantiate an instance of the Monarch. This may or may not be in-proc!
+        bool foundMonarch = false;
+        while (!foundMonarch)
+        {
+            try
+            {
+                _createMonarchAndCallbacks();
+                // _createMonarchAndCallbacks will initialize _isKing
+                foundMonarch = true;
+            }
+            catch (...)
+            {
+                // If we fail to find the monarch,
+                // stay in this jail until we do.
+                TraceLoggingWrite(g_hRemotingProvider,
+                                  "WindowManager_ExceptionInCtor",
+                                  TraceLoggingLevel(WINEVENT_LEVEL_VERBOSE));
+            }
+        }
+    }
+
+    WindowManager::~WindowManager()
+    {
+        // IMPORTANT! Tear down the registration as soon as we exit. If we're not a
+        // real peasant window (the monarch passed our commandline to someone else),
+        // then the monarch dies, we don't want our registration becoming the active
+        // monarch!
+        CoRevokeClassObject(_registrationHostClass);
+        _registrationHostClass = 0;
+        _monarchWaitInterrupt.SetEvent();
+
+        // A thread is joinable once it's been started. Basically this just
+        // makes sure that the thread isn't just default-constructed.
+        if (_electionThread.joinable())
+        {
+            _electionThread.join();
+        }
+    }
+
+    void WindowManager::ProposeCommandline(const Remoting::CommandlineArgs& args)
+    {
+        // If we're the king, we _definitely_ want to process the arguments, we were
+        // launched with them!
+        //
+        // Otherwise, the King will tell us if we should make a new window
+        _shouldCreateWindow = _isKing;
+        std::optional<uint64_t> givenID;
+        winrt::hstring givenName{};
+        if (!_isKing)
+        {
+            // The monarch may respond back "you should be a new
+            // window, with ID,name of (id, name)". Really the responses are:
+            // * You should not create a new window
+            // * Create a new window (but without a given ID or name). The
+            //   Monarch will assign your ID/name later
+            // * Create a new window, and you'll have this ID or name
+            //   - This is the case where the user provides `wt -w 1`, and
+            //     there's no existing window 1
+
+            const auto result = _monarch.ProposeCommandline(args);
+            _shouldCreateWindow = result.ShouldCreateWindow();
+            if (result.Id())
+            {
+                givenID = result.Id().Value();
+            }
+            givenName = result.WindowName();
+            // TraceLogging doesn't have a good solution for logging an
+            // optional. So we have to repeat the calls here:
+            if (givenID)
+            {
+                TraceLoggingWrite(g_hRemotingProvider,
+                                  "WindowManager_ProposeCommandline",
+                                  TraceLoggingBoolean(_shouldCreateWindow, "CreateWindow", "true iff we should create a new window"),
+                                  TraceLoggingUInt64(givenID.value(), "Id", "The ID we should assign our peasant"),
+                                  TraceLoggingWideString(givenName.c_str(), "Name", "The name we should assign this window"),
+                                  TraceLoggingLevel(WINEVENT_LEVEL_VERBOSE));
+            }
+            else
+            {
+                TraceLoggingWrite(g_hRemotingProvider,
+                                  "WindowManager_ProposeCommandline",
+                                  TraceLoggingBoolean(_shouldCreateWindow, "CreateWindow", "true iff we should create a new window"),
+                                  TraceLoggingPointer(nullptr, "Id", "No ID provided"),
+                                  TraceLoggingWideString(givenName.c_str(), "Name", "The name we should assign this window"),
+                                  TraceLoggingLevel(WINEVENT_LEVEL_VERBOSE));
+            }
+        }
+        else
+        {
+            // We're the monarch, we don't need to propose anything. We're just
+            // going to do it.
+            //
+            // However, we _do_ need to ask what our name should be. It's
+            // possible someone started the _first_ wt with something like `wt
+            // -w king` as the commandline - we want to make sure we set our
+            // name to "king".
+            //
+            // The FindTargetWindow event is the WindowManager's way of saying
+            // "I do not know how to figure out how to turn this list of args
+            // into a window ID/name. Whoever's listening to this event does, so
+            // I'll ask them". It's a convoluted way of hooking the
+            // WindowManager up to AppLogic without actually telling it anything
+            // about TerminalApp (or even WindowsTerminal)
+            auto findWindowArgs{ winrt::make_self<Remoting::implementation::FindTargetWindowArgs>(args) };
+            _raiseFindTargetWindowRequested(nullptr, *findWindowArgs);
+
+            const auto responseId = findWindowArgs->ResultTargetWindow();
+            if (responseId > 0)
+            {
+                givenID = ::base::saturated_cast<uint64_t>(responseId);
+
+                TraceLoggingWrite(g_hRemotingProvider,
+                                  "WindowManager_ProposeCommandline_AsMonarch",
+                                  TraceLoggingBoolean(_shouldCreateWindow, "CreateWindow", "true iff we should create a new window"),
+                                  TraceLoggingUInt64(givenID.value(), "Id", "The ID we should assign our peasant"),
+                                  TraceLoggingWideString(givenName.c_str(), "Name", "The name we should assign this window"),
+                                  TraceLoggingLevel(WINEVENT_LEVEL_VERBOSE));
+            }
+            else if (responseId == WindowingBehaviorUseName)
+            {
+                givenName = findWindowArgs->ResultTargetWindowName();
+
+                TraceLoggingWrite(g_hRemotingProvider,
+                                  "WindowManager_ProposeCommandline_AsMonarch",
+                                  TraceLoggingBoolean(_shouldCreateWindow, "CreateWindow", "true iff we should create a new window"),
+                                  TraceLoggingUInt64(0, "Id", "The ID we should assign our peasant"),
+                                  TraceLoggingWideString(givenName.c_str(), "Name", "The name we should assign this window"),
+                                  TraceLoggingLevel(WINEVENT_LEVEL_VERBOSE));
+            }
+            else
+            {
+                TraceLoggingWrite(g_hRemotingProvider,
+                                  "WindowManager_ProposeCommandline_AsMonarch",
+                                  TraceLoggingBoolean(_shouldCreateWindow, "CreateWindow", "true iff we should create a new window"),
+                                  TraceLoggingUInt64(0, "Id", "The ID we should assign our peasant"),
+                                  TraceLoggingWideString(L"", "Name", "The name we should assign this window"),
+                                  TraceLoggingLevel(WINEVENT_LEVEL_VERBOSE));
+            }
+        }
+
+        if (_shouldCreateWindow)
+        {
+            // If we should create a new window, then instantiate our Peasant
+            // instance, and tell that peasant to handle that commandline.
+            _createOurPeasant({ givenID }, givenName);
+
+            // Spawn a thread to wait on the monarch, and handle the election
+            if (!_isKing)
+            {
+                _createPeasantThread();
+            }
+
+            _peasant.ExecuteCommandline(args);
+        }
+        // Otherwise, we'll do _nothing_.
+    }
+
+    bool WindowManager::ShouldCreateWindow()
+    {
+        return _shouldCreateWindow;
+    }
+
+    void WindowManager::_registerAsMonarch()
+    {
+        winrt::check_hresult(CoRegisterClassObject(Monarch_clsid,
+                                                   winrt::make<::MonarchFactory>().get(),
+                                                   CLSCTX_LOCAL_SERVER,
+                                                   REGCLS_MULTIPLEUSE,
+                                                   &_registrationHostClass));
+    }
+
+    void WindowManager::_createMonarch()
+    {
+        // Heads up! This only works because we're using
+        // "metadata-based-marshalling" for our WinRT types. That means the OS is
+        // using the .winmd file we generate to figure out the proxy/stub
+        // definitions for our types automatically. This only works in the following
+        // cases:
+        //
+        // * If we're running unpackaged: the .winmd must be a sibling of the .exe
+        // * If we're running packaged: the .winmd must be in the package root
+        _monarch = create_instance<Remoting::Monarch>(Monarch_clsid,
+                                                      CLSCTX_LOCAL_SERVER);
+    }
+
+    // NOTE: This can throw! Callers include:
+    // - the constructor, who performs this in a loop until it successfully
+    //   find a a monarch
+    // - the performElection method, which is called in the waitOnMonarch
+    //   thread. All the calls in that thread are wrapped in try/catch's
+    //   already.
+    // - _createOurPeasant, who might do this in a loop to establish us with the
+    //   monarch.
+    void WindowManager::_createMonarchAndCallbacks()
+    {
+        _createMonarch();
+        // Save the result of checking if we're the king. We want to avoid
+        // unnecessary calls back and forth if we can.
+        _isKing = _areWeTheKing();
+
+        TraceLoggingWrite(g_hRemotingProvider,
+                          "WindowManager_ConnectedToMonarch",
+                          TraceLoggingUInt64(_monarch.GetPID(), "monarchPID", "The PID of the new Monarch"),
+                          TraceLoggingBoolean(_isKing, "isKing", "true if we are the new monarch"),
+                          TraceLoggingLevel(WINEVENT_LEVEL_VERBOSE));
+
+        if (_peasant)
+        {
+            // Inform the monarch of the time we were last activated
+            _monarch.HandleActivatePeasant(_peasant.GetLastActivatedArgs());
+        }
+
+        if (!_isKing)
+        {
+            return;
+        }
+        // Here, we're the king!
+        //
+        // This is where you should do any additional setup that might need to be
+        // done when we become the king. THis will be called both for the first
+        // window, and when the current monarch dies.
+
+        _monarch.FindTargetWindowRequested({ this, &WindowManager::_raiseFindTargetWindowRequested });
+
+        _BecameMonarchHandlers(*this, nullptr);
+    }
+
+    bool WindowManager::_areWeTheKing()
+    {
+        const auto ourPID{ GetCurrentProcessId() };
+        const auto kingPID{ _monarch.GetPID() };
+        return (ourPID == kingPID);
+    }
+
+    Remoting::IPeasant WindowManager::_createOurPeasant(std::optional<uint64_t> givenID,
+                                                        const winrt::hstring& givenName)
+    {
+        auto p = winrt::make_self<Remoting::implementation::Peasant>();
+        if (givenID)
+        {
+            p->AssignID(givenID.value());
+        }
+
+        // If the name wasn't specified, this will be an empty string.
+        p->WindowName(givenName);
+        _peasant = *p;
+
+        // Try to add us to the monarch. If that fails, try to find a monarch
+        // again, until we find one (we will eventually find us)
+        while (true)
+        {
+            try
+            {
+                _monarch.AddPeasant(_peasant);
+                break;
+            }
+            catch (...)
+            {
+                try
+                {
+                    // Wrap this in it's own try/catch, because this can throw.
+                    _createMonarchAndCallbacks();
+                }
+                catch (...)
+                {
+                }
+            }
+        }
+
+        TraceLoggingWrite(g_hRemotingProvider,
+                          "WindowManager_CreateOurPeasant",
+                          TraceLoggingUInt64(_peasant.GetID(), "peasantID", "The ID of our new peasant"),
+                          TraceLoggingLevel(WINEVENT_LEVEL_VERBOSE));
+
+        return _peasant;
+    }
+
+    // Method Description:
+    // - Attempt to connect to the monarch process. This might be us!
+    // - For the new monarch, add us to their list of peasants.
+    // Arguments:
+    // - <none>
+    // Return Value:
+    // - true iff we're the new monarch process.
+    // NOTE: This can throw!
+    bool WindowManager::_performElection()
+    {
+        _createMonarchAndCallbacks();
+
+        // Tell the new monarch who we are. We might be that monarch!
+        _monarch.AddPeasant(_peasant);
+
+        // This method is only called when a _new_ monarch is elected. So
+        // don't do anything here that needs to be done for all monarch
+        // windows. This should only be for work that's done when a window
+        // _becomes_ a monarch, after the death of the previous monarch.
+        return _isKing;
+    }
+
+    void WindowManager::_createPeasantThread()
+    {
+        // If we catch an exception trying to get at the monarch ever, we can
+        // set the _monarchWaitInterrupt, and use that to trigger a new
+        // election. Though, we wouldn't be able to retry the function that
+        // caused the exception in the first place...
+
+        _electionThread = std::thread([this] {
+            _waitOnMonarchThread();
+        });
+    }
+
+    void WindowManager::_waitOnMonarchThread()
+    {
+        // This is the array of HANDLEs that we're going to wait on in
+        // WaitForMultipleObjects below.
+        // * waits[0] will be the handle to the monarch process. It gets
+        //   signalled when the process exits / dies.
+        // * waits[1] is the handle to our _monarchWaitInterrupt event. Another
+        //   thread can use that to manually break this loop. We'll do that when
+        //   we're getting torn down.
+        HANDLE waits[2];
+        waits[1] = _monarchWaitInterrupt.get();
+        const auto peasantID = _peasant.GetID(); // safe: _peasant is in-proc.
+
+        bool exitThreadRequested = false;
+        while (!exitThreadRequested)
+        {
+            // At any point in all this, the current monarch might die. If it
+            // does, we'll go straight to a new election, in the "jail"
+            // try/catch below. Worst case, eventually, we'll become the new
+            // monarch.
+            try
+            {
+                // This might fail to even ask the monarch for it's PID.
+                wil::unique_handle hMonarch{ OpenProcess(PROCESS_ALL_ACCESS,
+                                                         FALSE,
+                                                         static_cast<DWORD>(_monarch.GetPID())) };
+
+                // If we fail to open the monarch, then they don't exist
+                //  anymore! Go straight to an election.
+                if (hMonarch.get() == nullptr)
+                {
+                    const auto gle = GetLastError();
+                    TraceLoggingWrite(g_hRemotingProvider,
+                                      "WindowManager_FailedToOpenMonarch",
+                                      TraceLoggingUInt64(peasantID, "peasantID", "Our peasant ID"),
+                                      TraceLoggingUInt64(gle, "lastError", "The result of GetLastError"),
+                                      TraceLoggingLevel(WINEVENT_LEVEL_VERBOSE));
+
+                    exitThreadRequested = _performElection();
+                    continue;
+                }
+
+                waits[0] = hMonarch.get();
+                auto waitResult = WaitForMultipleObjects(2, waits, FALSE, INFINITE);
+
+                switch (waitResult)
+                {
+                case WAIT_OBJECT_0 + 0: // waits[0] was signaled, the handle to the monarch process
+
+                    TraceLoggingWrite(g_hRemotingProvider,
+                                      "WindowManager_MonarchDied",
+                                      TraceLoggingUInt64(peasantID, "peasantID", "Our peasant ID"),
+                                      TraceLoggingLevel(WINEVENT_LEVEL_VERBOSE));
+                    // Connect to the new monarch, which might be us!
+                    // If we become the monarch, then we'll return true and exit this thread.
+                    exitThreadRequested = _performElection();
+                    break;
+
+                case WAIT_OBJECT_0 + 1: // waits[1] was signaled, our manual interrupt
+
+                    TraceLoggingWrite(g_hRemotingProvider,
+                                      "WindowManager_MonarchWaitInterrupted",
+                                      TraceLoggingUInt64(peasantID, "peasantID", "Our peasant ID"),
+                                      TraceLoggingLevel(WINEVENT_LEVEL_VERBOSE));
+                    exitThreadRequested = true;
+                    break;
+
+                case WAIT_TIMEOUT:
+                    // This should be impossible.
+                    TraceLoggingWrite(g_hRemotingProvider,
+                                      "WindowManager_MonarchWaitTimeout",
+                                      TraceLoggingUInt64(peasantID, "peasantID", "Our peasant ID"),
+                                      TraceLoggingLevel(WINEVENT_LEVEL_VERBOSE));
+                    exitThreadRequested = true;
+                    break;
+
+                default:
+                {
+                    // Returning any other value is invalid. Just die.
+                    const auto gle = GetLastError();
+                    TraceLoggingWrite(g_hRemotingProvider,
+                                      "WindowManager_WaitFailed",
+                                      TraceLoggingUInt64(peasantID, "peasantID", "Our peasant ID"),
+                                      TraceLoggingUInt64(gle, "lastError", "The result of GetLastError"),
+                                      TraceLoggingLevel(WINEVENT_LEVEL_VERBOSE));
+                    ExitProcess(0);
+                }
+                }
+            }
+            catch (...)
+            {
+                // Theoretically, if window[1] dies when we're trying to get
+                // it's PID we'll get here. If we just try to do the election
+                // once here, it's possible we might elect window[2], but have
+                // it die before we add ourselves as a peasant. That
+                // _performElection call will throw, and we wouldn't catch it
+                // here, and we'd die.
+
+                // Instead, we're going to have a resilient election process.
+                // We're going to keep trying an election, until one _doesn't_
+                // throw an exception. That might mean burning through all the
+                // other dying monarchs until we find us as the monarch. But if
+                // this process is alive, then there's _someone_ in the line of
+                // succession.
+
+                TraceLoggingWrite(g_hRemotingProvider,
+                                  "WindowManager_ExceptionInWaitThread",
+                                  TraceLoggingUInt64(peasantID, "peasantID", "Our peasant ID"),
+                                  TraceLoggingLevel(WINEVENT_LEVEL_VERBOSE));
+                bool foundNewMonarch = false;
+                while (!foundNewMonarch)
+                {
+                    try
+                    {
+                        exitThreadRequested = _performElection();
+                        // It doesn't matter if we're the monarch, or someone
+                        // else is, but if we complete the election, then we've
+                        // registered with a new one. We can escape this jail
+                        // and re-enter society.
+                        foundNewMonarch = true;
+                    }
+                    catch (...)
+                    {
+                        // If we fail to acknowledge the results of the election,
+                        // stay in this jail until we do.
+                        TraceLoggingWrite(g_hRemotingProvider,
+                                          "WindowManager_ExceptionInNestedWaitThread",
+                                          TraceLoggingUInt64(peasantID, "peasantID", "Our peasant ID"),
+                                          TraceLoggingLevel(WINEVENT_LEVEL_VERBOSE));
+                    }
+                }
+            }
+        }
+    }
+
+    Remoting::Peasant WindowManager::CurrentWindow()
+    {
+        return _peasant;
+    }
+
+    void WindowManager::_raiseFindTargetWindowRequested(const winrt::Windows::Foundation::IInspectable& sender,
+                                                        const winrt::Microsoft::Terminal::Remoting::FindTargetWindowArgs& args)
+    {
+        _FindTargetWindowRequestedHandlers(sender, args);
+    }
+
+    bool WindowManager::IsMonarch()
+    {
+        return _isKing;
+    }
+
+    void WindowManager::SummonWindow()
+    {
+        // We should only ever get called when we are the monarch, because only
+        // the monarch ever registers for the global hotkey. So the monarch is
+        // the only window that will be calling this.
+        _monarch.SummonWindow();
+    }
+
+}