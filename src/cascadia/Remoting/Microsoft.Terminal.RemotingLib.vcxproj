<?xml version="1.0" encoding="utf-8"?>
<Project DefaultTargets="Build" ToolsVersion="15.0" xmlns="http://schemas.microsoft.com/developer/msbuild/2003">
  <PropertyGroup Label="Globals">
    <ProjectGuid>{43ce4ce5-0010-4b99-9569-672670d26e26}</ProjectGuid>
    <Keyword>Win32Proj</Keyword>
    <ProjectName>Microsoft.Terminal.Remoting.Lib</ProjectName>
    <RootNamespace>Microsoft.Terminal.Remoting</RootNamespace>
    <TargetName>Microsoft.Terminal.Remoting.Lib</TargetName>
    <WindowsTargetPlatformMinVersion>10.0.17763.0</WindowsTargetPlatformMinVersion>
    <ConfigurationType>StaticLibrary</ConfigurationType>
    <SubSystem>Console</SubSystem>
    <OpenConsoleUniversalApp>true</OpenConsoleUniversalApp>
  </PropertyGroup>
  <Import Project="..\..\..\common.openconsole.props" Condition="'$(OpenConsoleDir)'==''" />
  <Import Project="$(OpenConsoleDir)src\cppwinrt.build.pre.props" />

  <!-- ========================= Headers ======================== -->
  <ItemGroup>
    <ClInclude Include="Monarch.h">
      <DependentUpon>Monarch.idl</DependentUpon>
    </ClInclude>
    <ClInclude Include="FindTargetWindowArgs.h">
      <DependentUpon>Monarch.idl</DependentUpon>
    </ClInclude>
    <ClInclude Include="ProposeCommandlineResult.h">
      <DependentUpon>Monarch.idl</DependentUpon>
    </ClInclude>
<<<<<<< HEAD
=======
    <ClInclude Include="RenameRequestArgs.h">
      <DependentUpon>Peasant.idl</DependentUpon>
    </ClInclude>
>>>>>>> b310b1cf
    <ClInclude Include="WindowActivatedArgs.h">
      <DependentUpon>Peasant.idl</DependentUpon>
    </ClInclude>
    <ClInclude Include="pch.h" />
    <ClInclude Include="MonarchFactory.h" />
    <ClInclude Include="Peasant.h">
      <DependentUpon>Peasant.idl</DependentUpon>
    </ClInclude>
    <ClInclude Include="WindowManager.h">
      <DependentUpon>WindowManager.idl</DependentUpon>
    </ClInclude>
    <ClInclude Include="CommandlineArgs.h">
      <DependentUpon>Peasant.idl</DependentUpon>
    </ClInclude>
  </ItemGroup>
  <!-- ========================= Cpp Files ======================== -->
  <ItemGroup>
    <ClCompile Include="Monarch.cpp">
      <DependentUpon>Monarch.idl</DependentUpon>
    </ClCompile>
    <ClCompile Include="FindTargetWindowArgs.cpp">
      <DependentUpon>Monarch.idl</DependentUpon>
    </ClCompile>
    <ClCompile Include="ProposeCommandlineResult.cpp">
      <DependentUpon>Monarch.idl</DependentUpon>
    </ClCompile>
<<<<<<< HEAD
=======
    <ClCompile Include="RenameRequestArgs.cpp">
      <DependentUpon>Peasant.idl</DependentUpon>
    </ClCompile>
>>>>>>> b310b1cf
    <ClCompile Include="WindowActivatedArgs.cpp">
      <DependentUpon>Peasant.idl</DependentUpon>
    </ClCompile>
    <ClCompile Include="pch.cpp">
      <PrecompiledHeader>Create</PrecompiledHeader>
    </ClCompile>
    <ClCompile Include="Peasant.cpp">
      <DependentUpon>Peasant.idl</DependentUpon>
    </ClCompile>
    <ClCompile Include="WindowManager.cpp">
      <DependentUpon>WindowManager.idl</DependentUpon>
    </ClCompile>
    <ClCompile Include="CommandlineArgs.cpp">
      <DependentUpon>Peasant.idl</DependentUpon>
    </ClCompile>
    <ClCompile Include="$(GeneratedFilesDir)module.g.cpp" />
    <ClCompile Include="init.cpp" />
  </ItemGroup>
  <!-- ========================= idl Files ======================== -->
  <ItemGroup>
    <Midl Include="Monarch.idl" />
    <Midl Include="Peasant.idl" />
    <Midl Include="WindowManager.idl" />
  </ItemGroup>
  <!-- ========================= Misc Files ======================== -->
  <ItemGroup>
    <PRIResource Include="Resources\en-US\Resources.resw" />
    <OCResourceDirectory Include="Resources" />
    <None Include="packages.config" />
  </ItemGroup>
  <!-- ========================= Project References ======================== -->
  <ItemGroup>
    <!--
      the packaging project won't recurse through our dependencies, you have to
      make sure that if you add a cppwinrt dependency to any of these projects,
      you also update all the consumers
    -->
    <ProjectReference Include="$(OpenConsoleDir)src\types\lib\types.vcxproj" />
    <ProjectReference Include="$(OpenConsoleDir)src\cascadia\WinRTUtils\WinRTUtils.vcxproj">
      <Project>{CA5CAD1A-039A-4929-BA2A-8BEB2E4106FE}</Project>
      <ReferenceOutputAssembly>false</ReferenceOutputAssembly>
    </ProjectReference>
    <!-- For whatever reason, we can't include the TerminalControl and
    TerminalSettings projects' winmds via project references. So we'll have to
    manually include the winmds as References below -->
  </ItemGroup>
  <!-- ====================== Compiler & Linker Flags ===================== -->
  <ItemDefinitionGroup>
    <ClCompile>
      <PrecompiledHeaderFile>pch.h</PrecompiledHeaderFile>
    </ClCompile>
    <Link>
      <AdditionalDependencies>WindowsApp.lib;user32.lib;shell32.lib;%(AdditionalDependencies)</AdditionalDependencies>
    </Link>
    <Reference>
      <Private>false</Private>
    </Reference>
  </ItemDefinitionGroup>
  <!-- ========================= Globals ======================== -->
  <Import Project="$(OpenConsoleDir)src\cppwinrt.build.post.props" />

  <Import Project="$(SolutionDir)build\rules\CollectWildcardResources.targets" />
</Project>
<|MERGE_RESOLUTION|>--- conflicted
+++ resolved
@@ -1,128 +1,122 @@
-<?xml version="1.0" encoding="utf-8"?>
-<Project DefaultTargets="Build" ToolsVersion="15.0" xmlns="http://schemas.microsoft.com/developer/msbuild/2003">
-  <PropertyGroup Label="Globals">
-    <ProjectGuid>{43ce4ce5-0010-4b99-9569-672670d26e26}</ProjectGuid>
-    <Keyword>Win32Proj</Keyword>
-    <ProjectName>Microsoft.Terminal.Remoting.Lib</ProjectName>
-    <RootNamespace>Microsoft.Terminal.Remoting</RootNamespace>
-    <TargetName>Microsoft.Terminal.Remoting.Lib</TargetName>
-    <WindowsTargetPlatformMinVersion>10.0.17763.0</WindowsTargetPlatformMinVersion>
-    <ConfigurationType>StaticLibrary</ConfigurationType>
-    <SubSystem>Console</SubSystem>
-    <OpenConsoleUniversalApp>true</OpenConsoleUniversalApp>
-  </PropertyGroup>
-  <Import Project="..\..\..\common.openconsole.props" Condition="'$(OpenConsoleDir)'==''" />
-  <Import Project="$(OpenConsoleDir)src\cppwinrt.build.pre.props" />
-
-  <!-- ========================= Headers ======================== -->
-  <ItemGroup>
-    <ClInclude Include="Monarch.h">
-      <DependentUpon>Monarch.idl</DependentUpon>
-    </ClInclude>
-    <ClInclude Include="FindTargetWindowArgs.h">
-      <DependentUpon>Monarch.idl</DependentUpon>
-    </ClInclude>
-    <ClInclude Include="ProposeCommandlineResult.h">
-      <DependentUpon>Monarch.idl</DependentUpon>
-    </ClInclude>
-<<<<<<< HEAD
-=======
-    <ClInclude Include="RenameRequestArgs.h">
-      <DependentUpon>Peasant.idl</DependentUpon>
-    </ClInclude>
->>>>>>> b310b1cf
-    <ClInclude Include="WindowActivatedArgs.h">
-      <DependentUpon>Peasant.idl</DependentUpon>
-    </ClInclude>
-    <ClInclude Include="pch.h" />
-    <ClInclude Include="MonarchFactory.h" />
-    <ClInclude Include="Peasant.h">
-      <DependentUpon>Peasant.idl</DependentUpon>
-    </ClInclude>
-    <ClInclude Include="WindowManager.h">
-      <DependentUpon>WindowManager.idl</DependentUpon>
-    </ClInclude>
-    <ClInclude Include="CommandlineArgs.h">
-      <DependentUpon>Peasant.idl</DependentUpon>
-    </ClInclude>
-  </ItemGroup>
-  <!-- ========================= Cpp Files ======================== -->
-  <ItemGroup>
-    <ClCompile Include="Monarch.cpp">
-      <DependentUpon>Monarch.idl</DependentUpon>
-    </ClCompile>
-    <ClCompile Include="FindTargetWindowArgs.cpp">
-      <DependentUpon>Monarch.idl</DependentUpon>
-    </ClCompile>
-    <ClCompile Include="ProposeCommandlineResult.cpp">
-      <DependentUpon>Monarch.idl</DependentUpon>
-    </ClCompile>
-<<<<<<< HEAD
-=======
-    <ClCompile Include="RenameRequestArgs.cpp">
-      <DependentUpon>Peasant.idl</DependentUpon>
-    </ClCompile>
->>>>>>> b310b1cf
-    <ClCompile Include="WindowActivatedArgs.cpp">
-      <DependentUpon>Peasant.idl</DependentUpon>
-    </ClCompile>
-    <ClCompile Include="pch.cpp">
-      <PrecompiledHeader>Create</PrecompiledHeader>
-    </ClCompile>
-    <ClCompile Include="Peasant.cpp">
-      <DependentUpon>Peasant.idl</DependentUpon>
-    </ClCompile>
-    <ClCompile Include="WindowManager.cpp">
-      <DependentUpon>WindowManager.idl</DependentUpon>
-    </ClCompile>
-    <ClCompile Include="CommandlineArgs.cpp">
-      <DependentUpon>Peasant.idl</DependentUpon>
-    </ClCompile>
-    <ClCompile Include="$(GeneratedFilesDir)module.g.cpp" />
-    <ClCompile Include="init.cpp" />
-  </ItemGroup>
-  <!-- ========================= idl Files ======================== -->
-  <ItemGroup>
-    <Midl Include="Monarch.idl" />
-    <Midl Include="Peasant.idl" />
-    <Midl Include="WindowManager.idl" />
-  </ItemGroup>
-  <!-- ========================= Misc Files ======================== -->
-  <ItemGroup>
-    <PRIResource Include="Resources\en-US\Resources.resw" />
-    <OCResourceDirectory Include="Resources" />
-    <None Include="packages.config" />
-  </ItemGroup>
-  <!-- ========================= Project References ======================== -->
-  <ItemGroup>
-    <!--
-      the packaging project won't recurse through our dependencies, you have to
-      make sure that if you add a cppwinrt dependency to any of these projects,
-      you also update all the consumers
-    -->
-    <ProjectReference Include="$(OpenConsoleDir)src\types\lib\types.vcxproj" />
-    <ProjectReference Include="$(OpenConsoleDir)src\cascadia\WinRTUtils\WinRTUtils.vcxproj">
-      <Project>{CA5CAD1A-039A-4929-BA2A-8BEB2E4106FE}</Project>
-      <ReferenceOutputAssembly>false</ReferenceOutputAssembly>
-    </ProjectReference>
-    <!-- For whatever reason, we can't include the TerminalControl and
-    TerminalSettings projects' winmds via project references. So we'll have to
-    manually include the winmds as References below -->
-  </ItemGroup>
-  <!-- ====================== Compiler & Linker Flags ===================== -->
-  <ItemDefinitionGroup>
-    <ClCompile>
-      <PrecompiledHeaderFile>pch.h</PrecompiledHeaderFile>
-    </ClCompile>
-    <Link>
-      <AdditionalDependencies>WindowsApp.lib;user32.lib;shell32.lib;%(AdditionalDependencies)</AdditionalDependencies>
-    </Link>
-    <Reference>
-      <Private>false</Private>
-    </Reference>
-  </ItemDefinitionGroup>
-  <!-- ========================= Globals ======================== -->
-  <Import Project="$(OpenConsoleDir)src\cppwinrt.build.post.props" />
-
-  <Import Project="$(SolutionDir)build\rules\CollectWildcardResources.targets" />
-</Project>
+<?xml version="1.0" encoding="utf-8"?>
+<Project DefaultTargets="Build" ToolsVersion="15.0" xmlns="http://schemas.microsoft.com/developer/msbuild/2003">
+  <PropertyGroup Label="Globals">
+    <ProjectGuid>{43ce4ce5-0010-4b99-9569-672670d26e26}</ProjectGuid>
+    <Keyword>Win32Proj</Keyword>
+    <ProjectName>Microsoft.Terminal.Remoting.Lib</ProjectName>
+    <RootNamespace>Microsoft.Terminal.Remoting</RootNamespace>
+    <TargetName>Microsoft.Terminal.Remoting.Lib</TargetName>
+    <WindowsTargetPlatformMinVersion>10.0.17763.0</WindowsTargetPlatformMinVersion>
+    <ConfigurationType>StaticLibrary</ConfigurationType>
+    <SubSystem>Console</SubSystem>
+    <OpenConsoleUniversalApp>true</OpenConsoleUniversalApp>
+  </PropertyGroup>
+  <Import Project="..\..\..\common.openconsole.props" Condition="'$(OpenConsoleDir)'==''" />
+  <Import Project="$(OpenConsoleDir)src\cppwinrt.build.pre.props" />
+
+  <!-- ========================= Headers ======================== -->
+  <ItemGroup>
+    <ClInclude Include="Monarch.h">
+      <DependentUpon>Monarch.idl</DependentUpon>
+    </ClInclude>
+    <ClInclude Include="FindTargetWindowArgs.h">
+      <DependentUpon>Monarch.idl</DependentUpon>
+    </ClInclude>
+    <ClInclude Include="ProposeCommandlineResult.h">
+      <DependentUpon>Monarch.idl</DependentUpon>
+    </ClInclude>
+    <ClInclude Include="RenameRequestArgs.h">
+      <DependentUpon>Peasant.idl</DependentUpon>
+    </ClInclude>
+    <ClInclude Include="WindowActivatedArgs.h">
+      <DependentUpon>Peasant.idl</DependentUpon>
+    </ClInclude>
+    <ClInclude Include="pch.h" />
+    <ClInclude Include="MonarchFactory.h" />
+    <ClInclude Include="Peasant.h">
+      <DependentUpon>Peasant.idl</DependentUpon>
+    </ClInclude>
+    <ClInclude Include="WindowManager.h">
+      <DependentUpon>WindowManager.idl</DependentUpon>
+    </ClInclude>
+    <ClInclude Include="CommandlineArgs.h">
+      <DependentUpon>Peasant.idl</DependentUpon>
+    </ClInclude>
+  </ItemGroup>
+  <!-- ========================= Cpp Files ======================== -->
+  <ItemGroup>
+    <ClCompile Include="Monarch.cpp">
+      <DependentUpon>Monarch.idl</DependentUpon>
+    </ClCompile>
+    <ClCompile Include="FindTargetWindowArgs.cpp">
+      <DependentUpon>Monarch.idl</DependentUpon>
+    </ClCompile>
+    <ClCompile Include="ProposeCommandlineResult.cpp">
+      <DependentUpon>Monarch.idl</DependentUpon>
+    </ClCompile>
+    <ClCompile Include="RenameRequestArgs.cpp">
+      <DependentUpon>Peasant.idl</DependentUpon>
+    </ClCompile>
+    <ClCompile Include="WindowActivatedArgs.cpp">
+      <DependentUpon>Peasant.idl</DependentUpon>
+    </ClCompile>
+    <ClCompile Include="pch.cpp">
+      <PrecompiledHeader>Create</PrecompiledHeader>
+    </ClCompile>
+    <ClCompile Include="Peasant.cpp">
+      <DependentUpon>Peasant.idl</DependentUpon>
+    </ClCompile>
+    <ClCompile Include="WindowManager.cpp">
+      <DependentUpon>WindowManager.idl</DependentUpon>
+    </ClCompile>
+    <ClCompile Include="CommandlineArgs.cpp">
+      <DependentUpon>Peasant.idl</DependentUpon>
+    </ClCompile>
+    <ClCompile Include="$(GeneratedFilesDir)module.g.cpp" />
+    <ClCompile Include="init.cpp" />
+  </ItemGroup>
+  <!-- ========================= idl Files ======================== -->
+  <ItemGroup>
+    <Midl Include="Monarch.idl" />
+    <Midl Include="Peasant.idl" />
+    <Midl Include="WindowManager.idl" />
+  </ItemGroup>
+  <!-- ========================= Misc Files ======================== -->
+  <ItemGroup>
+    <PRIResource Include="Resources\en-US\Resources.resw" />
+    <OCResourceDirectory Include="Resources" />
+    <None Include="packages.config" />
+  </ItemGroup>
+  <!-- ========================= Project References ======================== -->
+  <ItemGroup>
+    <!--
+      the packaging project won't recurse through our dependencies, you have to
+      make sure that if you add a cppwinrt dependency to any of these projects,
+      you also update all the consumers
+    -->
+    <ProjectReference Include="$(OpenConsoleDir)src\types\lib\types.vcxproj" />
+    <ProjectReference Include="$(OpenConsoleDir)src\cascadia\WinRTUtils\WinRTUtils.vcxproj">
+      <Project>{CA5CAD1A-039A-4929-BA2A-8BEB2E4106FE}</Project>
+      <ReferenceOutputAssembly>false</ReferenceOutputAssembly>
+    </ProjectReference>
+    <!-- For whatever reason, we can't include the TerminalControl and
+    TerminalSettings projects' winmds via project references. So we'll have to
+    manually include the winmds as References below -->
+  </ItemGroup>
+  <!-- ====================== Compiler & Linker Flags ===================== -->
+  <ItemDefinitionGroup>
+    <ClCompile>
+      <PrecompiledHeaderFile>pch.h</PrecompiledHeaderFile>
+    </ClCompile>
+    <Link>
+      <AdditionalDependencies>WindowsApp.lib;user32.lib;shell32.lib;%(AdditionalDependencies)</AdditionalDependencies>
+    </Link>
+    <Reference>
+      <Private>false</Private>
+    </Reference>
+  </ItemDefinitionGroup>
+  <!-- ========================= Globals ======================== -->
+  <Import Project="$(OpenConsoleDir)src\cppwinrt.build.post.props" />
+
+  <Import Project="$(SolutionDir)build\rules\CollectWildcardResources.targets" />
+</Project>