--- conflicted
+++ resolved
@@ -1,2522 +1,2503 @@
-// Copyright (c) Microsoft Corporation.
-// Licensed under the MIT license.
-//
-// This test class creates an in-proc conpty host as well as a Terminal, to
-// validate that strings written to the conpty create the same response on the
-// terminal end. Tests can be written that validate both the contents of the
-// host buffer as well as the terminal buffer. Everytime that
-// `renderer.PaintFrame()` is called, the tests will validate the expected
-// output, and then flush the output of the VtEngine straight to the Terminal.
-
-#include "precomp.h"
-#include <wextestclass.h>
-#include "../../inc/consoletaeftemplates.hpp"
-#include "../../types/inc/Viewport.hpp"
-#include "../../types/inc/convert.hpp"
-
-#include "../renderer/inc/DummyRenderTarget.hpp"
-#include "../../renderer/base/Renderer.hpp"
-#include "../../renderer/vt/Xterm256Engine.hpp"
-#include "../../renderer/vt/XtermEngine.hpp"
-#include "../../renderer/vt/WinTelnetEngine.hpp"
-
-class InputBuffer; // This for some reason needs to be fwd-decl'd
-#include "../host/inputBuffer.hpp"
-#include "../host/readDataCooked.hpp"
-#include "../host/output.h"
-#include "test/CommonState.hpp"
-
-#include "../cascadia/TerminalCore/Terminal.hpp"
-
-#include "TestUtils.h"
-
-using namespace WEX::Common;
-using namespace WEX::Logging;
-using namespace WEX::TestExecution;
-using namespace Microsoft::Console::Types;
-using namespace Microsoft::Console::Interactivity;
-using namespace Microsoft::Console::VirtualTerminal;
-
-using namespace Microsoft::Console;
-using namespace Microsoft::Console::Render;
-using namespace Microsoft::Console::Types;
-
-using namespace Microsoft::Terminal::Core;
-
-namespace TerminalCoreUnitTests
-{
-    class ConptyRoundtripTests;
-};
-using namespace TerminalCoreUnitTests;
-
-class TerminalCoreUnitTests::ConptyRoundtripTests final
-{
-    // !!! DANGER: Many tests in this class expect the Terminal and Host buffers
-    // to be 80x32. If you change these, you'll probably inadvertently break a
-    // bunch of tests !!!
-    static const SHORT TerminalViewWidth = 80;
-    static const SHORT TerminalViewHeight = 32;
-
-    // This test class is for tests that are supposed to emit something in the PTY layer
-    // and then check that they've been staged for presentation correctly inside
-    // the Terminal application. Which sequences were used to get here don't matter.
-    TEST_CLASS(ConptyRoundtripTests);
-
-    TEST_CLASS_SETUP(ClassSetup)
-    {
-        m_state = std::make_unique<CommonState>();
-
-        m_state->InitEvents();
-        m_state->PrepareGlobalFont();
-        m_state->PrepareGlobalScreenBuffer(TerminalViewWidth, TerminalViewHeight, TerminalViewWidth, TerminalViewHeight);
-        m_state->PrepareGlobalInputBuffer();
-
-        return true;
-    }
-
-    TEST_CLASS_CLEANUP(ClassCleanup)
-    {
-        m_state->CleanupGlobalScreenBuffer();
-        m_state->CleanupGlobalFont();
-        m_state->CleanupGlobalInputBuffer();
-
-        m_state.release();
-
-        return true;
-    }
-
-    TEST_METHOD_SETUP(MethodSetup)
-    {
-        // STEP 1: Set up the Terminal
-        term = std::make_unique<Terminal>();
-        term->Create({ TerminalViewWidth, TerminalViewHeight }, 100, emptyRT);
-
-        // STEP 2: Set up the Conpty
-
-        // Set up some sane defaults
-        auto& g = ServiceLocator::LocateGlobals();
-        auto& gci = g.getConsoleInformation();
-
-        gci.SetDefaultForegroundColor(INVALID_COLOR);
-        gci.SetDefaultBackgroundColor(INVALID_COLOR);
-        gci.SetFillAttribute(0x07); // DARK_WHITE on DARK_BLACK
-
-        m_state->PrepareNewTextBufferInfo(true, TerminalViewWidth, TerminalViewHeight);
-        auto& currentBuffer = gci.GetActiveOutputBuffer();
-        // Make sure a test hasn't left us in the alt buffer on accident
-        VERIFY_IS_FALSE(currentBuffer._IsAltBuffer());
-        VERIFY_SUCCEEDED(currentBuffer.SetViewportOrigin(true, { 0, 0 }, true));
-        VERIFY_ARE_EQUAL(COORD({ 0, 0 }), currentBuffer.GetTextBuffer().GetCursor().GetPosition());
-
-        g.pRender = new Renderer(&gci.renderData, nullptr, 0, nullptr);
-
-        // Set up an xterm-256 renderer for conpty
-        wil::unique_hfile hFile = wil::unique_hfile(INVALID_HANDLE_VALUE);
-        Viewport initialViewport = currentBuffer.GetViewport();
-
-        _pVtRenderEngine = std::make_unique<Xterm256Engine>(std::move(hFile),
-                                                            gci,
-                                                            initialViewport,
-                                                            gci.GetColorTable(),
-                                                            static_cast<WORD>(gci.GetColorTableSize()));
-        auto pfn = std::bind(&ConptyRoundtripTests::_writeCallback, this, std::placeholders::_1, std::placeholders::_2);
-        _pVtRenderEngine->SetTestCallback(pfn);
-
-        // Enable the resize quirk, as the Terminal is going to be reacting as if it's enabled.
-        _pVtRenderEngine->SetResizeQuirk(true);
-
-        // Configure the OutputStateMachine's _pfnFlushToTerminal
-        // Use OutputStateMachineEngine::SetTerminalConnection
-        g.pRender->AddRenderEngine(_pVtRenderEngine.get());
-        gci.GetActiveOutputBuffer().SetTerminalConnection(_pVtRenderEngine.get());
-
-        _pConApi = std::make_unique<ConhostInternalGetSet>(gci);
-
-        // Manually set the console into conpty mode. We're not actually going
-        // to set up the pipes for conpty, but we want the console to behave
-        // like it would in conpty mode.
-        g.EnableConptyModeForTests();
-
-        expectedOutput.clear();
-        _checkConptyOutput = true;
-        _logConpty = false;
-
-        return true;
-    }
-
-    TEST_METHOD_CLEANUP(MethodCleanup)
-    {
-        m_state->CleanupNewTextBufferInfo();
-
-        auto& g = ServiceLocator::LocateGlobals();
-        delete g.pRender;
-
-        VERIFY_ARE_EQUAL(0u, expectedOutput.size(), L"Tests should drain all the output they push into the expected output buffer.");
-
-        term = nullptr;
-
-        return true;
-    }
-
-    TEST_METHOD(ConptyOutputTestCanary);
-    TEST_METHOD(SimpleWriteOutputTest);
-    TEST_METHOD(WriteTwoLinesUsesNewline);
-    TEST_METHOD(WriteAFewSimpleLines);
-
-    TEST_METHOD(PassthroughClearScrollback);
-
-    TEST_METHOD(PassthroughHardReset);
-
-    TEST_METHOD(PassthroughCursorShapeImmediately);
-
-    TEST_METHOD(TestWrappingALongString);
-    TEST_METHOD(TestAdvancedWrapping);
-    TEST_METHOD(TestExactWrappingWithoutSpaces);
-    TEST_METHOD(TestExactWrappingWithSpaces);
-
-    TEST_METHOD(MoveCursorAtEOL);
-
-    TEST_METHOD(TestResizeHeight);
-
-    TEST_METHOD(OutputWrappedLinesAtTopOfBuffer);
-    TEST_METHOD(OutputWrappedLinesAtBottomOfBuffer);
-    TEST_METHOD(ScrollWithChangesInMiddle);
-    TEST_METHOD(DontWrapMoveCursorInSingleFrame);
-    TEST_METHOD(ClearHostTrickeryTest);
-    TEST_METHOD(OverstrikeAtBottomOfBuffer);
-    TEST_METHOD(MarginsWithStatusLine);
-    TEST_METHOD(OutputWrappedLineWithSpace);
-    TEST_METHOD(OutputWrappedLineWithSpaceAtBottomOfBuffer);
-
-    TEST_METHOD(BreakLinesOnCursorMovement);
-
-    TEST_METHOD(ScrollWithMargins);
-
-    TEST_METHOD(ExactWrapResize);
-
-private:
-    bool _writeCallback(const char* const pch, size_t const cch);
-    void _flushFirstFrame();
-    void _resizeConpty(const unsigned short sx, const unsigned short sy);
-    std::deque<std::string> expectedOutput;
-    std::unique_ptr<Microsoft::Console::Render::VtEngine> _pVtRenderEngine;
-    std::unique_ptr<CommonState> m_state;
-    std::unique_ptr<Microsoft::Console::VirtualTerminal::ConGetSet> _pConApi;
-
-    // Tests can set these variables how they link to configure the behavior of the test harness.
-    bool _checkConptyOutput{ true }; // If true, the test class will check that the output from conpty was expected
-    bool _logConpty{ false }; // If true, the test class will log all the output from conpty. Helpful for debugging.
-
-    DummyRenderTarget emptyRT;
-    std::unique_ptr<Terminal> term;
-};
-
-bool ConptyRoundtripTests::_writeCallback(const char* const pch, size_t const cch)
-{
-    std::string actualString = std::string(pch, cch);
-
-    if (_checkConptyOutput)
-    {
-        VERIFY_IS_GREATER_THAN(expectedOutput.size(),
-                               static_cast<size_t>(0),
-                               NoThrowString().Format(L"writing=\"%hs\", expecting %u strings", TestUtils::ReplaceEscapes(actualString).c_str(), expectedOutput.size()));
-
-        std::string first = expectedOutput.front();
-        expectedOutput.pop_front();
-
-        Log::Comment(NoThrowString().Format(L"Expected =\t\"%hs\"", TestUtils::ReplaceEscapes(first).c_str()));
-        Log::Comment(NoThrowString().Format(L"Actual =\t\"%hs\"", TestUtils::ReplaceEscapes(actualString).c_str()));
-
-        VERIFY_ARE_EQUAL(first.length(), cch);
-        VERIFY_ARE_EQUAL(first, actualString);
-    }
-    else if (_logConpty)
-    {
-        Log::Comment(NoThrowString().Format(
-            L"Writing \"%hs\" to Terminal", TestUtils::ReplaceEscapes(actualString).c_str()));
-    }
-
-    // Write the string back to our Terminal
-    const auto converted = ConvertToW(CP_UTF8, actualString);
-    term->Write(converted);
-
-    return true;
-}
-
-void ConptyRoundtripTests::_flushFirstFrame()
-{
-    auto& g = ServiceLocator::LocateGlobals();
-    auto& renderer = *g.pRender;
-
-    expectedOutput.push_back("\x1b[2J");
-    expectedOutput.push_back("\x1b[m");
-    expectedOutput.push_back("\x1b[H"); // Go Home
-    expectedOutput.push_back("\x1b[?25h");
-
-    VERIFY_SUCCEEDED(renderer.PaintFrame());
-}
-
-void ConptyRoundtripTests::_resizeConpty(const unsigned short sx,
-                                         const unsigned short sy)
-{
-    // Largely taken from implementation in PtySignalInputThread::_InputThread
-    if (DispatchCommon::s_ResizeWindow(*_pConApi, sx, sy))
-    {
-        // Instead of going through the VtIo to suppress the resize repaint,
-        // just call the method directly on the renderer. This is implemented in
-        // VtIo::SuppressResizeRepaint
-        VERIFY_SUCCEEDED(_pVtRenderEngine->SuppressResizeRepaint());
-    }
-}
-
-void ConptyRoundtripTests::ConptyOutputTestCanary()
-{
-    Log::Comment(NoThrowString().Format(
-        L"This is a simple test to make sure that everything is working as expected."));
-    VERIFY_IS_NOT_NULL(_pVtRenderEngine.get());
-
-    _flushFirstFrame();
-}
-
-void ConptyRoundtripTests::SimpleWriteOutputTest()
-{
-    Log::Comment(NoThrowString().Format(
-        L"Write some simple output, and make sure it gets rendered largely "
-        L"unmodified to the terminal"));
-    VERIFY_IS_NOT_NULL(_pVtRenderEngine.get());
-
-    auto& g = ServiceLocator::LocateGlobals();
-    auto& renderer = *g.pRender;
-    auto& gci = g.getConsoleInformation();
-    auto& si = gci.GetActiveOutputBuffer();
-    auto& hostSm = si.GetStateMachine();
-    auto& termTb = *term->_buffer;
-
-    _flushFirstFrame();
-
-    expectedOutput.push_back("Hello World");
-    hostSm.ProcessString(L"Hello World");
-
-    VERIFY_SUCCEEDED(renderer.PaintFrame());
-
-    TestUtils::VerifyExpectedString(termTb, L"Hello World ", { 0, 0 });
-}
-
-void ConptyRoundtripTests::WriteTwoLinesUsesNewline()
-{
-    Log::Comment(NoThrowString().Format(
-        L"Write two lines of output. We should use \r\n to move the cursor"));
-    VERIFY_IS_NOT_NULL(_pVtRenderEngine.get());
-
-    auto& g = ServiceLocator::LocateGlobals();
-    auto& renderer = *g.pRender;
-    auto& gci = g.getConsoleInformation();
-    auto& si = gci.GetActiveOutputBuffer();
-    auto& hostSm = si.GetStateMachine();
-    auto& hostTb = si.GetTextBuffer();
-    auto& termTb = *term->_buffer;
-
-    _flushFirstFrame();
-
-    hostSm.ProcessString(L"AAA");
-    hostSm.ProcessString(L"\x1b[2;1H");
-    hostSm.ProcessString(L"BBB");
-
-    auto verifyData = [](TextBuffer& tb) {
-        TestUtils::VerifyExpectedString(tb, L"AAA", { 0, 0 });
-        TestUtils::VerifyExpectedString(tb, L"BBB", { 0, 1 });
-    };
-
-    verifyData(hostTb);
-
-    expectedOutput.push_back("AAA");
-    expectedOutput.push_back("\r\n");
-    expectedOutput.push_back("BBB");
-
-    VERIFY_SUCCEEDED(renderer.PaintFrame());
-
-    verifyData(termTb);
-}
-
-void ConptyRoundtripTests::WriteAFewSimpleLines()
-{
-    Log::Comment(NoThrowString().Format(
-        L"Write more lines of outout. We should use \r\n to move the cursor"));
-    VERIFY_IS_NOT_NULL(_pVtRenderEngine.get());
-
-    auto& g = ServiceLocator::LocateGlobals();
-    auto& renderer = *g.pRender;
-    auto& gci = g.getConsoleInformation();
-    auto& si = gci.GetActiveOutputBuffer();
-    auto& hostSm = si.GetStateMachine();
-    auto& hostTb = si.GetTextBuffer();
-    auto& termTb = *term->_buffer;
-
-    _flushFirstFrame();
-
-    hostSm.ProcessString(L"AAA\n");
-    hostSm.ProcessString(L"BBB\n");
-    hostSm.ProcessString(L"\n");
-    hostSm.ProcessString(L"CCC");
-    auto verifyData = [](TextBuffer& tb) {
-        TestUtils::VerifyExpectedString(tb, L"AAA", { 0, 0 });
-        TestUtils::VerifyExpectedString(tb, L"BBB", { 0, 1 });
-        TestUtils::VerifyExpectedString(tb, L"   ", { 0, 2 });
-        TestUtils::VerifyExpectedString(tb, L"CCC", { 0, 3 });
-    };
-
-    verifyData(hostTb);
-
-    expectedOutput.push_back("AAA");
-    expectedOutput.push_back("\r\n");
-    expectedOutput.push_back("BBB");
-    // Jump down to the fourth line because emitting spaces didn't do anything
-    // and we will skip to emitting the CCC segment.
-    expectedOutput.push_back("\x1b[4;1H");
-    expectedOutput.push_back("CCC");
-
-    // Cursor goes back on.
-    expectedOutput.push_back("\x1b[?25h");
-
-    VERIFY_SUCCEEDED(renderer.PaintFrame());
-
-    verifyData(termTb);
-}
-
-void ConptyRoundtripTests::TestWrappingALongString()
-{
-    auto& g = ServiceLocator::LocateGlobals();
-    auto& renderer = *g.pRender;
-    auto& gci = g.getConsoleInformation();
-    auto& si = gci.GetActiveOutputBuffer();
-    auto& hostSm = si.GetStateMachine();
-    auto& hostTb = si.GetTextBuffer();
-    auto& termTb = *term->_buffer;
-
-    _flushFirstFrame();
-    _checkConptyOutput = false;
-
-    const auto initialTermView = term->GetViewport();
-
-    const auto charsToWrite = gsl::narrow_cast<short>(TestUtils::Test100CharsString.size());
-    VERIFY_ARE_EQUAL(100, charsToWrite);
-
-    VERIFY_ARE_EQUAL(0, initialTermView.Top());
-    VERIFY_ARE_EQUAL(32, initialTermView.BottomExclusive());
-
-    hostSm.ProcessString(TestUtils::Test100CharsString);
-
-    const auto secondView = term->GetViewport();
-
-    VERIFY_ARE_EQUAL(0, secondView.Top());
-    VERIFY_ARE_EQUAL(32, secondView.BottomExclusive());
-
-    auto verifyBuffer = [&](const TextBuffer& tb) {
-        auto& cursor = tb.GetCursor();
-        // Verify the cursor wrapped to the second line
-        VERIFY_ARE_EQUAL(charsToWrite % initialTermView.Width(), cursor.GetPosition().X);
-        VERIFY_ARE_EQUAL(1, cursor.GetPosition().Y);
-
-        // Verify that we marked the 0th row as _wrapped_
-        const auto& row0 = tb.GetRowByOffset(0);
-        VERIFY_IS_TRUE(row0.GetCharRow().WasWrapForced());
-
-        const auto& row1 = tb.GetRowByOffset(1);
-        VERIFY_IS_FALSE(row1.GetCharRow().WasWrapForced());
-
-        TestUtils::VerifyExpectedString(tb, TestUtils::Test100CharsString, { 0, 0 });
-    };
-
-    verifyBuffer(hostTb);
-
-    VERIFY_SUCCEEDED(renderer.PaintFrame());
-
-    verifyBuffer(termTb);
-}
-
-void ConptyRoundtripTests::TestAdvancedWrapping()
-{
-    auto& g = ServiceLocator::LocateGlobals();
-    auto& renderer = *g.pRender;
-    auto& gci = g.getConsoleInformation();
-    auto& si = gci.GetActiveOutputBuffer();
-    auto& hostSm = si.GetStateMachine();
-    auto& hostTb = si.GetTextBuffer();
-    auto& termTb = *term->_buffer;
-    const auto initialTermView = term->GetViewport();
-
-    _flushFirstFrame();
-
-    const auto charsToWrite = gsl::narrow_cast<short>(TestUtils::Test100CharsString.size());
-    VERIFY_ARE_EQUAL(100, charsToWrite);
-
-    hostSm.ProcessString(TestUtils::Test100CharsString);
-    hostSm.ProcessString(L"\n");
-    hostSm.ProcessString(L"          ");
-    hostSm.ProcessString(L"1234567890");
-
-    auto verifyBuffer = [&](const TextBuffer& tb) {
-        auto& cursor = tb.GetCursor();
-        // Verify the cursor wrapped to the second line
-        VERIFY_ARE_EQUAL(2, cursor.GetPosition().Y);
-        VERIFY_ARE_EQUAL(20, cursor.GetPosition().X);
-
-        // Verify that we marked the 0th row as _wrapped_
-        const auto& row0 = tb.GetRowByOffset(0);
-        VERIFY_IS_TRUE(row0.GetCharRow().WasWrapForced());
-
-        const auto& row1 = tb.GetRowByOffset(1);
-        VERIFY_IS_FALSE(row1.GetCharRow().WasWrapForced());
-
-        TestUtils::VerifyExpectedString(tb, TestUtils::Test100CharsString, { 0, 0 });
-        TestUtils::VerifyExpectedString(tb, L"          1234567890", { 0, 2 });
-    };
-
-    verifyBuffer(hostTb);
-
-    // First write the first 80 characters from the string
-    expectedOutput.push_back(R"(!"#$%&'()*+,-./0123456789:;<=>?@ABCDEFGHIJKLMNOPQRSTUVWXYZ[\]^_`abcdefghijklmnop)");
-    // Without line breaking, write the remaining 20 chars
-    expectedOutput.push_back(R"(qrstuvwxyz{|}~!"#$%&)");
-    // This is the hard line break
-    expectedOutput.push_back("\r\n");
-    // Now write row 2 of the buffer
-    expectedOutput.push_back("          1234567890");
-    VERIFY_SUCCEEDED(renderer.PaintFrame());
-
-    verifyBuffer(termTb);
-}
-
-void ConptyRoundtripTests::TestExactWrappingWithoutSpaces()
-{
-    // This test (and TestExactWrappingWitSpaces) reveals a bug in the old
-    // implementation.
-    //
-    // If a line _exactly_ wraps to the next line, we can't tell if the line
-    // should really wrap, or manually break. The client app is writing a line
-    // that's exactly the width of the buffer that manually breaks at the
-    // end of the line, followed by another line.
-    //
-    // With the old PaintBufferLine interface, there's no way to know if this
-    // case is because the line wrapped or not. Hence, the addition of the
-    // `lineWrapped` parameter
-
-    auto& g = ServiceLocator::LocateGlobals();
-    auto& renderer = *g.pRender;
-    auto& gci = g.getConsoleInformation();
-    auto& si = gci.GetActiveOutputBuffer();
-    auto& hostSm = si.GetStateMachine();
-    auto& hostTb = si.GetTextBuffer();
-    auto& termTb = *term->_buffer;
-
-    const auto initialTermView = term->GetViewport();
-
-    _flushFirstFrame();
-
-    const auto charsToWrite = initialTermView.Width();
-    VERIFY_ARE_EQUAL(80, charsToWrite);
-
-    for (auto i = 0; i < charsToWrite; i++)
-    {
-        // This is a handy way of just printing the printable characters that
-        // _aren't_ the space character.
-        const wchar_t wch = static_cast<wchar_t>(33 + (i % 94));
-        hostSm.ProcessCharacter(wch);
-    }
-
-    hostSm.ProcessString(L"\n");
-    hostSm.ProcessString(L"1234567890");
-
-    auto verifyBuffer = [&](const TextBuffer& tb) {
-        auto& cursor = tb.GetCursor();
-        // Verify the cursor wrapped to the second line
-        VERIFY_ARE_EQUAL(1, cursor.GetPosition().Y);
-        VERIFY_ARE_EQUAL(10, cursor.GetPosition().X);
-
-        // Verify that we marked the 0th row as _not wrapped_
-        const auto& row0 = tb.GetRowByOffset(0);
-        VERIFY_IS_FALSE(row0.GetCharRow().WasWrapForced());
-
-        const auto& row1 = tb.GetRowByOffset(1);
-        VERIFY_IS_FALSE(row1.GetCharRow().WasWrapForced());
-
-        TestUtils::VerifyExpectedString(tb, LR"(!"#$%&'()*+,-./0123456789:;<=>?@ABCDEFGHIJKLMNOPQRSTUVWXYZ[\]^_`abcdefghijklmnop)", { 0, 0 });
-        TestUtils::VerifyExpectedString(tb, L"1234567890", { 0, 1 });
-    };
-
-    verifyBuffer(hostTb);
-
-    // First write the first 80 characters from the string
-    expectedOutput.push_back(R"(!"#$%&'()*+,-./0123456789:;<=>?@ABCDEFGHIJKLMNOPQRSTUVWXYZ[\]^_`abcdefghijklmnop)");
-
-    // This is the hard line break
-    expectedOutput.push_back("\r\n");
-    // Now write row 2 of the buffer
-    expectedOutput.push_back("1234567890");
-    VERIFY_SUCCEEDED(renderer.PaintFrame());
-
-    verifyBuffer(termTb);
-}
-
-void ConptyRoundtripTests::TestExactWrappingWithSpaces()
-{
-    // This test is also explained by the comment at the top of TestExactWrappingWithoutSpaces
-
-    auto& g = ServiceLocator::LocateGlobals();
-    auto& renderer = *g.pRender;
-    auto& gci = g.getConsoleInformation();
-    auto& si = gci.GetActiveOutputBuffer();
-    auto& hostSm = si.GetStateMachine();
-
-    auto& hostTb = si.GetTextBuffer();
-    auto& termTb = *term->_buffer;
-    const auto initialTermView = term->GetViewport();
-
-    _flushFirstFrame();
-
-    const auto charsToWrite = initialTermView.Width();
-    VERIFY_ARE_EQUAL(80, charsToWrite);
-
-    for (auto i = 0; i < charsToWrite; i++)
-    {
-        // This is a handy way of just printing the printable characters that
-        // _aren't_ the space character.
-        const wchar_t wch = static_cast<wchar_t>(33 + (i % 94));
-        hostSm.ProcessCharacter(wch);
-    }
-
-    hostSm.ProcessString(L"\n");
-    hostSm.ProcessString(L"          ");
-    hostSm.ProcessString(L"1234567890");
-
-    auto verifyBuffer = [&](const TextBuffer& tb) {
-        auto& cursor = tb.GetCursor();
-        // Verify the cursor wrapped to the second line
-        VERIFY_ARE_EQUAL(1, cursor.GetPosition().Y);
-        VERIFY_ARE_EQUAL(20, cursor.GetPosition().X);
-
-        // Verify that we marked the 0th row as _not wrapped_
-        const auto& row0 = tb.GetRowByOffset(0);
-        VERIFY_IS_FALSE(row0.GetCharRow().WasWrapForced());
-
-        const auto& row1 = tb.GetRowByOffset(1);
-        VERIFY_IS_FALSE(row1.GetCharRow().WasWrapForced());
-
-        TestUtils::VerifyExpectedString(tb, LR"(!"#$%&'()*+,-./0123456789:;<=>?@ABCDEFGHIJKLMNOPQRSTUVWXYZ[\]^_`abcdefghijklmnop)", { 0, 0 });
-        TestUtils::VerifyExpectedString(tb, L"          1234567890", { 0, 1 });
-    };
-
-    verifyBuffer(hostTb);
-
-    // First write the first 80 characters from the string
-    expectedOutput.push_back(R"(!"#$%&'()*+,-./0123456789:;<=>?@ABCDEFGHIJKLMNOPQRSTUVWXYZ[\]^_`abcdefghijklmnop)");
-
-    // This is the hard line break
-    expectedOutput.push_back("\r\n");
-    // Now write row 2 of the buffer
-    expectedOutput.push_back("          1234567890");
-    VERIFY_SUCCEEDED(renderer.PaintFrame());
-
-    verifyBuffer(termTb);
-}
-
-void ConptyRoundtripTests::MoveCursorAtEOL()
-{
-    // This is a test for GH#1245
-    VERIFY_IS_NOT_NULL(_pVtRenderEngine.get());
-
-    auto& g = ServiceLocator::LocateGlobals();
-    auto& renderer = *g.pRender;
-    auto& gci = g.getConsoleInformation();
-    auto& si = gci.GetActiveOutputBuffer();
-    auto& hostSm = si.GetStateMachine();
-
-    auto& hostTb = si.GetTextBuffer();
-    auto& termTb = *term->_buffer;
-    _flushFirstFrame();
-
-    Log::Comment(NoThrowString().Format(
-        L"Write exactly a full line of text"));
-    hostSm.ProcessString(std::wstring(TerminalViewWidth, L'A'));
-
-    auto verifyData0 = [](TextBuffer& tb) {
-        auto iter = tb.GetCellDataAt({ 0, 0 });
-        TestUtils::VerifySpanOfText(L"A", iter, 0, TerminalViewWidth);
-        TestUtils::VerifySpanOfText(L" ", iter, 0, TerminalViewWidth);
-    };
-
-    verifyData0(hostTb);
-
-    // TODO: GH#405/#4415 - Before #405 merges, the VT sequences conpty emits
-    // might change, but the buffer contents shouldn't.
-    // If they do change and these tests break, that's to be expected.
-    expectedOutput.push_back(std::string(TerminalViewWidth, 'A'));
-    expectedOutput.push_back("\x1b[1;80H");
-
-    VERIFY_SUCCEEDED(renderer.PaintFrame());
-
-    verifyData0(termTb);
-
-    Log::Comment(NoThrowString().Format(
-        L"Emulate backspacing at a bash prompt when the previous line wrapped.\n"
-        L"We'll move the cursor up to the last char of the prev line, and erase it."));
-    hostSm.ProcessString(L"\x1b[1;80H");
-    hostSm.ProcessString(L"\x1b[K");
-
-    auto verifyData1 = [](TextBuffer& tb) {
-        auto iter = tb.GetCellDataAt({ 0, 0 });
-        // There should be 79 'A's, followed by a space, and the following line should be blank.
-        TestUtils::VerifySpanOfText(L"A", iter, 0, TerminalViewWidth - 1);
-        TestUtils::VerifySpanOfText(L" ", iter, 0, 1);
-        TestUtils::VerifySpanOfText(L" ", iter, 0, TerminalViewWidth);
-
-        auto& cursor = tb.GetCursor();
-        VERIFY_ARE_EQUAL(TerminalViewWidth - 1, cursor.GetPosition().X);
-        VERIFY_ARE_EQUAL(0, cursor.GetPosition().Y);
-    };
-
-    verifyData1(hostTb);
-
-    expectedOutput.push_back(" ");
-    expectedOutput.push_back("\x1b[1;80H");
-    VERIFY_SUCCEEDED(renderer.PaintFrame());
-
-    verifyData1(termTb);
-}
-
-void ConptyRoundtripTests::TestResizeHeight()
-{
-    // This test class is _60_ tests to ensure that resizing the terminal works
-    // with conpty correctly. There's a lot of min/maxing in expressions here,
-    // to account for the sheer number of cases here, and that we have to handle
-    // both resizing larger and smaller all in one test.
-
-    BEGIN_TEST_METHOD_PROPERTIES()
-        TEST_METHOD_PROPERTY(L"IsolationLevel", L"Method")
-        TEST_METHOD_PROPERTY(L"Data:dx", L"{-1, 0, 1}")
-        TEST_METHOD_PROPERTY(L"Data:dy", L"{-10, -1, 0, 1, 10}")
-        TEST_METHOD_PROPERTY(L"Data:printedRows", L"{1, 10, 50, 200}")
-    END_TEST_METHOD_PROPERTIES()
-    int dx, dy;
-    int printedRows;
-    VERIFY_SUCCEEDED(TestData::TryGetValue(L"dx", dx), L"change in width of buffer");
-    VERIFY_SUCCEEDED(TestData::TryGetValue(L"dy", dy), L"change in height of buffer");
-    VERIFY_SUCCEEDED(TestData::TryGetValue(L"printedRows", printedRows), L"Number of rows of text to print");
-
-    _checkConptyOutput = false;
-
-    auto& g = ServiceLocator::LocateGlobals();
-    auto& renderer = *g.pRender;
-    auto& gci = g.getConsoleInformation();
-    auto& si = gci.GetActiveOutputBuffer();
-    auto& hostSm = si.GetStateMachine();
-    auto* hostTb = &si.GetTextBuffer();
-    auto* termTb = term->_buffer.get();
-    const auto initialHostView = si.GetViewport();
-    const auto initialTermView = term->GetViewport();
-    const auto initialTerminalBufferHeight = term->GetTextBuffer().GetSize().Height();
-
-    VERIFY_ARE_EQUAL(0, initialHostView.Top());
-    VERIFY_ARE_EQUAL(TerminalViewHeight, initialHostView.BottomExclusive());
-    VERIFY_ARE_EQUAL(0, initialTermView.Top());
-    VERIFY_ARE_EQUAL(TerminalViewHeight, initialTermView.BottomExclusive());
-
-    Log::Comment(NoThrowString().Format(
-        L"Print %d lines of output, which will scroll the viewport", printedRows));
-
-    for (auto i = 0; i < printedRows; i++)
-    {
-        // This looks insane, but this expression is carefully crafted to give
-        // us only printable characters, starting with `!` (0n33).
-        // Similar statements are used elsewhere throughout this test.
-        auto wstr = std::wstring(1, static_cast<wchar_t>((i) % 93) + 33);
-        hostSm.ProcessString(wstr);
-        hostSm.ProcessString(L"\r\n");
-    }
-
-    // Conpty doesn't have a scrollback, it's view's origin is always 0,0
-    const auto secondHostView = si.GetViewport();
-    VERIFY_ARE_EQUAL(0, secondHostView.Top());
-    VERIFY_ARE_EQUAL(TerminalViewHeight, secondHostView.BottomExclusive());
-
-    VERIFY_SUCCEEDED(renderer.PaintFrame());
-
-    const auto secondTermView = term->GetViewport();
-    // If we've printed more lines than the height of the buffer, then we're
-    // expecting the viewport to have moved down. Otherwise, the terminal's
-    // viewport will stay at 0,0.
-    const auto expectedTerminalViewBottom = std::max(std::min(::base::saturated_cast<short>(printedRows + 1),
-                                                              term->GetBufferHeight()),
-                                                     term->GetViewport().Height());
-
-    VERIFY_ARE_EQUAL(expectedTerminalViewBottom, secondTermView.BottomExclusive());
-    VERIFY_ARE_EQUAL(expectedTerminalViewBottom - initialTermView.Height(), secondTermView.Top());
-
-    auto verifyTermData = [&expectedTerminalViewBottom, &printedRows, this, &initialTerminalBufferHeight](TextBuffer& termTb, const int resizeDy = 0) {
-        // Some number of lines of text were lost from the scrollback. The
-        // number of lines lost will be determined by whichever of the initial
-        // or current buffer is smaller.
-        const auto numLostRows = std::max(0,
-                                          printedRows - std::min(term->GetTextBuffer().GetSize().Height(), initialTerminalBufferHeight) + 1);
-
-        const auto rowsWithText = std::min(::base::saturated_cast<short>(printedRows),
-                                           expectedTerminalViewBottom) -
-                                  1 + std::min(resizeDy, 0);
-
-        for (short row = 0; row < rowsWithText; row++)
-        {
-            SetVerifyOutput settings(VerifyOutputSettings::LogOnlyFailures);
-            auto iter = termTb.GetCellDataAt({ 0, row });
-            const wchar_t expectedChar = static_cast<wchar_t>((row + numLostRows) % 93) + 33;
-
-            auto expectedString = std::wstring(1, expectedChar);
-
-            if (iter->Chars() != expectedString)
-            {
-                Log::Comment(NoThrowString().Format(L"row [%d] was mismatched", row));
-            }
-            VERIFY_ARE_EQUAL(expectedString, (iter++)->Chars());
-            VERIFY_ARE_EQUAL(L" ", (iter)->Chars());
-        }
-    };
-    auto verifyHostData = [&si, &initialHostView, &printedRows](TextBuffer& hostTb, const int resizeDy = 0) {
-        const auto hostView = si.GetViewport();
-
-        // In the host, there are two regions we're interested in:
-
-        // 1. the first section of the buffer with the output in it. Before
-        //    we're resized, this will be filled with one character on each row.
-        // 2. The second area below the first that's empty (filled with spaces).
-        //    Initially, this is only one row.
-        // After we resize, different things will happen.
-        // * If we decrease the height of the buffer, the characters in the
-        //   buffer will all move _up_ the same number of rows. We'll want to
-        //   only check the first initialView+dy rows for characters.
-        // * If we increase the height, rows will be added at the bottom. We'll
-        //   want to check the initial viewport height for the original
-        //   characters, but then we'll want to look for more blank rows at the
-        //   bottom. The characters in the initial viewport won't have moved.
-
-        const short originalViewHeight = ::base::saturated_cast<short>(resizeDy < 0 ?
-                                                                           initialHostView.Height() + resizeDy :
-                                                                           initialHostView.Height());
-        const auto rowsWithText = std::min(originalViewHeight - 1, printedRows);
-        const bool scrolled = printedRows > initialHostView.Height();
-        // The last row of the viewport should be empty
-        // The second last row will have '0'+50
-        // The third last row will have '0'+49
-        // ...
-        // The <height> last row will have '0'+(50-height+1)
-        const auto firstChar = static_cast<wchar_t>(scrolled ?
-                                                        (printedRows - originalViewHeight + 1) :
-                                                        0);
-
-        short row = 0;
-        // Don't include the last row of the viewport in this check, since it'll
-        // be blank. We'll check it in the below loop.
-        for (; row < rowsWithText; row++)
-        {
-            SetVerifyOutput settings(VerifyOutputSettings::LogOnlyFailures);
-            auto iter = hostTb.GetCellDataAt({ 0, row });
-
-            const auto expectedChar = static_cast<wchar_t>(((firstChar + row) % 93) + 33);
-            auto expectedString = std::wstring(1, static_cast<wchar_t>(expectedChar));
-
-            if (iter->Chars() != expectedString)
-            {
-                Log::Comment(NoThrowString().Format(L"row [%d] was mismatched", row));
-            }
-            VERIFY_ARE_EQUAL(expectedString, (iter++)->Chars(), NoThrowString().Format(L"%s", expectedString.data()));
-            VERIFY_ARE_EQUAL(L" ", (iter)->Chars());
-        }
-
-        // Check that the remaining rows in the viewport are empty.
-        for (; row < hostView.Height(); row++)
-        {
-            SetVerifyOutput settings(VerifyOutputSettings::LogOnlyFailures);
-            auto iter = hostTb.GetCellDataAt({ 0, row });
-            VERIFY_ARE_EQUAL(L" ", (iter)->Chars());
-        }
-    };
-
-    verifyHostData(*hostTb);
-    verifyTermData(*termTb);
-
-    const COORD newViewportSize{
-        ::base::saturated_cast<short>(TerminalViewWidth + dx),
-        ::base::saturated_cast<short>(TerminalViewHeight + dy)
-    };
-
-    Log::Comment(NoThrowString().Format(L"Resize the Terminal and conpty here"));
-    auto resizeResult = term->UserResize(newViewportSize);
-    VERIFY_SUCCEEDED(resizeResult);
-    _resizeConpty(newViewportSize.X, newViewportSize.Y);
-
-    // After we resize, make sure to get the new textBuffers
-    hostTb = &si.GetTextBuffer();
-    termTb = term->_buffer.get();
-
-    // Conpty's doesn't have a scrollback, it's view's origin is always 0,0
-    const auto thirdHostView = si.GetViewport();
-    VERIFY_ARE_EQUAL(0, thirdHostView.Top());
-    VERIFY_ARE_EQUAL(newViewportSize.Y, thirdHostView.BottomExclusive());
-
-    // The Terminal should be stuck to the top of the viewport, unless dy<0,
-    // rows=50. In that set of cases, we _didn't_ pin the top of the Terminal to
-    // the old top, we actually shifted it down (because the output was at the
-    // bottom of the window, not empty lines).
-    const auto thirdTermView = term->GetViewport();
-    if (dy < 0 && (printedRows > initialTermView.Height() && printedRows < initialTerminalBufferHeight))
-    {
-        VERIFY_ARE_EQUAL(secondTermView.Top() - dy, thirdTermView.Top());
-        VERIFY_ARE_EQUAL(expectedTerminalViewBottom, thirdTermView.BottomExclusive());
-    }
-    else
-    {
-        VERIFY_ARE_EQUAL(secondTermView.Top(), thirdTermView.Top());
-        VERIFY_ARE_EQUAL(expectedTerminalViewBottom + dy, thirdTermView.BottomExclusive());
-    }
-
-    verifyHostData(*hostTb, dy);
-    // Note that at this point, nothing should have changed with the Terminal.
-    verifyTermData(*termTb, dy);
-
-    Log::Comment(NoThrowString().Format(L"Paint a frame to update the Terminal"));
-    VERIFY_SUCCEEDED(renderer.PaintFrame());
-
-    // Conpty's doesn't have a scrollback, it's view's origin is always 0,0
-    const auto fourthHostView = si.GetViewport();
-    VERIFY_ARE_EQUAL(0, fourthHostView.Top());
-    VERIFY_ARE_EQUAL(newViewportSize.Y, fourthHostView.BottomExclusive());
-
-    // The Terminal should be stuck to the top of the viewport, unless dy<0,
-    // rows=50. In that set of cases, we _didn't_ pin the top of the Terminal to
-    // the old top, we actually shifted it down (because the output was at the
-    // bottom of the window, not empty lines).
-    const auto fourthTermView = term->GetViewport();
-    if (dy < 0 && (printedRows > initialTermView.Height() && printedRows < initialTerminalBufferHeight))
-    {
-        VERIFY_ARE_EQUAL(secondTermView.Top() - dy, thirdTermView.Top());
-        VERIFY_ARE_EQUAL(expectedTerminalViewBottom, thirdTermView.BottomExclusive());
-    }
-    else
-    {
-        VERIFY_ARE_EQUAL(secondTermView.Top(), thirdTermView.Top());
-        VERIFY_ARE_EQUAL(expectedTerminalViewBottom + dy, thirdTermView.BottomExclusive());
-    }
-    verifyHostData(*hostTb, dy);
-    verifyTermData(*termTb, dy);
-}
-
-void ConptyRoundtripTests::PassthroughCursorShapeImmediately()
-{
-    // This is a test for GH#4106, and more indirectly, GH #2011.
-
-    Log::Comment(NoThrowString().Format(
-        L"Change the cursor shape with VT. This should immediately be flushed to the Terminal."));
-    VERIFY_IS_NOT_NULL(_pVtRenderEngine.get());
-
-    auto& g = ServiceLocator::LocateGlobals();
-    auto& gci = g.getConsoleInformation();
-    auto& si = gci.GetActiveOutputBuffer();
-    auto& hostSm = si.GetStateMachine();
-    auto& hostTb = si.GetTextBuffer();
-    auto& termTb = *term->_buffer;
-
-    _flushFirstFrame();
-
-    _logConpty = true;
-
-    VERIFY_ARE_NOT_EQUAL(CursorType::VerticalBar, hostTb.GetCursor().GetType());
-    VERIFY_ARE_NOT_EQUAL(CursorType::VerticalBar, termTb.GetCursor().GetType());
-
-    expectedOutput.push_back("\x1b[5 q");
-    hostSm.ProcessString(L"\x1b[5 q");
-
-    VERIFY_ARE_EQUAL(CursorType::VerticalBar, hostTb.GetCursor().GetType());
-    VERIFY_ARE_EQUAL(CursorType::VerticalBar, termTb.GetCursor().GetType());
-}
-
-void ConptyRoundtripTests::PassthroughClearScrollback()
-{
-    Log::Comment(NoThrowString().Format(
-        L"Write more lines of output than there are lines in the viewport. Clear the scrollback with ^[[3J"));
-    VERIFY_IS_NOT_NULL(_pVtRenderEngine.get());
-
-    auto& g = ServiceLocator::LocateGlobals();
-    auto& renderer = *g.pRender;
-    auto& gci = g.getConsoleInformation();
-    auto& si = gci.GetActiveOutputBuffer();
-    auto& hostSm = si.GetStateMachine();
-
-    auto& termTb = *term->_buffer;
-
-    _flushFirstFrame();
-
-    _logConpty = true;
-
-    const auto hostView = si.GetViewport();
-    const auto end = 2 * hostView.Height();
-    for (auto i = 0; i < end; i++)
-    {
-        Log::Comment(NoThrowString().Format(L"Writing line %d/%d", i, end));
-        expectedOutput.push_back("X");
-        if (i < hostView.BottomInclusive())
-        {
-            expectedOutput.push_back("\r\n");
-        }
-        else
-        {
-            // After we hit the bottom of the viewport, the newlines come in
-            // separated by empty writes for whatever reason.
-            expectedOutput.push_back("\r");
-            expectedOutput.push_back("\n");
-            expectedOutput.push_back("");
-        }
-
-        hostSm.ProcessString(L"X\n");
-
-        VERIFY_SUCCEEDED(renderer.PaintFrame());
-    }
-
-    VERIFY_SUCCEEDED(renderer.PaintFrame());
-
-    // Verify that we've printed height*2 lines of X's to the Terminal
-    const auto termFirstView = term->GetViewport();
-    for (short y = 0; y < 2 * termFirstView.Height(); y++)
-    {
-        TestUtils::VerifyExpectedString(termTb, L"X  ", { 0, y });
-    }
-
-    // Write a Erase Scrollback VT sequence to the host, it should come through to the Terminal
-    expectedOutput.push_back("\x1b[3J");
-    hostSm.ProcessString(L"\x1b[3J");
-
-    _checkConptyOutput = false;
-
-    VERIFY_SUCCEEDED(renderer.PaintFrame());
-
-    const auto termSecondView = term->GetViewport();
-    VERIFY_ARE_EQUAL(0, termSecondView.Top());
-
-    // Verify the top of the Terminal viewport contains the contents of the old viewport
-    for (short y = 0; y < termSecondView.BottomInclusive(); y++)
-    {
-        TestUtils::VerifyExpectedString(termTb, L"X  ", { 0, y });
-    }
-
-    // Verify below the new viewport (the old viewport) has been cleared out
-    for (short y = termSecondView.BottomInclusive(); y < termFirstView.BottomInclusive(); y++)
-    {
-        TestUtils::VerifyExpectedString(termTb, std::wstring(TerminalViewWidth, L' '), { 0, y });
-    }
-}
-
-void ConptyRoundtripTests::PassthroughHardReset()
-{
-    // This test is highly similar to PassthroughClearScrollback.
-    Log::Comment(NoThrowString().Format(
-        L"Write more lines of output than there are lines in the viewport. Clear everything with ^[c"));
-    VERIFY_IS_NOT_NULL(_pVtRenderEngine.get());
-
-    auto& g = ServiceLocator::LocateGlobals();
-    auto& renderer = *g.pRender;
-    auto& gci = g.getConsoleInformation();
-    auto& si = gci.GetActiveOutputBuffer();
-    auto& hostSm = si.GetStateMachine();
-
-    auto& termTb = *term->_buffer;
-
-    _flushFirstFrame();
-
-    _logConpty = true;
-
-    const auto hostView = si.GetViewport();
-    const auto end = 2 * hostView.Height();
-    for (auto i = 0; i < end; i++)
-    {
-        Log::Comment(NoThrowString().Format(L"Writing line %d/%d", i, end));
-        expectedOutput.push_back("X");
-        if (i < hostView.BottomInclusive())
-        {
-            expectedOutput.push_back("\r\n");
-        }
-        else
-        {
-            // After we hit the bottom of the viewport, the newlines come in
-            // separated by empty writes for whatever reason.
-            expectedOutput.push_back("\r");
-            expectedOutput.push_back("\n");
-            expectedOutput.push_back("");
-        }
-
-        hostSm.ProcessString(L"X\n");
-
-        VERIFY_SUCCEEDED(renderer.PaintFrame());
-    }
-
-    VERIFY_SUCCEEDED(renderer.PaintFrame());
-
-    // Verify that we've printed height*2 lines of X's to the Terminal
-    const auto termFirstView = term->GetViewport();
-    for (short y = 0; y < 2 * termFirstView.Height(); y++)
-    {
-        TestUtils::VerifyExpectedString(termTb, L"X  ", { 0, y });
-    }
-
-    // Write a Hard Reset VT sequence to the host, it should come through to the Terminal
-    expectedOutput.push_back("\033c");
-    hostSm.ProcessString(L"\033c");
-
-    const auto termSecondView = term->GetViewport();
-    VERIFY_ARE_EQUAL(0, termSecondView.Top());
-
-    // Verify everything has been cleared out
-    for (short y = 0; y < termFirstView.BottomInclusive(); y++)
-    {
-        TestUtils::VerifyExpectedString(termTb, std::wstring(TerminalViewWidth, L' '), { 0, y });
-    }
-}
-
-void ConptyRoundtripTests::OutputWrappedLinesAtTopOfBuffer()
-{
-    Log::Comment(
-        L"Case 1: Write a wrapped line right at the start of the buffer, before any circling");
-    VERIFY_IS_NOT_NULL(_pVtRenderEngine.get());
-
-    auto& g = ServiceLocator::LocateGlobals();
-    auto& renderer = *g.pRender;
-    auto& gci = g.getConsoleInformation();
-    auto& si = gci.GetActiveOutputBuffer();
-    auto& sm = si.GetStateMachine();
-    auto& hostTb = si.GetTextBuffer();
-    auto& termTb = *term->_buffer;
-
-    _flushFirstFrame();
-
-    const auto wrappedLineLength = TerminalViewWidth + 20;
-
-    sm.ProcessString(std::wstring(wrappedLineLength, L'A'));
-
-    auto verifyBuffer = [](const TextBuffer& tb) {
-        // Buffer contents should look like the following: (80 wide)
-        // (w) means we hard wrapped the line
-        // (b) means the line is _not_ wrapped (it's broken, the default state.)
-        // cursor is on the '_'
-        //
-        // |AAAAAAAA...AAAA| (w)
-        // |AAAAA_  ...    | (b) (There are 20 'A's on this line.)
-        // |        ...    | (b)
-
-        VERIFY_IS_TRUE(tb.GetRowByOffset(0).GetCharRow().WasWrapForced());
-        VERIFY_IS_FALSE(tb.GetRowByOffset(1).GetCharRow().WasWrapForced());
-        auto iter0 = tb.GetCellDataAt({ 0, 0 });
-        TestUtils::VerifySpanOfText(L"A", iter0, 0, TerminalViewWidth);
-        auto iter1 = tb.GetCellDataAt({ 0, 1 });
-        TestUtils::VerifySpanOfText(L"A", iter1, 0, 20);
-        auto iter2 = tb.GetCellDataAt({ 20, 1 });
-        TestUtils::VerifySpanOfText(L" ", iter2, 0, TerminalViewWidth - 20);
-    };
-
-    verifyBuffer(hostTb);
-
-    expectedOutput.push_back(std::string(TerminalViewWidth, 'A'));
-    expectedOutput.push_back(std::string(20, 'A'));
-    VERIFY_SUCCEEDED(renderer.PaintFrame());
-
-    verifyBuffer(termTb);
-}
-
-void ConptyRoundtripTests::OutputWrappedLinesAtBottomOfBuffer()
-{
-    Log::Comment(
-        L"Case 2: Write a wrapped line at the end of the buffer, once the conpty started circling");
-    VERIFY_IS_NOT_NULL(_pVtRenderEngine.get());
-
-    auto& g = ServiceLocator::LocateGlobals();
-    auto& renderer = *g.pRender;
-    auto& gci = g.getConsoleInformation();
-    auto& si = gci.GetActiveOutputBuffer();
-    auto& hostSm = si.GetStateMachine();
-    auto& hostTb = si.GetTextBuffer();
-    auto& termTb = *term->_buffer;
-
-    _flushFirstFrame();
-
-    // First, fill the buffer with contents, so conpty starts circling
-
-    const auto hostView = si.GetViewport();
-    const auto end = 2 * hostView.Height();
-    for (auto i = 0; i < end; i++)
-    {
-        Log::Comment(NoThrowString().Format(L"Writing line %d/%d", i, end));
-        expectedOutput.push_back("X");
-        if (i < hostView.BottomInclusive())
-        {
-            expectedOutput.push_back("\r\n");
-        }
-        else
-        {
-            // After we hit the bottom of the viewport, the newlines come in
-            // separated by empty writes for whatever reason.
-            expectedOutput.push_back("\r");
-            expectedOutput.push_back("\n");
-            expectedOutput.push_back("");
-        }
-
-        hostSm.ProcessString(L"X\n");
-
-        VERIFY_SUCCEEDED(renderer.PaintFrame());
-    }
-
-    const auto wrappedLineLength = TerminalViewWidth + 20;
-
-    // The following diagrams show the buffer contents after each string emitted
-    // from conpty. For each of these diagrams:
-    // (w) means we hard wrapped the line
-    // (b) means the line is _not_ wrapped (it's broken, the default state.)
-    // cursor is on the '_'
-
-    // Initial state:
-    // |X              | (b)
-    // |X              | (b)
-    // ...
-    // |X              | (b)
-    // |_              | (b)
-
-    expectedOutput.push_back(std::string(TerminalViewWidth, 'A'));
-    // |X              | (b)
-    // |X              | (b)
-    // ...
-    // |X              | (b)
-    // |AAAAAAAA...AAAA|_ (w) The cursor is actually on the last A here
-
-    // TODO GH#5228 might break the "newline & repaint the wrapped char" checks here, that's okay.
-    expectedOutput.push_back("\r"); // This \r\n is emitted by ScrollFrame to
-    expectedOutput.push_back("\n"); // add a newline to the bottom of the buffer
-    // |X              | (b)
-    // |X              | (b)
-    // ...
-    // |X              | (b)
-    // |AAAAAAAA...AAAA| (b)
-    // |_              | (b)
-
-    expectedOutput.push_back("\x1b[31;80H"); // Move the cursor BACK to the wrapped row
-    // |X              | (b)
-    // |X              | (b)
-    // ...
-    // |X              | (b)
-    // |AAAAAAAA...AAAA| (b) The cursor is actually on the last A here
-    // |               | (b)
-
-    expectedOutput.push_back(std::string(1, 'A')); // Reprint the last character of the wrapped row
-    // |X              | (b)
-    // |X              | (b)
-    // ...
-    // |X              | (b)
-    // |AAAAAAAA...AAAA|_ (w) The cursor is actually on the last A here
-    // |               | (b)
-
-    expectedOutput.push_back(std::string(20, 'A')); // Print the second line.
-    // |X              | (b)
-    // |X              | (b)
-    // ...
-    // |X              | (b)
-    // |AAAAAAAA...AAAA| (w)
-    // |AAAAA_         | (b) There are 20 'A's on this line.
-
-    hostSm.ProcessString(std::wstring(wrappedLineLength, L'A'));
-
-    auto verifyBuffer = [](const TextBuffer& tb, const short wrappedRow) {
-        // Buffer contents should look like the following: (80 wide)
-        // (w) means we hard wrapped the line
-        // (b) means the line is _not_ wrapped (it's broken, the default state.)
-        // cursor is on the '_'
-        //
-        // |X              | (b)
-        // |X              | (b)
-        // ...
-        // |X              | (b)
-        // |AAAAAAAA...AAAA| (w)
-        // |AAAAA_  ...    | (b) (There are 20 'A's on this line.)
-
-        VERIFY_IS_TRUE(tb.GetRowByOffset(wrappedRow).GetCharRow().WasWrapForced());
-        VERIFY_IS_FALSE(tb.GetRowByOffset(wrappedRow + 1).GetCharRow().WasWrapForced());
-
-        auto iter0 = tb.GetCellDataAt({ 0, wrappedRow });
-        TestUtils::VerifySpanOfText(L"A", iter0, 0, TerminalViewWidth);
-        auto iter1 = tb.GetCellDataAt({ 0, wrappedRow + 1 });
-        TestUtils::VerifySpanOfText(L"A", iter1, 0, 20);
-        auto iter2 = tb.GetCellDataAt({ 20, wrappedRow + 1 });
-        TestUtils::VerifySpanOfText(L" ", iter2, 0, TerminalViewWidth - 20);
-    };
-
-    verifyBuffer(hostTb, hostView.BottomInclusive() - 1);
-
-    VERIFY_SUCCEEDED(renderer.PaintFrame());
-
-    verifyBuffer(termTb, term->_mutableViewport.BottomInclusive() - 1);
-}
-
-void ConptyRoundtripTests::ScrollWithChangesInMiddle()
-{
-    Log::Comment(L"This test checks emitting a wrapped line at the bottom of the"
-                 L" viewport while _also_ emitting other text elsewhere in the same frame. This"
-                 L" output will cause us to scroll the viewport in one frame, but we need to"
-                 L" make sure the wrapped line _stays_ wrapped, and the scrolled text appears in"
-                 L" the right place.");
-    VERIFY_IS_NOT_NULL(_pVtRenderEngine.get());
-
-    auto& g = ServiceLocator::LocateGlobals();
-    auto& renderer = *g.pRender;
-    auto& gci = g.getConsoleInformation();
-    auto& si = gci.GetActiveOutputBuffer();
-    auto& hostSm = si.GetStateMachine();
-    auto& hostTb = si.GetTextBuffer();
-    auto& termTb = *term->_buffer;
-
-    _flushFirstFrame();
-
-    // First, fill the buffer with contents, so conpty starts circling
-
-    const auto hostView = si.GetViewport();
-    const auto end = 2 * hostView.Height();
-    for (auto i = 0; i < end; i++)
-    {
-        Log::Comment(NoThrowString().Format(L"Writing line %d/%d", i, end));
-        expectedOutput.push_back("X");
-        if (i < hostView.BottomInclusive())
-        {
-            expectedOutput.push_back("\r\n");
-        }
-        else
-        {
-            // After we hit the bottom of the viewport, the newlines come in
-            // separated by empty writes for whatever reason.
-            expectedOutput.push_back("\r");
-            expectedOutput.push_back("\n");
-            expectedOutput.push_back("");
-        }
-
-        hostSm.ProcessString(L"X\n");
-
-        VERIFY_SUCCEEDED(renderer.PaintFrame());
-    }
-
-    const auto wrappedLineLength = TerminalViewWidth + 20;
-
-    // In the Terminal, we're going to expect:
-    expectedOutput.push_back("\x1b[15;1H"); // Move the cursor to row 14, col 0
-    expectedOutput.push_back("Y"); // Print a 'Y'
-    expectedOutput.push_back("\x1b[32;1H"); // Move the cursor to the last row
-    expectedOutput.push_back(std::string(TerminalViewWidth, 'A')); // Print the first 80 'A's
-    // This is going to be the end of the first frame - b/c we moved the cursor
-    // in the middle of the frame, we're going to hide/show the cursor during
-    // this frame
-    expectedOutput.push_back("\x1b[?25h"); // hide the cursor
-    // On the subsequent frame:
-    // TODO GH#5228 might break the "newline & repaint the wrapped char" checks here, that's okay.
-    expectedOutput.push_back("\r"); // This \r\n is emitted by ScrollFrame to
-    expectedOutput.push_back("\n"); // add a newline to the bottom of the buffer
-    expectedOutput.push_back("\x1b[31;80H"); // Move the cursor BACK to the wrapped row
-    expectedOutput.push_back(std::string(1, 'A')); // Reprint the last character of the wrapped row
-    expectedOutput.push_back(std::string(20, 'A')); // Print the second line.
-
-    _logConpty = true;
-
-    // To the host, we'll do something very similar:
-    hostSm.ProcessString(L"\x1b"
-                         L"7"); // Save cursor
-    hostSm.ProcessString(L"\x1b[15;1H"); // Move the cursor to row 14, col 0
-    hostSm.ProcessString(L"Y"); // Print a 'Y'
-    hostSm.ProcessString(L"\x1b"
-                         L"8"); // Restore
-    hostSm.ProcessString(std::wstring(wrappedLineLength, L'A')); // Print 100 'A's
-
-    auto verifyBuffer = [](const TextBuffer& tb, const til::rectangle viewport) {
-        const short wrappedRow = viewport.bottom<short>() - 2;
-        const short start = viewport.top<short>();
-        for (short i = start; i < wrappedRow; i++)
-        {
-            Log::Comment(NoThrowString().Format(L"Checking row %d", i));
-            TestUtils::VerifyExpectedString(tb, i == start + 13 ? L"Y" : L"X", { 0, i });
-        }
-
-        VERIFY_IS_TRUE(tb.GetRowByOffset(wrappedRow).GetCharRow().WasWrapForced());
-        VERIFY_IS_FALSE(tb.GetRowByOffset(wrappedRow + 1).GetCharRow().WasWrapForced());
-
-        auto iter0 = tb.GetCellDataAt({ 0, wrappedRow });
-        TestUtils::VerifySpanOfText(L"A", iter0, 0, TerminalViewWidth);
-
-        auto iter1 = tb.GetCellDataAt({ 0, wrappedRow + 1 });
-        TestUtils::VerifySpanOfText(L"A", iter1, 0, 20);
-        auto iter2 = tb.GetCellDataAt({ 20, wrappedRow + 1 });
-        TestUtils::VerifySpanOfText(L" ", iter2, 0, TerminalViewWidth - 20);
-    };
-
-    Log::Comment(NoThrowString().Format(L"Checking the host buffer..."));
-    verifyBuffer(hostTb, hostView.ToInclusive());
-    Log::Comment(NoThrowString().Format(L"... Done"));
-
-    VERIFY_SUCCEEDED(renderer.PaintFrame());
-
-    Log::Comment(NoThrowString().Format(L"Checking the terminal buffer..."));
-    verifyBuffer(termTb, term->_mutableViewport.ToInclusive());
-    Log::Comment(NoThrowString().Format(L"... Done"));
-}
-
-void ConptyRoundtripTests::ScrollWithMargins()
-{
-    auto& g = ServiceLocator::LocateGlobals();
-    auto& renderer = *g.pRender;
-    auto& gci = g.getConsoleInformation();
-    auto& si = gci.GetActiveOutputBuffer();
-    auto& hostSm = si.GetStateMachine();
-
-    auto& hostTb = si.GetTextBuffer();
-    auto& termTb = *term->_buffer;
-    const auto initialTermView = term->GetViewport();
-
-    Log::Comment(L"Flush first frame.");
-    _flushFirstFrame();
-
-    // Fill up the buffer with some text.
-    // We're going to write something like this:
-    // AAAA
-    // BBBB
-    // CCCC
-    // ........
-    // QQQQ
-    // ****************
-    // The letters represent the data in the TMUX pane.
-    // The final *** line represents the mode line which we will
-    // attempt to hold in place and not scroll.
-    // Note that the last line will contain one '*' less than the width of the window.
-
-    Log::Comment(L"Fill host with text pattern by feeding it into VT parser.");
-    const auto rowsToWrite = initialTermView.Height() - 1;
-
-    // For all lines but the last one, write out a few of a letter.
-    for (auto i = 0; i < rowsToWrite; ++i)
-    {
-        const wchar_t wch = static_cast<wchar_t>(L'A' + i);
-        hostSm.ProcessCharacter(wch);
-        hostSm.ProcessCharacter(wch);
-        hostSm.ProcessCharacter(wch);
-        hostSm.ProcessCharacter(wch);
-        hostSm.ProcessCharacter('\n');
-    }
-
-    // For the last one, write out the asterisks for the mode line.
-    for (auto i = 0; i < initialTermView.Width() - 1; ++i)
-    {
-        hostSm.ProcessCharacter('*');
-    }
-
-    // no newline in the bottom right corner or it will move unexpectedly.
-
-    // Now set up the verification that the buffers are full of the pattern we expect.
-    // This function will verify the text backing buffers.
-    auto verifyBuffer = [&](const TextBuffer& tb) {
-        auto& cursor = tb.GetCursor();
-        // Verify the cursor is waiting in the bottom right corner
-        VERIFY_ARE_EQUAL(initialTermView.Height() - 1, cursor.GetPosition().Y);
-        VERIFY_ARE_EQUAL(initialTermView.Width() - 1, cursor.GetPosition().X);
-
-        // For all rows except the last one, verify that we have a run of four letters.
-        for (auto i = 0; i < rowsToWrite; ++i)
-        {
-            const std::wstring expectedString(4, static_cast<wchar_t>(L'A' + i));
-            const COORD expectedPos{ 0, gsl::narrow<SHORT>(i) };
-            TestUtils::VerifyExpectedString(tb, expectedString, expectedPos);
-        }
-
-        // For the last row, verify we have an entire row of asterisks for the mode line.
-        const std::wstring expectedModeLine(initialTermView.Width() - 1, L'*');
-        const COORD expectedPos{ 0, gsl::narrow<SHORT>(rowsToWrite) };
-        TestUtils::VerifyExpectedString(tb, expectedModeLine, expectedPos);
-    };
-
-    // This will verify the text emitted from the PTY.
-    for (auto i = 0; i < rowsToWrite; ++i)
-    {
-        const std::string expectedString(4, static_cast<char>('A' + i));
-        expectedOutput.push_back(expectedString);
-        expectedOutput.push_back("\r\n");
-    }
-    {
-        const std::string expectedString(initialTermView.Width() - 1, '*');
-        expectedOutput.push_back(expectedString);
-    }
-
-    Log::Comment(L"Verify host buffer contains pattern.");
-    // Verify the host side.
-    verifyBuffer(hostTb);
-
-    Log::Comment(L"Emit PTY frame and validate it transmits the right data.");
-    // Paint the frame
-    VERIFY_SUCCEEDED(renderer.PaintFrame());
-
-    Log::Comment(L"Verify terminal buffer contains pattern.");
-    // Verify the terminal side.
-    verifyBuffer(termTb);
-
-    Log::Comment(L"!!! OK. Set up the scroll region and let's get scrolling!");
-    // This is a simulation of what TMUX does to scroll everything except the mode line.
-    // First build up our VT strings...
-    std::wstring reducedScrollRegion;
-    {
-        std::wstringstream wss;
-        // For 20 tall buffer...
-        // ESC[1;19r
-        // Set scroll region to lines 1-19.
-        wss << L"\x1b[1;" << initialTermView.Height() - 1 << L"r";
-        reducedScrollRegion = wss.str();
-    }
-    std::wstring completeScrollRegion;
-    {
-        std::wstringstream wss;
-        // For 20 tall buffer...
-        // ESC[1;20r
-        // Set scroll region to lines 1-20. (or the whole buffer)
-        wss << L"\x1b[1;" << initialTermView.Height() << L"r";
-        completeScrollRegion = wss.str();
-    }
-    std::wstring reducedCursorBottomRight;
-    {
-        std::wstringstream wss;
-        // For 20 tall and 100 wide buffer
-        // ESC[19;100H
-        // Put cursor on line 19 (1 before last) and the right most column 100.
-        // (Remember that in VT, we start counting from 1 not 0.)
-        wss << L"\x1b[" << initialTermView.Height() - 1 << L";" << initialTermView.Width() << "H";
-        reducedCursorBottomRight = wss.str();
-    }
-    std::wstring completeCursorAtPromptLine;
-    {
-        std::wstringstream wss;
-        // For 20 tall and 100 wide buffer
-        // ESC[19;1H
-        // Put cursor on line 19 (1 before last) and the left most column 1.
-        // (Remember that in VT, we start counting from 1 not 0.)
-        wss << L"\x1b[" << initialTermView.Height() - 1 << L";1H";
-        completeCursorAtPromptLine = wss.str();
-    }
-
-    Log::Comment(L"Perform all the operations on the buffer.");
-
-    // OK this is what TMUX does.
-    // 1. Mark off the scroll area as everything but the mode line.
-    hostSm.ProcessString(reducedScrollRegion);
-    // 2. Put the cursor in the bottom-right corner of the scroll region.
-    hostSm.ProcessString(reducedCursorBottomRight);
-    // 3. Send a single newline which should do the heavy lifting
-    //    of pushing everything in the scroll region up by 1 line and
-    //    leave everything outside the region alone.
-
-    // This entire block is subject to change in the future with optimizations.
-    {
-        // Cursor gets redrawn in the bottom right of the scroll region with the repaint that is forced
-        // early while the screen is rotated.
-        std::stringstream ss;
-        ss << "\x1b[" << initialTermView.Height() - 1 << ";" << initialTermView.Width() << "H";
-        expectedOutput.push_back(ss.str());
-
-        expectedOutput.push_back("\x1b[?25h"); // turn the cursor back on too.
-    }
-
-    hostSm.ProcessString(L"\n");
-    // 4. Remove the scroll area by setting it to the entire size of the viewport.
-    hostSm.ProcessString(completeScrollRegion);
-    // 5. Put the cursor back at the beginning of the new line that was just revealed.
-    hostSm.ProcessString(completeCursorAtPromptLine);
-
-    // Set up the verifications like above.
-    auto verifyBufferAfter = [&](const TextBuffer& tb) {
-        auto& cursor = tb.GetCursor();
-        // Verify the cursor is waiting on the freshly revealed line (1 above mode line)
-        // and in the left most column.
-        VERIFY_ARE_EQUAL(initialTermView.Height() - 2, cursor.GetPosition().Y);
-        VERIFY_ARE_EQUAL(0, cursor.GetPosition().X);
-
-        // For all rows except the last two, verify that we have a run of four letters.
-        for (auto i = 0; i < rowsToWrite - 1; ++i)
-        {
-            // Start with B this time because the A line got scrolled off the top.
-            const std::wstring expectedString(4, static_cast<wchar_t>(L'B' + i));
-            const COORD expectedPos{ 0, gsl::narrow<SHORT>(i) };
-            TestUtils::VerifyExpectedString(tb, expectedString, expectedPos);
-        }
-
-        // For the second to last row, verify that it is blank.
-        {
-            const std::wstring expectedBlankLine(initialTermView.Width(), L' ');
-            const COORD blankLinePos{ 0, gsl::narrow<SHORT>(rowsToWrite - 1) };
-            TestUtils::VerifyExpectedString(tb, expectedBlankLine, blankLinePos);
-        }
-
-        // For the last row, verify we have an entire row of asterisks for the mode line.
-        {
-            const std::wstring expectedModeLine(initialTermView.Width() - 1, L'*');
-            const COORD modeLinePos{ 0, gsl::narrow<SHORT>(rowsToWrite) };
-            TestUtils::VerifyExpectedString(tb, expectedModeLine, modeLinePos);
-        }
-    };
-
-    // This will verify the text emitted from the PTY.
-
-    expectedOutput.push_back("\x1b[H"); // cursor returns to top left corner.
-    for (auto i = 0; i < rowsToWrite - 1; ++i)
-    {
-        const std::string expectedString(4, static_cast<char>('B' + i));
-        expectedOutput.push_back(expectedString);
-        expectedOutput.push_back("\x1b[K"); // erase the rest of the line.
-        expectedOutput.push_back("\r\n");
-    }
-    {
-        expectedOutput.push_back(""); // nothing for the empty line
-        expectedOutput.push_back("\x1b[K"); // erase the rest of the line.
-        expectedOutput.push_back("\r\n");
-    }
-    {
-        const std::string expectedString(initialTermView.Width() - 1, '*');
-        // There will be one extra blank space at the end of the line, to prevent delayed EOL wrapping
-        expectedOutput.push_back(expectedString + " ");
-    }
-    {
-        // Cursor gets reset into second line from bottom, left most column
-        std::stringstream ss;
-        ss << "\x1b[" << initialTermView.Height() - 1 << ";1H";
-        expectedOutput.push_back(ss.str());
-    }
-    expectedOutput.push_back("\x1b[?25h"); // turn the cursor back on too.
-
-    Log::Comment(L"Verify host buffer contains pattern moved up one and mode line still in place.");
-    // Verify the host side.
-    verifyBufferAfter(hostTb);
-
-    Log::Comment(L"Emit PTY frame and validate it transmits the right data.");
-    // Paint the frame
-    VERIFY_SUCCEEDED(renderer.PaintFrame());
-
-    Log::Comment(L"Verify terminal buffer contains pattern moved up one and mode line still in place.");
-    // Verify the terminal side.
-    verifyBufferAfter(termTb);
-}
-
-void ConptyRoundtripTests::DontWrapMoveCursorInSingleFrame()
-{
-    // See https://github.com/microsoft/terminal/pull/5181#issuecomment-607427840
-    Log::Comment(L"This is a test for when a line of text exactly wrapped, but "
-                 L"the cursor didn't end the frame at the end of line (waiting "
-                 L"for more wrapped text). We should still move the cursor in "
-                 L"this case.");
-    VERIFY_IS_NOT_NULL(_pVtRenderEngine.get());
-
-    auto& g = ServiceLocator::LocateGlobals();
-    auto& renderer = *g.pRender;
-    auto& gci = g.getConsoleInformation();
-    auto& si = gci.GetActiveOutputBuffer();
-    auto& hostSm = si.GetStateMachine();
-    auto& hostTb = si.GetTextBuffer();
-    auto& termTb = *term->_buffer;
-
-    _flushFirstFrame();
-
-    auto verifyBuffer = [](const TextBuffer& tb) {
-        // Simple verification: Make sure the cursor is in the correct place,
-        // and that it's visible. We don't care so much about the buffer
-        // contents in this test.
-        const COORD expectedCursor{ 8, 3 };
-        VERIFY_ARE_EQUAL(expectedCursor, tb.GetCursor().GetPosition());
-        VERIFY_IS_TRUE(tb.GetCursor().IsVisible());
-    };
-
-    hostSm.ProcessString(L"\x1b[?25l");
-    hostSm.ProcessString(L"\x1b[H");
-    hostSm.ProcessString(L"\x1b[75C");
-    hostSm.ProcessString(L"XXXXX");
-    hostSm.ProcessString(L"\x1b[4;9H");
-    hostSm.ProcessString(L"\x1b[?25h");
-
-    Log::Comment(L"Checking the host buffer state");
-    verifyBuffer(hostTb);
-
-    expectedOutput.push_back("\x1b[75C");
-    expectedOutput.push_back("XXXXX");
-    expectedOutput.push_back("\x1b[4;9H");
-    // We're _not_ expecting a cursor on here, because we didn't actually hide
-    // the cursor during the course of this frame
-
-    Log::Comment(L"Painting the frame");
-    VERIFY_SUCCEEDED(renderer.PaintFrame());
-
-    Log::Comment(L"Checking the terminal buffer state");
-    verifyBuffer(termTb);
-}
-
-void ConptyRoundtripTests::ClearHostTrickeryTest()
-{
-    BEGIN_TEST_METHOD_PROPERTIES()
-        TEST_METHOD_PROPERTY(L"Data:paintEachNewline", L"{0, 1, 2}")
-        TEST_METHOD_PROPERTY(L"Data:cursorOnNextLine", L"{false, true}")
-        TEST_METHOD_PROPERTY(L"Data:paintAfterDECALN", L"{false, true}")
-        TEST_METHOD_PROPERTY(L"Data:changeAttributes", L"{false, true}")
-        TEST_METHOD_PROPERTY(L"Data:useLongSpaces", L"{false, true}")
-        TEST_METHOD_PROPERTY(L"Data:printTextAfterSpaces", L"{false, true}")
-    END_TEST_METHOD_PROPERTIES();
-    constexpr int PaintEveryNewline = 0;
-    constexpr int PaintAfterAllNewlines = 1;
-    constexpr int DontPaintAfterNewlines = 2;
-
-    INIT_TEST_PROPERTY(int, paintEachNewline, L"Any of: manually PaintFrame after each newline is emitted, once at the end of all newlines, or not at all");
-    INIT_TEST_PROPERTY(bool, cursorOnNextLine, L"Either leave the cursor on the first line, or place it on the second line of the buffer");
-    INIT_TEST_PROPERTY(bool, paintAfterDECALN, L"Controls whether we manually paint a frame after the DECALN sequence is emitted.");
-    INIT_TEST_PROPERTY(bool, changeAttributes, L"If true, change the text attributes after the 'A's and spaces");
-    INIT_TEST_PROPERTY(bool, useLongSpaces, L"If true, print 10 spaces instead of 5, longer than a CUF sequence.");
-    INIT_TEST_PROPERTY(bool, printTextAfterSpaces, L"If true, print \"ZZZZZ\" after the spaces on the first line.");
-
-    // See https://github.com/microsoft/terminal/issues/5039#issuecomment-606833841
-    Log::Comment(L"This is a more than comprehensive test for GH#5039. We're "
-                 L"going to print some text to the buffer, then fill the alt-"
-                 L"buffer with text, then switch back to the main buffer. The "
-                 L"text from the alt buffer should not pollute the main buffer.");
-
-    // The text we're printing will look like one of the following, with the
-    // cursor on the _
-    //  * cursorOnNextLine=false, useLongSpaces=false:
-    //    AAAAA     ZZZZZ_
-    //  * cursorOnNextLine=false, useLongSpaces=true:
-    //    AAAAA          ZZZZZ_
-    //  * cursorOnNextLine=true, useLongSpaces=false:
-    //    AAAAA     ZZZZZ
-    //    BBBBB_
-    //  * cursorOnNextLine=true, useLongSpaces=true:
-    //    AAAAA          ZZZZZ
-    //    BBBBB_
-    //
-    // If printTextAfterSpaces=false, then we won't print the "ZZZZZ"
-    //
-    // The interesting case that repros the bug in GH#5039 is
-    //  - paintEachNewline=DontPaintAfterNewlines (2)
-    //  - cursorOnNextLine=false
-    //  - paintAfterDECALN=<any>
-    //  - changeAttributes=true
-    //  - useLongSpaces=<any>
-    //  - printTextAfterSpaces=<any>
-    //
-    // All the possible cases are left here though, to catch potential future regressions.
-    VERIFY_IS_NOT_NULL(_pVtRenderEngine.get());
-
-    auto& g = ServiceLocator::LocateGlobals();
-    auto& renderer = *g.pRender;
-    auto& gci = g.getConsoleInformation();
-    auto& si = gci.GetActiveOutputBuffer();
-    auto& hostSm = si.GetStateMachine();
-    auto& hostTb = si.GetTextBuffer();
-    auto& termTb = *term->_buffer;
-
-    _flushFirstFrame();
-
-    auto verifyBuffer = [&cursorOnNextLine, &useLongSpaces, &printTextAfterSpaces](const TextBuffer& tb,
-                                                                                   const til::rectangle viewport) {
-        // We _would_ expect the Terminal's cursor to be on { 8, 0 }, but this
-        // is currently broken due to #381/#4676. So we'll use the viewport
-        // provided to find the actual Y position of the cursor.
-        const short viewTop = viewport.origin().y<short>();
-        const short cursorRow = viewTop + (cursorOnNextLine ? 1 : 0);
-        const short cursorCol = (cursorOnNextLine ? 5 :
-                                                    (10 + (useLongSpaces ? 5 : 0) + (printTextAfterSpaces ? 5 : 0)));
-        const COORD expectedCursor{ cursorCol, cursorRow };
-
-        VERIFY_ARE_EQUAL(expectedCursor, tb.GetCursor().GetPosition());
-        VERIFY_IS_TRUE(tb.GetCursor().IsVisible());
-        auto iter = TestUtils::VerifyExpectedString(tb, L"AAAAA", { 0, viewTop });
-        TestUtils::VerifyExpectedString(useLongSpaces ? L"          " : L"     ", iter);
-        if (printTextAfterSpaces)
-        {
-            TestUtils::VerifyExpectedString(L"ZZZZZ", iter);
-        }
-        else
-        {
-            TestUtils::VerifyExpectedString(L"     ", iter);
-        }
-        TestUtils::VerifyExpectedString(L"     ", iter);
-
-        if (cursorOnNextLine)
-        {
-            TestUtils::VerifyExpectedString(tb, L"BBBBB", { 0, cursorRow });
-        }
-    };
-
-    // We're _not_ checking the conpty output during this test, only the side effects.
-    _checkConptyOutput = false;
-
-    gci.LockConsole(); // Lock must be taken to manipulate alt/main buffer state.
-    auto unlock = wil::scope_exit([&] { gci.UnlockConsole(); });
-
-    Log::Comment(L"Setting up the host buffer...");
-    hostSm.ProcessString(L"AAAAA");
-    hostSm.ProcessString(useLongSpaces ? L"          " : L"     ");
-    if (changeAttributes)
-    {
-        hostSm.ProcessString(L"\x1b[44m");
-    }
-    if (printTextAfterSpaces)
-    {
-        hostSm.ProcessString(L"ZZZZZ");
-    }
-    hostSm.ProcessString(L"\x1b[0m");
-
-    if (cursorOnNextLine)
-    {
-        hostSm.ProcessString(L"\n");
-        hostSm.ProcessString(L"BBBBB");
-    }
-    Log::Comment(L"Painting after the initial setup.");
-    VERIFY_SUCCEEDED(renderer.PaintFrame());
-
-    Log::Comment(L"Switching to the alt buffer and using DECALN to fill it with 'E's");
-    hostSm.ProcessString(L"\x1b[?1049h");
-    hostSm.ProcessString(L"\x1b#8");
-    if (paintAfterDECALN)
-    {
-        VERIFY_SUCCEEDED(renderer.PaintFrame());
-    }
-
-    for (auto i = 0; i < si.GetViewport().Height(); i++)
-    {
-        hostSm.ProcessString(L"\n");
-        if (paintEachNewline == PaintEveryNewline)
-        {
-            VERIFY_SUCCEEDED(renderer.PaintFrame());
-        }
-    }
-    if (paintEachNewline == PaintAfterAllNewlines)
-    {
-        VERIFY_SUCCEEDED(renderer.PaintFrame());
-    }
-    Log::Comment(L"Returning to the main buffer.");
-    hostSm.ProcessString(L"\x1b[?1049l");
-
-    Log::Comment(L"Checking the host buffer state");
-    verifyBuffer(hostTb, si.GetViewport().ToInclusive());
-
-    Log::Comment(L"Painting the frame");
-    VERIFY_SUCCEEDED(renderer.PaintFrame());
-
-    Log::Comment(L"Checking the terminal buffer state");
-    verifyBuffer(termTb, term->_mutableViewport.ToInclusive());
-}
-
-void ConptyRoundtripTests::OverstrikeAtBottomOfBuffer()
-{
-    // See https://github.com/microsoft/terminal/pull/5181#issuecomment-607545241
-    Log::Comment(L"This test replicates the zsh menu-complete functionality. In"
-                 L" the course of a single frame, we're going to both scroll "
-                 L"the frame and print multiple lines of text above the bottom line.");
-    VERIFY_IS_NOT_NULL(_pVtRenderEngine.get());
-
-    auto& g = ServiceLocator::LocateGlobals();
-    auto& renderer = *g.pRender;
-    auto& gci = g.getConsoleInformation();
-    auto& si = gci.GetActiveOutputBuffer();
-    auto& hostSm = si.GetStateMachine();
-    auto& hostTb = si.GetTextBuffer();
-    auto& termTb = *term->_buffer;
-
-    _flushFirstFrame();
-
-    auto verifyBuffer = [](const TextBuffer& tb,
-                           const til::rectangle viewport) {
-        const auto lastRow = viewport.bottom<short>() - 1;
-        const til::point expectedCursor{ 0, lastRow - 1 };
-        VERIFY_ARE_EQUAL(expectedCursor, til::point{ tb.GetCursor().GetPosition() });
-        VERIFY_IS_TRUE(tb.GetCursor().IsVisible());
-
-        TestUtils::VerifyExpectedString(tb, L"AAAAAAAAAA          DDDDDDDDDD", til::point{ 0, lastRow - 2 });
-        TestUtils::VerifyExpectedString(tb, L"BBBBBBBBBB", til::point{ 0, lastRow - 1 });
-        TestUtils::VerifyExpectedString(tb, L"FFFFFFFFFE", til::point{ 0, lastRow });
-    };
-
-    _logConpty = true;
-    // We're _not_ checking the conpty output during this test, only the side effects.
-    _checkConptyOutput = false;
-
-    hostSm.ProcessString(L"\x1b#8");
-
-    hostSm.ProcessString(L"\x1b[32;1H");
-
-    hostSm.ProcessString(L"\x1b[J");
-    hostSm.ProcessString(L"AAAAAAAAAA");
-    hostSm.ProcessString(L"\x1b[K");
-    hostSm.ProcessString(L"\r");
-    hostSm.ProcessString(L"\n");
-    hostSm.ProcessString(L"BBBBBBBBBB");
-    hostSm.ProcessString(L"\x1b[K");
-    hostSm.ProcessString(L"\n");
-    hostSm.ProcessString(L"CCCCCCCCCC");
-    hostSm.ProcessString(L"\x1b[2A");
-    hostSm.ProcessString(L"\r");
-    hostSm.ProcessString(L"\x1b[20C");
-    hostSm.ProcessString(L"DDDDDDDDDD");
-    hostSm.ProcessString(L"\x1b[K");
-    hostSm.ProcessString(L"\r");
-    hostSm.ProcessString(L"\n");
-    hostSm.ProcessString(L"\x1b[1B");
-    hostSm.ProcessString(L"EEEEEEEEEE");
-    hostSm.ProcessString(L"\r");
-    hostSm.ProcessString(L"FFFFFFFFF");
-    hostSm.ProcessString(L"\r");
-    hostSm.ProcessString(L"\x1b[A");
-    hostSm.ProcessString(L"\x1b[A");
-    hostSm.ProcessString(L"\n");
-
-    Log::Comment(L"========== Checking the host buffer state ==========");
-    verifyBuffer(hostTb, si.GetViewport().ToInclusive());
-
-    Log::Comment(L"Painting the frame");
-    VERIFY_SUCCEEDED(renderer.PaintFrame());
-
-    Log::Comment(L"========== Checking the terminal buffer state ==========");
-
-    verifyBuffer(termTb, term->_mutableViewport.ToInclusive());
-}
-
-void ConptyRoundtripTests::MarginsWithStatusLine()
-{
-    // See https://github.com/microsoft/terminal/issues/5161
-    //
-    // This test reproduces a case from the MSYS/cygwin (runtime < 3.1) vim.
-    // From what I can tell, they implement scrolling by emitting a newline at
-    // the bottom of the buffer (to create a new blank line), then they use
-    // ScrollConsoleScreenBuffer to shift the status line(s) down a line, and
-    // then they re-printing the status line.
-    Log::Comment(L"Newline, and scroll the bottom lines of the buffer down with"
-                 L" ScrollConsoleScreenBuffer to emulate how cygwin VIM works");
-    VERIFY_IS_NOT_NULL(_pVtRenderEngine.get());
-
-    auto& g = ServiceLocator::LocateGlobals();
-    auto& renderer = *g.pRender;
-    auto& gci = g.getConsoleInformation();
-    auto& si = gci.GetActiveOutputBuffer();
-    auto& hostSm = si.GetStateMachine();
-    auto& hostTb = si.GetTextBuffer();
-    auto& termTb = *term->_buffer;
-
-    _flushFirstFrame();
-
-    auto verifyBuffer = [](const TextBuffer& tb,
-                           const til::rectangle viewport) {
-        const auto lastRow = viewport.bottom<short>() - 1;
-        const til::point expectedCursor{ 1, lastRow };
-        VERIFY_ARE_EQUAL(expectedCursor, til::point{ tb.GetCursor().GetPosition() });
-        VERIFY_IS_TRUE(tb.GetCursor().IsVisible());
-
-        TestUtils::VerifyExpectedString(tb, L"EEEEEEEEEE", til::point{ 0, lastRow - 4 });
-        TestUtils::VerifyExpectedString(tb, L"AAAAAAAAAA", til::point{ 0, lastRow - 3 });
-        TestUtils::VerifyExpectedString(tb, L"          ", til::point{ 0, lastRow - 2 });
-        TestUtils::VerifyExpectedString(tb, L"XBBBBBBBBB", til::point{ 0, lastRow - 1 });
-        TestUtils::VerifyExpectedString(tb, L"YCCCCCCCCC", til::point{ 0, lastRow });
-    };
-
-    // We're _not_ checking the conpty output during this test, only the side effects.
-    _checkConptyOutput = false;
-
-    // Use DECALN to fill the buffer with 'E's.
-    hostSm.ProcessString(L"\x1b#8");
-
-    const short originalBottom = si.GetViewport().BottomInclusive();
-    // Print 3 lines into the bottom of the buffer:
-    // AAAAAAAAAA
-    // BBBBBBBBBB
-    // CCCCCCCCCC
-    // In this test, the 'B' and 'C' lines represent the status lines at the
-    // bottom of vim, and the 'A' line is a buffer line.
-    hostSm.ProcessString(L"\x1b[30;1H");
-
-    hostSm.ProcessString(L"AAAAAAAAAA");
-    hostSm.ProcessString(L"\n");
-    hostSm.ProcessString(L"BBBBBBBBBB");
-    hostSm.ProcessString(L"\n");
-    hostSm.ProcessString(L"CCCCCCCCCC");
-
-    Log::Comment(L"Painting the frame");
-    VERIFY_SUCCEEDED(renderer.PaintFrame());
-
-    // After printing the 'C' line, the cursor is on the bottom line of the viewport.
-    // Emit a newline here to get a new line at the bottom of the viewport.
-    hostSm.ProcessString(L"\n");
-    const short newBottom = si.GetViewport().BottomInclusive();
-
-    {
-        // Emulate calling ScrollConsoleScreenBuffer to scroll the B and C lines
-        // down one line.
-        SMALL_RECT src;
-        src.Top = newBottom - 2;
-        src.Left = 0;
-        src.Right = si.GetViewport().Width();
-        src.Bottom = originalBottom;
-        COORD tgt = { 0, newBottom - 1 };
-        TextAttribute useThisAttr(0x07); // We don't terribly care about the attributes so this is arbitrary
-        ScrollRegion(si, src, std::nullopt, tgt, L' ', useThisAttr);
-    }
-
-    // Move the cursor to the location of the B line
-    hostSm.ProcessString(L"\x1b[31;1H");
-
-    // Print an 'X' on the 'B' line, and a 'Y' on the 'C' line.
-    hostSm.ProcessString(L"X");
-    hostSm.ProcessString(L"\n");
-    hostSm.ProcessString(L"Y");
-
-    Log::Comment(L"========== Checking the host buffer state ==========");
-    verifyBuffer(hostTb, si.GetViewport().ToInclusive());
-
-    Log::Comment(L"Painting the frame");
-    VERIFY_SUCCEEDED(renderer.PaintFrame());
-
-    Log::Comment(L"========== Checking the terminal buffer state ==========");
-
-    verifyBuffer(termTb, term->_mutableViewport.ToInclusive());
-}
-
-void ConptyRoundtripTests::OutputWrappedLineWithSpace()
-{
-    // See https://github.com/microsoft/terminal/pull/5181#issuecomment-610110348
-    Log::Comment(L"Ensures that a buffer line in conhost that wrapped _on a "
-                 L"space_ will still be emitted as wrapped.");
-    VERIFY_IS_NOT_NULL(_pVtRenderEngine.get());
-
-    auto& g = ServiceLocator::LocateGlobals();
-    auto& renderer = *g.pRender;
-    auto& gci = g.getConsoleInformation();
-    auto& si = gci.GetActiveOutputBuffer();
-    auto& sm = si.GetStateMachine();
-    auto& hostTb = si.GetTextBuffer();
-    auto& termTb = *term->_buffer;
-
-    _flushFirstFrame();
-
-    const auto firstTextLength = TerminalViewWidth - 2;
-    const auto spacesLength = 3;
-    const auto secondTextLength = 1;
-
-    sm.ProcessString(std::wstring(firstTextLength, L'A'));
-    sm.ProcessString(std::wstring(spacesLength, L' '));
-    sm.ProcessString(std::wstring(secondTextLength, L'B'));
-
-    auto verifyBuffer = [&](const TextBuffer& tb) {
-        // Buffer contents should look like the following: (80 wide)
-        // (w) means we hard wrapped the line
-        // (b) means the line is _not_ wrapped (it's broken, the default state.)
-        //
-        // |AAAA...AA  | (w)
-        // | B_ ...    | (b) (cursor is on the '_')
-        // |    ...    | (b)
-
-        VERIFY_IS_TRUE(tb.GetRowByOffset(0).GetCharRow().WasWrapForced());
-        VERIFY_IS_FALSE(tb.GetRowByOffset(1).GetCharRow().WasWrapForced());
-
-        // First row
-        auto iter0 = tb.GetCellDataAt({ 0, 0 });
-        TestUtils::VerifySpanOfText(L"A", iter0, 0, firstTextLength);
-        TestUtils::VerifySpanOfText(L" ", iter0, 0, 2);
-
-        // Second row
-        auto iter1 = tb.GetCellDataAt({ 0, 1 });
-        TestUtils::VerifySpanOfText(L" ", iter1, 0, 1);
-        auto iter2 = tb.GetCellDataAt({ 1, 1 });
-        TestUtils::VerifySpanOfText(L"B", iter2, 0, secondTextLength);
-    };
-
-    Log::Comment(L"========== Checking the host buffer state ==========");
-    verifyBuffer(hostTb);
-
-    std::string firstLine = std::string(firstTextLength, 'A');
-    firstLine += "  ";
-    std::string secondLine{ " B" };
-
-    expectedOutput.push_back(firstLine);
-    expectedOutput.push_back(secondLine);
-    Log::Comment(L"Painting the frame");
-    VERIFY_SUCCEEDED(renderer.PaintFrame());
-
-    Log::Comment(L"========== Checking the terminal buffer state ==========");
-    verifyBuffer(termTb);
-}
-
-void ConptyRoundtripTests::OutputWrappedLineWithSpaceAtBottomOfBuffer()
-{
-    // See https://github.com/microsoft/terminal/pull/5181#issuecomment-610110348
-    // This is the same test as OutputWrappedLineWithSpace, but at the bottom of
-    // the buffer, so we get scrolling behavior as well.
-    Log::Comment(L"Ensures that a buffer line in conhost that wrapped _on a "
-                 L"space_ will still be emitted as wrapped.");
-    VERIFY_IS_NOT_NULL(_pVtRenderEngine.get());
-
-    auto& g = ServiceLocator::LocateGlobals();
-    auto& renderer = *g.pRender;
-    auto& gci = g.getConsoleInformation();
-    auto& si = gci.GetActiveOutputBuffer();
-    auto& sm = si.GetStateMachine();
-    auto& hostTb = si.GetTextBuffer();
-    auto& termTb = *term->_buffer;
-
-    _flushFirstFrame();
-
-    // First, fill the buffer with contents, so conpty starts circling
-    const auto hostView = si.GetViewport();
-    const auto end = 2 * hostView.Height();
-    for (auto i = 0; i < end; i++)
-    {
-        Log::Comment(NoThrowString().Format(L"Writing line %d/%d", i, end));
-        expectedOutput.push_back("X");
-        if (i < hostView.BottomInclusive())
-        {
-            expectedOutput.push_back("\r\n");
-        }
-        else
-        {
-            // After we hit the bottom of the viewport, the newlines come in
-            // separated by empty writes for whatever reason.
-            expectedOutput.push_back("\r");
-            expectedOutput.push_back("\n");
-            expectedOutput.push_back("");
-        }
-
-        sm.ProcessString(L"X\n");
-
-        VERIFY_SUCCEEDED(renderer.PaintFrame());
-    }
-
-    const auto firstTextLength = TerminalViewWidth - 2;
-    const auto spacesLength = 3;
-    const auto secondTextLength = 1;
-
-    std::string firstLine = std::string(firstTextLength, 'A');
-    firstLine += "  ";
-    std::string secondLine{ " B" };
-
-    // The following diagrams show the buffer contents after each string emitted
-    // from conpty. For each of these diagrams:
-    // (w) means we hard wrapped the line
-    // (b) means the line is _not_ wrapped (it's broken, the default state.)
-    // cursor is on the '_'
-
-    // Initial state:
-    // |X              | (b)
-    // |X              | (b)
-    // ...
-    // |X              | (b)
-    // |_              | (b)
-
-    expectedOutput.push_back(firstLine);
-    // |X              | (b)
-    // |X              | (b)
-    // ...
-    // |X              | (b)
-    // |AAAAAAAA...AA _| (w) The cursor is actually on the last ' ' here
-
-    // TODO GH#5228 might break the "newline & repaint the wrapped char" checks here, that's okay.
-    expectedOutput.push_back("\r"); // This \r\n is emitted by ScrollFrame to
-    expectedOutput.push_back("\n"); // add a newline to the bottom of the buffer
-    // |X              | (b)
-    // |X              | (b)
-    // ...
-    // |X              | (b)
-    // |AAAAAAAA...AA | (b)
-    // |_              | (b)
-
-    expectedOutput.push_back("\x1b[31;80H"); // Move the cursor BACK to the wrapped row
-    // |X              | (b)
-    // |X              | (b)
-    // ...
-    // |X              | (b)
-    // |AAAAAAAA...AA _| (b) The cursor is actually on the last ' ' here
-    // |               | (b)
-
-    expectedOutput.push_back(std::string(1, ' ')); // Reprint the last character of the wrapped row
-    // |X              | (b)
-    // |X              | (b)
-    // ...
-    // |X              | (b)
-    // |AAAAAAAA...AA  |_ (w) The cursor is actually on the last ' ' here
-    // |               | (b)
-
-    expectedOutput.push_back(secondLine);
-    // |X              | (b)
-    // |X              | (b)
-    // ...
-    // |X              | (b)
-    // |AAAAAAAA...AA  | (w)
-    // | B_            | (b)
-
-    sm.ProcessString(std::wstring(firstTextLength, L'A'));
-    sm.ProcessString(std::wstring(spacesLength, L' '));
-    sm.ProcessString(std::wstring(secondTextLength, L'B'));
-
-    auto verifyBuffer = [&](const TextBuffer& tb, const til::rectangle viewport) {
-        // Buffer contents should look like the following: (80 wide)
-        // (w) means we hard wrapped the line
-        // (b) means the line is _not_ wrapped (it's broken, the default state.)
-        //
-        // |AAAA...AA  | (w)
-        // | B_ ...    | (b) (cursor is on the '_')
-        // |    ...    | (b)
-
-        const short wrappedRow = viewport.bottom<short>() - 2;
-        VERIFY_IS_TRUE(tb.GetRowByOffset(wrappedRow).GetCharRow().WasWrapForced());
-        VERIFY_IS_FALSE(tb.GetRowByOffset(wrappedRow + 1).GetCharRow().WasWrapForced());
-
-        // First row
-        auto iter0 = tb.GetCellDataAt({ 0, wrappedRow });
-        TestUtils::VerifySpanOfText(L"A", iter0, 0, firstTextLength);
-        TestUtils::VerifySpanOfText(L" ", iter0, 0, 2);
-
-        // Second row
-        auto iter1 = tb.GetCellDataAt({ 0, wrappedRow + 1 });
-        TestUtils::VerifySpanOfText(L" ", iter1, 0, 1);
-        auto iter2 = tb.GetCellDataAt({ 1, wrappedRow + 1 });
-        TestUtils::VerifySpanOfText(L"B", iter2, 0, secondTextLength);
-    };
-
-    Log::Comment(L"========== Checking the host buffer state ==========");
-    verifyBuffer(hostTb, hostView.ToInclusive());
-
-    Log::Comment(L"Painting the frame");
-    VERIFY_SUCCEEDED(renderer.PaintFrame());
-
-    Log::Comment(L"========== Checking the terminal buffer state ==========");
-    verifyBuffer(termTb, term->_mutableViewport.ToInclusive());
-}
-
-void ConptyRoundtripTests::BreakLinesOnCursorMovement()
-{
-    BEGIN_TEST_METHOD_PROPERTIES()
-        TEST_METHOD_PROPERTY(L"Data:cursorMovementMode", L"{0, 1, 2, 3, 4, 5, 6}")
-    END_TEST_METHOD_PROPERTIES();
-    constexpr int MoveCursorWithCUP = 0;
-    constexpr int MoveCursorWithCR_LF = 1;
-    constexpr int MoveCursorWithLF_CR = 2;
-    constexpr int MoveCursorWithVPR_CR = 3;
-<<<<<<< HEAD
-    constexpr int MoveCursorWithCUB_NL = 4;
-=======
-    constexpr int MoveCursorWithCUB_LF = 4;
->>>>>>> fe3f5288
-    constexpr int MoveCursorWithCUD_CR = 5;
-    constexpr int MoveCursorWithNothing = 6;
-    INIT_TEST_PROPERTY(int, cursorMovementMode, L"Controls how we move the cursor, either with CUP, newline/carriage-return, or some other VT sequence");
-
-    Log::Comment(L"This is a test for GH#5291. WSL vim uses spaces to clear the"
-                 L" ends of blank lines, not EL. This test ensures we emit text"
-                 L" from conpty such that the terminal re-creates the state of"
-                 L" the host, which includes wrapped lines of lots of spaces.");
-    VERIFY_IS_NOT_NULL(_pVtRenderEngine.get());
-
-    auto& g = ServiceLocator::LocateGlobals();
-    auto& renderer = *g.pRender;
-    auto& gci = g.getConsoleInformation();
-    auto& si = gci.GetActiveOutputBuffer();
-    auto& hostSm = si.GetStateMachine();
-
-    auto& termTb = *term->_buffer;
-
-    _flushFirstFrame();
-
-<<<<<<< HEAD
-    // Any of the cursor movements that use a LF will actaully hard break the
-    // line - everything else will leave it marked as wrapped.
-    const bool expectHardBreak = (cursorMovementMode == MoveCursorWithLF_CR) ||
-                                 (cursorMovementMode == MoveCursorWithCR_LF) ||
-                                 (cursorMovementMode == MoveCursorWithCUB_NL);
-=======
-    // Any of the cursor movements that use a LF will actually hard break the
-    // line - everything else will leave it marked as wrapped.
-    const bool expectHardBreak = (cursorMovementMode == MoveCursorWithLF_CR) ||
-                                 (cursorMovementMode == MoveCursorWithCR_LF) ||
-                                 (cursorMovementMode == MoveCursorWithCUB_LF);
->>>>>>> fe3f5288
-
-    auto verifyBuffer = [&](const TextBuffer& tb,
-                            const til::rectangle viewport) {
-        const auto lastRow = viewport.bottom<short>() - 1;
-        const til::point expectedCursor{ 5, lastRow };
-        VERIFY_ARE_EQUAL(expectedCursor, til::point{ tb.GetCursor().GetPosition() });
-        VERIFY_IS_TRUE(tb.GetCursor().IsVisible());
-
-        for (auto y = viewport.top<short>(); y < lastRow; y++)
-        {
-            // We're using CUP to move onto the status line _always_, so the
-            // second-last row will always be marked as wrapped.
-            const auto rowWrapped = (!expectHardBreak) || (y == lastRow - 1);
-            VERIFY_ARE_EQUAL(rowWrapped, tb.GetRowByOffset(y).GetCharRow().WasWrapForced());
-            TestUtils::VerifyExpectedString(tb, L"~    ", til::point{ 0, y });
-        }
-
-        TestUtils::VerifyExpectedString(tb, L"AAAAA", til::point{ 0, lastRow });
-    };
-
-    // We're _not_ checking the conpty output during this test, only the side effects.
-    _logConpty = true;
-    _checkConptyOutput = false;
-
-    // Lock must be taken to manipulate alt/main buffer state.
-    gci.LockConsole();
-    auto unlock = wil::scope_exit([&] { gci.UnlockConsole(); });
-
-    // Use DECALN to fill the buffer with 'E's.
-    hostSm.ProcessString(L"\x1b#8");
-
-    Log::Comment(L"Painting the frame");
-    VERIFY_SUCCEEDED(renderer.PaintFrame());
-
-    Log::Comment(L"Switching to the alt buffer");
-    hostSm.ProcessString(L"\x1b[?1049h");
-    auto restoreBuffer = wil::scope_exit([&] { hostSm.ProcessString(L"\x1b[?1049l"); });
-    auto& altBuffer = gci.GetActiveOutputBuffer();
-    auto& altTextBuffer = altBuffer.GetTextBuffer();
-
-    // Go home and clear the screen.
-    hostSm.ProcessString(L"\x1b[H");
-    hostSm.ProcessString(L"\x1b[2J");
-
-    // Write out lines of '~' followed by enough spaces to fill the line.
-    hostSm.ProcessString(L"\x1b[94m");
-    for (auto y = 0; y < altBuffer.GetViewport().BottomInclusive(); y++)
-    {
-        // Vim uses CUP to position the cursor on the first cell of each row, every row.
-        if (cursorMovementMode == MoveCursorWithCUP)
-        {
-            std::wstringstream ss;
-            ss << L"\x1b[";
-            ss << y + 1;
-            ss << L";1H";
-            hostSm.ProcessString(ss.str());
-        }
-        // As an additional test, try breaking lines manually with \r\n
-        else if (cursorMovementMode == MoveCursorWithCR_LF)
-        {
-            // Don't need to newline on the 0'th row
-            if (y > 0)
-            {
-                hostSm.ProcessString(L"\r\n");
-            }
-        }
-        // As an additional test, try breaking lines manually with \n\r
-        else if (cursorMovementMode == MoveCursorWithLF_CR)
-        {
-            // Don't need to newline on the 0'th row
-            if (y > 0)
-            {
-                hostSm.ProcessString(L"\n\r");
-            }
-        }
-        // As an additional test, move the cursor down with VPR, then to the start of the line with CR
-        else if (cursorMovementMode == MoveCursorWithVPR_CR)
-        {
-            // Don't need to newline on the 0'th row
-            if (y > 0)
-            {
-                hostSm.ProcessString(L"\x1b[1e");
-                hostSm.ProcessString(L"\r");
-            }
-        }
-        // As an additional test, move the cursor back with CUB, then down with LF
-<<<<<<< HEAD
-        else if (cursorMovementMode == MoveCursorWithCUB_NL)
-=======
-        else if (cursorMovementMode == MoveCursorWithCUB_LF)
->>>>>>> fe3f5288
-        {
-            // Don't need to newline on the 0'th row
-            if (y > 0)
-            {
-                hostSm.ProcessString(L"\x1b[80D");
-                hostSm.ProcessString(L"\n");
-            }
-        }
-        // As an additional test, move the cursor down with CUD, then to the start of the line with CR
-        else if (cursorMovementMode == MoveCursorWithCUD_CR)
-        {
-            // Don't need to newline on the 0'th row
-            if (y > 0)
-            {
-                hostSm.ProcessString(L"\x1b[B");
-                hostSm.ProcessString(L"\r");
-            }
-        }
-        // Win32 vim.exe will simply do _nothing_ in this scenario. It'll just
-        // print the lines one after the other, without moving the cursor,
-        // relying on us auto moving to the following line.
-        else if (cursorMovementMode == MoveCursorWithNothing)
-        {
-        }
-
-        // IMPORTANT! The way vim writes these blank lines is as '~' followed by
-        // enough spaces to fill the line.
-        // This bug (GH#5291 won't repro if you don't have the spaces).
-        std::wstring line{ L"~" };
-        line += std::wstring(79, L' ');
-        hostSm.ProcessString(line);
-    }
-
-    // Print the "Status Line"
-    hostSm.ProcessString(L"\x1b[32;1H");
-    hostSm.ProcessString(L"\x1b[m");
-    hostSm.ProcessString(L"AAAAA");
-
-    Log::Comment(L"========== Checking the host buffer state ==========");
-    verifyBuffer(altTextBuffer, altBuffer.GetViewport().ToInclusive());
-
-    Log::Comment(L"Painting the frame");
-    VERIFY_SUCCEEDED(renderer.PaintFrame());
-
-    Log::Comment(L"========== Checking the terminal buffer state ==========");
-
-    verifyBuffer(termTb, term->_mutableViewport.ToInclusive());
-<<<<<<< HEAD
-}
-
-void ConptyRoundtripTests::ExactWrapResize()
-{
-    // This is a test for GH#3088
-
-    BEGIN_TEST_METHOD_PROPERTIES()
-        TEST_METHOD_PROPERTY(L"Data:dx", L"{0, 1, 10}")
-        TEST_METHOD_PROPERTY(L"Data:cursorMovementMode", L"{1, 2, 4}")
-    END_TEST_METHOD_PROPERTIES();
-
-    constexpr int MoveCursorWithCUP = 0;
-    constexpr int MoveCursorWithCR_LF = 1;
-    constexpr int MoveCursorWithLF_CR = 2;
-    constexpr int MoveCursorWithVPR_CR = 3;
-    constexpr int MoveCursorWithCUB_LF = 4;
-    constexpr int MoveCursorWithCUD_CR = 5;
-
-    INIT_TEST_PROPERTY(int, dx, L"Controls how much we increase the width by");
-    INIT_TEST_PROPERTY(int, cursorMovementMode, L"Controls how we move the cursor, either with CUP, newline/carriage-return, or some other VT sequence");
-
-    Log::Comment(L"This test will write two lines of text that are exactly the"
-                 L" width of the buffer to the terminal. We'll manually break"
-                 L" these lines. Then we'll increase the width of the terminal"
-                 L" & host. When the re-wrap is complete, the lines should remain broken");
-    VERIFY_IS_NOT_NULL(_pVtRenderEngine.get());
-
-    auto& g = ServiceLocator::LocateGlobals();
-    auto& renderer = *g.pRender;
-    auto& gci = g.getConsoleInformation();
-    auto& si = gci.GetActiveOutputBuffer();
-    auto& hostSm = si.GetStateMachine();
-    auto* hostTb = &si.GetTextBuffer();
-    auto* termTb = term->_buffer.get();
-
-    _flushFirstFrame();
-
-    auto verifyBuffer = [&](const TextBuffer& tb,
-                            const til::rectangle viewport,
-                            const bool afterResize = false) {
-        const auto top = viewport.top<short>();
-
-        const til::point expectedCursor{ 0, top + 2 };
-        VERIFY_ARE_EQUAL(expectedCursor, til::point{ tb.GetCursor().GetPosition() });
-        VERIFY_IS_TRUE(tb.GetCursor().IsVisible());
-
-        // Helper to check that the given row is full of 80 of the provided
-        // character, and the rest of the row is spaces.
-        auto checkRow = [&](const auto row, const auto wch) {
-            VERIFY_IS_FALSE(tb.GetRowByOffset(top).GetCharRow().WasWrapForced());
-            auto iter = TestUtils::VerifyExpectedString(tb,
-                                                        std::wstring(TerminalViewWidth, wch),
-                                                        til::point{ 0, row });
-            if (afterResize && dx > 0)
-            {
-                TestUtils::VerifyExpectedString(std::wstring(dx, L' '), iter);
-            }
-        };
-
-        checkRow(top, L'X');
-        checkRow(top + 1, L'Y');
-    };
-
-    // We're _not_ checking the conpty output during this test, only the side effects.
-    _logConpty = true;
-    _checkConptyOutput = false;
-
-    // Fill the 0'th row with exactly enough 'X's to fill the row.
-    hostSm.ProcessString(std::wstring(TerminalViewWidth, L'X'));
-
-    // Break the line manually. This next section is adapted from
-    // ConptyRoundtripTests::BreakLinesOnCursorMovement. We specifically care
-    // about the \r\n case, because that's how apps usually move the cursor to
-    // the next line, but these are all different ways an application could move
-    // the cursor to the second line.
-    //
-    // Unlike BreakLinesOnCursorMovement, we're only testing the cases where a
-    // cursor movement actaully broke the line. This test would be much too
-    // complicated if we had to try and check the reflowed contents of wrapped
-    // lines.
-
-    // Vim uses CUP to position the cursor on the first cell of each row, every row.
-    // As an additional test, try breaking lines manually with \r\n
-    else if (cursorMovementMode == MoveCursorWithCR_LF)
-    {
-        hostSm.ProcessString(L"\r\n");
-    }
-    // As an additional test, try breaking lines manually with \n\r
-    else if (cursorMovementMode == MoveCursorWithLF_CR)
-    {
-        hostSm.ProcessString(L"\n\r");
-    }
-    // As an additional test, move the cursor back with CUB, then down with LF
-    else if (cursorMovementMode == MoveCursorWithCUB_LF)
-    {
-        hostSm.ProcessString(L"\x1b[80D");
-        hostSm.ProcessString(L"\n");
-    }
-
-    // Print a second line of 'Y's. This is important, GH#3088 won't repro if
-    // there isn't a second line in the buffer.
-    hostSm.ProcessString(std::wstring(TerminalViewWidth, L'Y'));
-
-    // We don't care so much about how the second line is broken, we mostly just
-    // care that the line is _there at all_.
-    hostSm.ProcessString(L"\r\n");
-
-    Log::Comment(L"========== Checking the host buffer state before the resize ==========");
-    verifyBuffer(*hostTb, si.GetViewport().ToInclusive());
-
-    Log::Comment(L"Painting the frame");
-    VERIFY_SUCCEEDED(renderer.PaintFrame());
-
-    Log::Comment(L"========== Checking the terminal buffer state before the resize ==========");
-
-    verifyBuffer(*termTb, term->_mutableViewport.ToInclusive());
-
-    Log::Comment(L"========== Resize the Terminal and conpty here ==========");
-    const COORD newViewportSize{
-        ::base::saturated_cast<short>(TerminalViewWidth + dx),
-        ::base::saturated_cast<short>(TerminalViewHeight)
-    };
-
-    auto resizeResult = term->UserResize(newViewportSize);
-    VERIFY_SUCCEEDED(resizeResult);
-    _resizeConpty(newViewportSize.X, newViewportSize.Y);
-
-    // After we resize, make sure to get the new textBuffers
-    hostTb = &si.GetTextBuffer();
-    termTb = term->_buffer.get();
-
-    Log::Comment(L"========== Checking the host buffer state after the resize ==========");
-    verifyBuffer(*hostTb, si.GetViewport().ToInclusive(), true);
-
-    Log::Comment(L"Painting the frame");
-    VERIFY_SUCCEEDED(renderer.PaintFrame());
-
-    Log::Comment(L"========== Checking the terminal buffer state after the resize ==========");
-
-    verifyBuffer(*termTb, term->_mutableViewport.ToInclusive(), true);
-=======
->>>>>>> fe3f5288
-}
+// Copyright (c) Microsoft Corporation.
+// Licensed under the MIT license.
+//
+// This test class creates an in-proc conpty host as well as a Terminal, to
+// validate that strings written to the conpty create the same response on the
+// terminal end. Tests can be written that validate both the contents of the
+// host buffer as well as the terminal buffer. Everytime that
+// `renderer.PaintFrame()` is called, the tests will validate the expected
+// output, and then flush the output of the VtEngine straight to the Terminal.
+
+#include "precomp.h"
+#include <wextestclass.h>
+#include "../../inc/consoletaeftemplates.hpp"
+#include "../../types/inc/Viewport.hpp"
+#include "../../types/inc/convert.hpp"
+
+#include "../renderer/inc/DummyRenderTarget.hpp"
+#include "../../renderer/base/Renderer.hpp"
+#include "../../renderer/vt/Xterm256Engine.hpp"
+#include "../../renderer/vt/XtermEngine.hpp"
+#include "../../renderer/vt/WinTelnetEngine.hpp"
+
+class InputBuffer; // This for some reason needs to be fwd-decl'd
+#include "../host/inputBuffer.hpp"
+#include "../host/readDataCooked.hpp"
+#include "../host/output.h"
+#include "test/CommonState.hpp"
+
+#include "../cascadia/TerminalCore/Terminal.hpp"
+
+#include "TestUtils.h"
+
+using namespace WEX::Common;
+using namespace WEX::Logging;
+using namespace WEX::TestExecution;
+using namespace Microsoft::Console::Types;
+using namespace Microsoft::Console::Interactivity;
+using namespace Microsoft::Console::VirtualTerminal;
+
+using namespace Microsoft::Console;
+using namespace Microsoft::Console::Render;
+using namespace Microsoft::Console::Types;
+
+using namespace Microsoft::Terminal::Core;
+
+namespace TerminalCoreUnitTests
+{
+    class ConptyRoundtripTests;
+};
+using namespace TerminalCoreUnitTests;
+
+class TerminalCoreUnitTests::ConptyRoundtripTests final
+{
+    // !!! DANGER: Many tests in this class expect the Terminal and Host buffers
+    // to be 80x32. If you change these, you'll probably inadvertently break a
+    // bunch of tests !!!
+    static const SHORT TerminalViewWidth = 80;
+    static const SHORT TerminalViewHeight = 32;
+
+    // This test class is for tests that are supposed to emit something in the PTY layer
+    // and then check that they've been staged for presentation correctly inside
+    // the Terminal application. Which sequences were used to get here don't matter.
+    TEST_CLASS(ConptyRoundtripTests);
+
+    TEST_CLASS_SETUP(ClassSetup)
+    {
+        m_state = std::make_unique<CommonState>();
+
+        m_state->InitEvents();
+        m_state->PrepareGlobalFont();
+        m_state->PrepareGlobalScreenBuffer(TerminalViewWidth, TerminalViewHeight, TerminalViewWidth, TerminalViewHeight);
+        m_state->PrepareGlobalInputBuffer();
+
+        return true;
+    }
+
+    TEST_CLASS_CLEANUP(ClassCleanup)
+    {
+        m_state->CleanupGlobalScreenBuffer();
+        m_state->CleanupGlobalFont();
+        m_state->CleanupGlobalInputBuffer();
+
+        m_state.release();
+
+        return true;
+    }
+
+    TEST_METHOD_SETUP(MethodSetup)
+    {
+        // STEP 1: Set up the Terminal
+        term = std::make_unique<Terminal>();
+        term->Create({ TerminalViewWidth, TerminalViewHeight }, 100, emptyRT);
+
+        // STEP 2: Set up the Conpty
+
+        // Set up some sane defaults
+        auto& g = ServiceLocator::LocateGlobals();
+        auto& gci = g.getConsoleInformation();
+
+        gci.SetDefaultForegroundColor(INVALID_COLOR);
+        gci.SetDefaultBackgroundColor(INVALID_COLOR);
+        gci.SetFillAttribute(0x07); // DARK_WHITE on DARK_BLACK
+
+        m_state->PrepareNewTextBufferInfo(true, TerminalViewWidth, TerminalViewHeight);
+        auto& currentBuffer = gci.GetActiveOutputBuffer();
+        // Make sure a test hasn't left us in the alt buffer on accident
+        VERIFY_IS_FALSE(currentBuffer._IsAltBuffer());
+        VERIFY_SUCCEEDED(currentBuffer.SetViewportOrigin(true, { 0, 0 }, true));
+        VERIFY_ARE_EQUAL(COORD({ 0, 0 }), currentBuffer.GetTextBuffer().GetCursor().GetPosition());
+
+        g.pRender = new Renderer(&gci.renderData, nullptr, 0, nullptr);
+
+        // Set up an xterm-256 renderer for conpty
+        wil::unique_hfile hFile = wil::unique_hfile(INVALID_HANDLE_VALUE);
+        Viewport initialViewport = currentBuffer.GetViewport();
+
+        _pVtRenderEngine = std::make_unique<Xterm256Engine>(std::move(hFile),
+                                                            gci,
+                                                            initialViewport,
+                                                            gci.GetColorTable(),
+                                                            static_cast<WORD>(gci.GetColorTableSize()));
+        auto pfn = std::bind(&ConptyRoundtripTests::_writeCallback, this, std::placeholders::_1, std::placeholders::_2);
+        _pVtRenderEngine->SetTestCallback(pfn);
+
+        // Enable the resize quirk, as the Terminal is going to be reacting as if it's enabled.
+        _pVtRenderEngine->SetResizeQuirk(true);
+
+        // Configure the OutputStateMachine's _pfnFlushToTerminal
+        // Use OutputStateMachineEngine::SetTerminalConnection
+        g.pRender->AddRenderEngine(_pVtRenderEngine.get());
+        gci.GetActiveOutputBuffer().SetTerminalConnection(_pVtRenderEngine.get());
+
+        _pConApi = std::make_unique<ConhostInternalGetSet>(gci);
+
+        // Manually set the console into conpty mode. We're not actually going
+        // to set up the pipes for conpty, but we want the console to behave
+        // like it would in conpty mode.
+        g.EnableConptyModeForTests();
+
+        expectedOutput.clear();
+        _checkConptyOutput = true;
+        _logConpty = false;
+
+        return true;
+    }
+
+    TEST_METHOD_CLEANUP(MethodCleanup)
+    {
+        m_state->CleanupNewTextBufferInfo();
+
+        auto& g = ServiceLocator::LocateGlobals();
+        delete g.pRender;
+
+        VERIFY_ARE_EQUAL(0u, expectedOutput.size(), L"Tests should drain all the output they push into the expected output buffer.");
+
+        term = nullptr;
+
+        return true;
+    }
+
+    TEST_METHOD(ConptyOutputTestCanary);
+    TEST_METHOD(SimpleWriteOutputTest);
+    TEST_METHOD(WriteTwoLinesUsesNewline);
+    TEST_METHOD(WriteAFewSimpleLines);
+
+    TEST_METHOD(PassthroughClearScrollback);
+
+    TEST_METHOD(PassthroughHardReset);
+
+    TEST_METHOD(PassthroughCursorShapeImmediately);
+
+    TEST_METHOD(TestWrappingALongString);
+    TEST_METHOD(TestAdvancedWrapping);
+    TEST_METHOD(TestExactWrappingWithoutSpaces);
+    TEST_METHOD(TestExactWrappingWithSpaces);
+
+    TEST_METHOD(MoveCursorAtEOL);
+
+    TEST_METHOD(TestResizeHeight);
+
+    TEST_METHOD(OutputWrappedLinesAtTopOfBuffer);
+    TEST_METHOD(OutputWrappedLinesAtBottomOfBuffer);
+    TEST_METHOD(ScrollWithChangesInMiddle);
+    TEST_METHOD(DontWrapMoveCursorInSingleFrame);
+    TEST_METHOD(ClearHostTrickeryTest);
+    TEST_METHOD(OverstrikeAtBottomOfBuffer);
+    TEST_METHOD(MarginsWithStatusLine);
+    TEST_METHOD(OutputWrappedLineWithSpace);
+    TEST_METHOD(OutputWrappedLineWithSpaceAtBottomOfBuffer);
+
+    TEST_METHOD(BreakLinesOnCursorMovement);
+
+    TEST_METHOD(ScrollWithMargins);
+
+    TEST_METHOD(ExactWrapResize);
+
+private:
+    bool _writeCallback(const char* const pch, size_t const cch);
+    void _flushFirstFrame();
+    void _resizeConpty(const unsigned short sx, const unsigned short sy);
+    std::deque<std::string> expectedOutput;
+    std::unique_ptr<Microsoft::Console::Render::VtEngine> _pVtRenderEngine;
+    std::unique_ptr<CommonState> m_state;
+    std::unique_ptr<Microsoft::Console::VirtualTerminal::ConGetSet> _pConApi;
+
+    // Tests can set these variables how they link to configure the behavior of the test harness.
+    bool _checkConptyOutput{ true }; // If true, the test class will check that the output from conpty was expected
+    bool _logConpty{ false }; // If true, the test class will log all the output from conpty. Helpful for debugging.
+
+    DummyRenderTarget emptyRT;
+    std::unique_ptr<Terminal> term;
+};
+
+bool ConptyRoundtripTests::_writeCallback(const char* const pch, size_t const cch)
+{
+    std::string actualString = std::string(pch, cch);
+
+    if (_checkConptyOutput)
+    {
+        VERIFY_IS_GREATER_THAN(expectedOutput.size(),
+                               static_cast<size_t>(0),
+                               NoThrowString().Format(L"writing=\"%hs\", expecting %u strings", TestUtils::ReplaceEscapes(actualString).c_str(), expectedOutput.size()));
+
+        std::string first = expectedOutput.front();
+        expectedOutput.pop_front();
+
+        Log::Comment(NoThrowString().Format(L"Expected =\t\"%hs\"", TestUtils::ReplaceEscapes(first).c_str()));
+        Log::Comment(NoThrowString().Format(L"Actual =\t\"%hs\"", TestUtils::ReplaceEscapes(actualString).c_str()));
+
+        VERIFY_ARE_EQUAL(first.length(), cch);
+        VERIFY_ARE_EQUAL(first, actualString);
+    }
+    else if (_logConpty)
+    {
+        Log::Comment(NoThrowString().Format(
+            L"Writing \"%hs\" to Terminal", TestUtils::ReplaceEscapes(actualString).c_str()));
+    }
+
+    // Write the string back to our Terminal
+    const auto converted = ConvertToW(CP_UTF8, actualString);
+    term->Write(converted);
+
+    return true;
+}
+
+void ConptyRoundtripTests::_flushFirstFrame()
+{
+    auto& g = ServiceLocator::LocateGlobals();
+    auto& renderer = *g.pRender;
+
+    expectedOutput.push_back("\x1b[2J");
+    expectedOutput.push_back("\x1b[m");
+    expectedOutput.push_back("\x1b[H"); // Go Home
+    expectedOutput.push_back("\x1b[?25h");
+
+    VERIFY_SUCCEEDED(renderer.PaintFrame());
+}
+
+void ConptyRoundtripTests::_resizeConpty(const unsigned short sx,
+                                         const unsigned short sy)
+{
+    // Largely taken from implementation in PtySignalInputThread::_InputThread
+    if (DispatchCommon::s_ResizeWindow(*_pConApi, sx, sy))
+    {
+        // Instead of going through the VtIo to suppress the resize repaint,
+        // just call the method directly on the renderer. This is implemented in
+        // VtIo::SuppressResizeRepaint
+        VERIFY_SUCCEEDED(_pVtRenderEngine->SuppressResizeRepaint());
+    }
+}
+
+void ConptyRoundtripTests::ConptyOutputTestCanary()
+{
+    Log::Comment(NoThrowString().Format(
+        L"This is a simple test to make sure that everything is working as expected."));
+    VERIFY_IS_NOT_NULL(_pVtRenderEngine.get());
+
+    _flushFirstFrame();
+}
+
+void ConptyRoundtripTests::SimpleWriteOutputTest()
+{
+    Log::Comment(NoThrowString().Format(
+        L"Write some simple output, and make sure it gets rendered largely "
+        L"unmodified to the terminal"));
+    VERIFY_IS_NOT_NULL(_pVtRenderEngine.get());
+
+    auto& g = ServiceLocator::LocateGlobals();
+    auto& renderer = *g.pRender;
+    auto& gci = g.getConsoleInformation();
+    auto& si = gci.GetActiveOutputBuffer();
+    auto& hostSm = si.GetStateMachine();
+    auto& termTb = *term->_buffer;
+
+    _flushFirstFrame();
+
+    expectedOutput.push_back("Hello World");
+    hostSm.ProcessString(L"Hello World");
+
+    VERIFY_SUCCEEDED(renderer.PaintFrame());
+
+    TestUtils::VerifyExpectedString(termTb, L"Hello World ", { 0, 0 });
+}
+
+void ConptyRoundtripTests::WriteTwoLinesUsesNewline()
+{
+    Log::Comment(NoThrowString().Format(
+        L"Write two lines of output. We should use \r\n to move the cursor"));
+    VERIFY_IS_NOT_NULL(_pVtRenderEngine.get());
+
+    auto& g = ServiceLocator::LocateGlobals();
+    auto& renderer = *g.pRender;
+    auto& gci = g.getConsoleInformation();
+    auto& si = gci.GetActiveOutputBuffer();
+    auto& hostSm = si.GetStateMachine();
+    auto& hostTb = si.GetTextBuffer();
+    auto& termTb = *term->_buffer;
+
+    _flushFirstFrame();
+
+    hostSm.ProcessString(L"AAA");
+    hostSm.ProcessString(L"\x1b[2;1H");
+    hostSm.ProcessString(L"BBB");
+
+    auto verifyData = [](TextBuffer& tb) {
+        TestUtils::VerifyExpectedString(tb, L"AAA", { 0, 0 });
+        TestUtils::VerifyExpectedString(tb, L"BBB", { 0, 1 });
+    };
+
+    verifyData(hostTb);
+
+    expectedOutput.push_back("AAA");
+    expectedOutput.push_back("\r\n");
+    expectedOutput.push_back("BBB");
+
+    VERIFY_SUCCEEDED(renderer.PaintFrame());
+
+    verifyData(termTb);
+}
+
+void ConptyRoundtripTests::WriteAFewSimpleLines()
+{
+    Log::Comment(NoThrowString().Format(
+        L"Write more lines of outout. We should use \r\n to move the cursor"));
+    VERIFY_IS_NOT_NULL(_pVtRenderEngine.get());
+
+    auto& g = ServiceLocator::LocateGlobals();
+    auto& renderer = *g.pRender;
+    auto& gci = g.getConsoleInformation();
+    auto& si = gci.GetActiveOutputBuffer();
+    auto& hostSm = si.GetStateMachine();
+    auto& hostTb = si.GetTextBuffer();
+    auto& termTb = *term->_buffer;
+
+    _flushFirstFrame();
+
+    hostSm.ProcessString(L"AAA\n");
+    hostSm.ProcessString(L"BBB\n");
+    hostSm.ProcessString(L"\n");
+    hostSm.ProcessString(L"CCC");
+    auto verifyData = [](TextBuffer& tb) {
+        TestUtils::VerifyExpectedString(tb, L"AAA", { 0, 0 });
+        TestUtils::VerifyExpectedString(tb, L"BBB", { 0, 1 });
+        TestUtils::VerifyExpectedString(tb, L"   ", { 0, 2 });
+        TestUtils::VerifyExpectedString(tb, L"CCC", { 0, 3 });
+    };
+
+    verifyData(hostTb);
+
+    expectedOutput.push_back("AAA");
+    expectedOutput.push_back("\r\n");
+    expectedOutput.push_back("BBB");
+    // Jump down to the fourth line because emitting spaces didn't do anything
+    // and we will skip to emitting the CCC segment.
+    expectedOutput.push_back("\x1b[4;1H");
+    expectedOutput.push_back("CCC");
+
+    // Cursor goes back on.
+    expectedOutput.push_back("\x1b[?25h");
+
+    VERIFY_SUCCEEDED(renderer.PaintFrame());
+
+    verifyData(termTb);
+}
+
+void ConptyRoundtripTests::TestWrappingALongString()
+{
+    auto& g = ServiceLocator::LocateGlobals();
+    auto& renderer = *g.pRender;
+    auto& gci = g.getConsoleInformation();
+    auto& si = gci.GetActiveOutputBuffer();
+    auto& hostSm = si.GetStateMachine();
+    auto& hostTb = si.GetTextBuffer();
+    auto& termTb = *term->_buffer;
+
+    _flushFirstFrame();
+    _checkConptyOutput = false;
+
+    const auto initialTermView = term->GetViewport();
+
+    const auto charsToWrite = gsl::narrow_cast<short>(TestUtils::Test100CharsString.size());
+    VERIFY_ARE_EQUAL(100, charsToWrite);
+
+    VERIFY_ARE_EQUAL(0, initialTermView.Top());
+    VERIFY_ARE_EQUAL(32, initialTermView.BottomExclusive());
+
+    hostSm.ProcessString(TestUtils::Test100CharsString);
+
+    const auto secondView = term->GetViewport();
+
+    VERIFY_ARE_EQUAL(0, secondView.Top());
+    VERIFY_ARE_EQUAL(32, secondView.BottomExclusive());
+
+    auto verifyBuffer = [&](const TextBuffer& tb) {
+        auto& cursor = tb.GetCursor();
+        // Verify the cursor wrapped to the second line
+        VERIFY_ARE_EQUAL(charsToWrite % initialTermView.Width(), cursor.GetPosition().X);
+        VERIFY_ARE_EQUAL(1, cursor.GetPosition().Y);
+
+        // Verify that we marked the 0th row as _wrapped_
+        const auto& row0 = tb.GetRowByOffset(0);
+        VERIFY_IS_TRUE(row0.GetCharRow().WasWrapForced());
+
+        const auto& row1 = tb.GetRowByOffset(1);
+        VERIFY_IS_FALSE(row1.GetCharRow().WasWrapForced());
+
+        TestUtils::VerifyExpectedString(tb, TestUtils::Test100CharsString, { 0, 0 });
+    };
+
+    verifyBuffer(hostTb);
+
+    VERIFY_SUCCEEDED(renderer.PaintFrame());
+
+    verifyBuffer(termTb);
+}
+
+void ConptyRoundtripTests::TestAdvancedWrapping()
+{
+    auto& g = ServiceLocator::LocateGlobals();
+    auto& renderer = *g.pRender;
+    auto& gci = g.getConsoleInformation();
+    auto& si = gci.GetActiveOutputBuffer();
+    auto& hostSm = si.GetStateMachine();
+    auto& hostTb = si.GetTextBuffer();
+    auto& termTb = *term->_buffer;
+    const auto initialTermView = term->GetViewport();
+
+    _flushFirstFrame();
+
+    const auto charsToWrite = gsl::narrow_cast<short>(TestUtils::Test100CharsString.size());
+    VERIFY_ARE_EQUAL(100, charsToWrite);
+
+    hostSm.ProcessString(TestUtils::Test100CharsString);
+    hostSm.ProcessString(L"\n");
+    hostSm.ProcessString(L"          ");
+    hostSm.ProcessString(L"1234567890");
+
+    auto verifyBuffer = [&](const TextBuffer& tb) {
+        auto& cursor = tb.GetCursor();
+        // Verify the cursor wrapped to the second line
+        VERIFY_ARE_EQUAL(2, cursor.GetPosition().Y);
+        VERIFY_ARE_EQUAL(20, cursor.GetPosition().X);
+
+        // Verify that we marked the 0th row as _wrapped_
+        const auto& row0 = tb.GetRowByOffset(0);
+        VERIFY_IS_TRUE(row0.GetCharRow().WasWrapForced());
+
+        const auto& row1 = tb.GetRowByOffset(1);
+        VERIFY_IS_FALSE(row1.GetCharRow().WasWrapForced());
+
+        TestUtils::VerifyExpectedString(tb, TestUtils::Test100CharsString, { 0, 0 });
+        TestUtils::VerifyExpectedString(tb, L"          1234567890", { 0, 2 });
+    };
+
+    verifyBuffer(hostTb);
+
+    // First write the first 80 characters from the string
+    expectedOutput.push_back(R"(!"#$%&'()*+,-./0123456789:;<=>?@ABCDEFGHIJKLMNOPQRSTUVWXYZ[\]^_`abcdefghijklmnop)");
+    // Without line breaking, write the remaining 20 chars
+    expectedOutput.push_back(R"(qrstuvwxyz{|}~!"#$%&)");
+    // This is the hard line break
+    expectedOutput.push_back("\r\n");
+    // Now write row 2 of the buffer
+    expectedOutput.push_back("          1234567890");
+    VERIFY_SUCCEEDED(renderer.PaintFrame());
+
+    verifyBuffer(termTb);
+}
+
+void ConptyRoundtripTests::TestExactWrappingWithoutSpaces()
+{
+    // This test (and TestExactWrappingWitSpaces) reveals a bug in the old
+    // implementation.
+    //
+    // If a line _exactly_ wraps to the next line, we can't tell if the line
+    // should really wrap, or manually break. The client app is writing a line
+    // that's exactly the width of the buffer that manually breaks at the
+    // end of the line, followed by another line.
+    //
+    // With the old PaintBufferLine interface, there's no way to know if this
+    // case is because the line wrapped or not. Hence, the addition of the
+    // `lineWrapped` parameter
+
+    auto& g = ServiceLocator::LocateGlobals();
+    auto& renderer = *g.pRender;
+    auto& gci = g.getConsoleInformation();
+    auto& si = gci.GetActiveOutputBuffer();
+    auto& hostSm = si.GetStateMachine();
+    auto& hostTb = si.GetTextBuffer();
+    auto& termTb = *term->_buffer;
+
+    const auto initialTermView = term->GetViewport();
+
+    _flushFirstFrame();
+
+    const auto charsToWrite = initialTermView.Width();
+    VERIFY_ARE_EQUAL(80, charsToWrite);
+
+    for (auto i = 0; i < charsToWrite; i++)
+    {
+        // This is a handy way of just printing the printable characters that
+        // _aren't_ the space character.
+        const wchar_t wch = static_cast<wchar_t>(33 + (i % 94));
+        hostSm.ProcessCharacter(wch);
+    }
+
+    hostSm.ProcessString(L"\n");
+    hostSm.ProcessString(L"1234567890");
+
+    auto verifyBuffer = [&](const TextBuffer& tb) {
+        auto& cursor = tb.GetCursor();
+        // Verify the cursor wrapped to the second line
+        VERIFY_ARE_EQUAL(1, cursor.GetPosition().Y);
+        VERIFY_ARE_EQUAL(10, cursor.GetPosition().X);
+
+        // Verify that we marked the 0th row as _not wrapped_
+        const auto& row0 = tb.GetRowByOffset(0);
+        VERIFY_IS_FALSE(row0.GetCharRow().WasWrapForced());
+
+        const auto& row1 = tb.GetRowByOffset(1);
+        VERIFY_IS_FALSE(row1.GetCharRow().WasWrapForced());
+
+        TestUtils::VerifyExpectedString(tb, LR"(!"#$%&'()*+,-./0123456789:;<=>?@ABCDEFGHIJKLMNOPQRSTUVWXYZ[\]^_`abcdefghijklmnop)", { 0, 0 });
+        TestUtils::VerifyExpectedString(tb, L"1234567890", { 0, 1 });
+    };
+
+    verifyBuffer(hostTb);
+
+    // First write the first 80 characters from the string
+    expectedOutput.push_back(R"(!"#$%&'()*+,-./0123456789:;<=>?@ABCDEFGHIJKLMNOPQRSTUVWXYZ[\]^_`abcdefghijklmnop)");
+
+    // This is the hard line break
+    expectedOutput.push_back("\r\n");
+    // Now write row 2 of the buffer
+    expectedOutput.push_back("1234567890");
+    VERIFY_SUCCEEDED(renderer.PaintFrame());
+
+    verifyBuffer(termTb);
+}
+
+void ConptyRoundtripTests::TestExactWrappingWithSpaces()
+{
+    // This test is also explained by the comment at the top of TestExactWrappingWithoutSpaces
+
+    auto& g = ServiceLocator::LocateGlobals();
+    auto& renderer = *g.pRender;
+    auto& gci = g.getConsoleInformation();
+    auto& si = gci.GetActiveOutputBuffer();
+    auto& hostSm = si.GetStateMachine();
+
+    auto& hostTb = si.GetTextBuffer();
+    auto& termTb = *term->_buffer;
+    const auto initialTermView = term->GetViewport();
+
+    _flushFirstFrame();
+
+    const auto charsToWrite = initialTermView.Width();
+    VERIFY_ARE_EQUAL(80, charsToWrite);
+
+    for (auto i = 0; i < charsToWrite; i++)
+    {
+        // This is a handy way of just printing the printable characters that
+        // _aren't_ the space character.
+        const wchar_t wch = static_cast<wchar_t>(33 + (i % 94));
+        hostSm.ProcessCharacter(wch);
+    }
+
+    hostSm.ProcessString(L"\n");
+    hostSm.ProcessString(L"          ");
+    hostSm.ProcessString(L"1234567890");
+
+    auto verifyBuffer = [&](const TextBuffer& tb) {
+        auto& cursor = tb.GetCursor();
+        // Verify the cursor wrapped to the second line
+        VERIFY_ARE_EQUAL(1, cursor.GetPosition().Y);
+        VERIFY_ARE_EQUAL(20, cursor.GetPosition().X);
+
+        // Verify that we marked the 0th row as _not wrapped_
+        const auto& row0 = tb.GetRowByOffset(0);
+        VERIFY_IS_FALSE(row0.GetCharRow().WasWrapForced());
+
+        const auto& row1 = tb.GetRowByOffset(1);
+        VERIFY_IS_FALSE(row1.GetCharRow().WasWrapForced());
+
+        TestUtils::VerifyExpectedString(tb, LR"(!"#$%&'()*+,-./0123456789:;<=>?@ABCDEFGHIJKLMNOPQRSTUVWXYZ[\]^_`abcdefghijklmnop)", { 0, 0 });
+        TestUtils::VerifyExpectedString(tb, L"          1234567890", { 0, 1 });
+    };
+
+    verifyBuffer(hostTb);
+
+    // First write the first 80 characters from the string
+    expectedOutput.push_back(R"(!"#$%&'()*+,-./0123456789:;<=>?@ABCDEFGHIJKLMNOPQRSTUVWXYZ[\]^_`abcdefghijklmnop)");
+
+    // This is the hard line break
+    expectedOutput.push_back("\r\n");
+    // Now write row 2 of the buffer
+    expectedOutput.push_back("          1234567890");
+    VERIFY_SUCCEEDED(renderer.PaintFrame());
+
+    verifyBuffer(termTb);
+}
+
+void ConptyRoundtripTests::MoveCursorAtEOL()
+{
+    // This is a test for GH#1245
+    VERIFY_IS_NOT_NULL(_pVtRenderEngine.get());
+
+    auto& g = ServiceLocator::LocateGlobals();
+    auto& renderer = *g.pRender;
+    auto& gci = g.getConsoleInformation();
+    auto& si = gci.GetActiveOutputBuffer();
+    auto& hostSm = si.GetStateMachine();
+
+    auto& hostTb = si.GetTextBuffer();
+    auto& termTb = *term->_buffer;
+    _flushFirstFrame();
+
+    Log::Comment(NoThrowString().Format(
+        L"Write exactly a full line of text"));
+    hostSm.ProcessString(std::wstring(TerminalViewWidth, L'A'));
+
+    auto verifyData0 = [](TextBuffer& tb) {
+        auto iter = tb.GetCellDataAt({ 0, 0 });
+        TestUtils::VerifySpanOfText(L"A", iter, 0, TerminalViewWidth);
+        TestUtils::VerifySpanOfText(L" ", iter, 0, TerminalViewWidth);
+    };
+
+    verifyData0(hostTb);
+
+    // TODO: GH#405/#4415 - Before #405 merges, the VT sequences conpty emits
+    // might change, but the buffer contents shouldn't.
+    // If they do change and these tests break, that's to be expected.
+    expectedOutput.push_back(std::string(TerminalViewWidth, 'A'));
+    expectedOutput.push_back("\x1b[1;80H");
+
+    VERIFY_SUCCEEDED(renderer.PaintFrame());
+
+    verifyData0(termTb);
+
+    Log::Comment(NoThrowString().Format(
+        L"Emulate backspacing at a bash prompt when the previous line wrapped.\n"
+        L"We'll move the cursor up to the last char of the prev line, and erase it."));
+    hostSm.ProcessString(L"\x1b[1;80H");
+    hostSm.ProcessString(L"\x1b[K");
+
+    auto verifyData1 = [](TextBuffer& tb) {
+        auto iter = tb.GetCellDataAt({ 0, 0 });
+        // There should be 79 'A's, followed by a space, and the following line should be blank.
+        TestUtils::VerifySpanOfText(L"A", iter, 0, TerminalViewWidth - 1);
+        TestUtils::VerifySpanOfText(L" ", iter, 0, 1);
+        TestUtils::VerifySpanOfText(L" ", iter, 0, TerminalViewWidth);
+
+        auto& cursor = tb.GetCursor();
+        VERIFY_ARE_EQUAL(TerminalViewWidth - 1, cursor.GetPosition().X);
+        VERIFY_ARE_EQUAL(0, cursor.GetPosition().Y);
+    };
+
+    verifyData1(hostTb);
+
+    expectedOutput.push_back(" ");
+    expectedOutput.push_back("\x1b[1;80H");
+    VERIFY_SUCCEEDED(renderer.PaintFrame());
+
+    verifyData1(termTb);
+}
+
+void ConptyRoundtripTests::TestResizeHeight()
+{
+    // This test class is _60_ tests to ensure that resizing the terminal works
+    // with conpty correctly. There's a lot of min/maxing in expressions here,
+    // to account for the sheer number of cases here, and that we have to handle
+    // both resizing larger and smaller all in one test.
+
+    BEGIN_TEST_METHOD_PROPERTIES()
+        TEST_METHOD_PROPERTY(L"IsolationLevel", L"Method")
+        TEST_METHOD_PROPERTY(L"Data:dx", L"{-1, 0, 1}")
+        TEST_METHOD_PROPERTY(L"Data:dy", L"{-10, -1, 0, 1, 10}")
+        TEST_METHOD_PROPERTY(L"Data:printedRows", L"{1, 10, 50, 200}")
+    END_TEST_METHOD_PROPERTIES()
+    int dx, dy;
+    int printedRows;
+    VERIFY_SUCCEEDED(TestData::TryGetValue(L"dx", dx), L"change in width of buffer");
+    VERIFY_SUCCEEDED(TestData::TryGetValue(L"dy", dy), L"change in height of buffer");
+    VERIFY_SUCCEEDED(TestData::TryGetValue(L"printedRows", printedRows), L"Number of rows of text to print");
+
+    _checkConptyOutput = false;
+
+    auto& g = ServiceLocator::LocateGlobals();
+    auto& renderer = *g.pRender;
+    auto& gci = g.getConsoleInformation();
+    auto& si = gci.GetActiveOutputBuffer();
+    auto& hostSm = si.GetStateMachine();
+    auto* hostTb = &si.GetTextBuffer();
+    auto* termTb = term->_buffer.get();
+    const auto initialHostView = si.GetViewport();
+    const auto initialTermView = term->GetViewport();
+    const auto initialTerminalBufferHeight = term->GetTextBuffer().GetSize().Height();
+
+    VERIFY_ARE_EQUAL(0, initialHostView.Top());
+    VERIFY_ARE_EQUAL(TerminalViewHeight, initialHostView.BottomExclusive());
+    VERIFY_ARE_EQUAL(0, initialTermView.Top());
+    VERIFY_ARE_EQUAL(TerminalViewHeight, initialTermView.BottomExclusive());
+
+    Log::Comment(NoThrowString().Format(
+        L"Print %d lines of output, which will scroll the viewport", printedRows));
+
+    for (auto i = 0; i < printedRows; i++)
+    {
+        // This looks insane, but this expression is carefully crafted to give
+        // us only printable characters, starting with `!` (0n33).
+        // Similar statements are used elsewhere throughout this test.
+        auto wstr = std::wstring(1, static_cast<wchar_t>((i) % 93) + 33);
+        hostSm.ProcessString(wstr);
+        hostSm.ProcessString(L"\r\n");
+    }
+
+    // Conpty doesn't have a scrollback, it's view's origin is always 0,0
+    const auto secondHostView = si.GetViewport();
+    VERIFY_ARE_EQUAL(0, secondHostView.Top());
+    VERIFY_ARE_EQUAL(TerminalViewHeight, secondHostView.BottomExclusive());
+
+    VERIFY_SUCCEEDED(renderer.PaintFrame());
+
+    const auto secondTermView = term->GetViewport();
+    // If we've printed more lines than the height of the buffer, then we're
+    // expecting the viewport to have moved down. Otherwise, the terminal's
+    // viewport will stay at 0,0.
+    const auto expectedTerminalViewBottom = std::max(std::min(::base::saturated_cast<short>(printedRows + 1),
+                                                              term->GetBufferHeight()),
+                                                     term->GetViewport().Height());
+
+    VERIFY_ARE_EQUAL(expectedTerminalViewBottom, secondTermView.BottomExclusive());
+    VERIFY_ARE_EQUAL(expectedTerminalViewBottom - initialTermView.Height(), secondTermView.Top());
+
+    auto verifyTermData = [&expectedTerminalViewBottom, &printedRows, this, &initialTerminalBufferHeight](TextBuffer& termTb, const int resizeDy = 0) {
+        // Some number of lines of text were lost from the scrollback. The
+        // number of lines lost will be determined by whichever of the initial
+        // or current buffer is smaller.
+        const auto numLostRows = std::max(0,
+                                          printedRows - std::min(term->GetTextBuffer().GetSize().Height(), initialTerminalBufferHeight) + 1);
+
+        const auto rowsWithText = std::min(::base::saturated_cast<short>(printedRows),
+                                           expectedTerminalViewBottom) -
+                                  1 + std::min(resizeDy, 0);
+
+        for (short row = 0; row < rowsWithText; row++)
+        {
+            SetVerifyOutput settings(VerifyOutputSettings::LogOnlyFailures);
+            auto iter = termTb.GetCellDataAt({ 0, row });
+            const wchar_t expectedChar = static_cast<wchar_t>((row + numLostRows) % 93) + 33;
+
+            auto expectedString = std::wstring(1, expectedChar);
+
+            if (iter->Chars() != expectedString)
+            {
+                Log::Comment(NoThrowString().Format(L"row [%d] was mismatched", row));
+            }
+            VERIFY_ARE_EQUAL(expectedString, (iter++)->Chars());
+            VERIFY_ARE_EQUAL(L" ", (iter)->Chars());
+        }
+    };
+    auto verifyHostData = [&si, &initialHostView, &printedRows](TextBuffer& hostTb, const int resizeDy = 0) {
+        const auto hostView = si.GetViewport();
+
+        // In the host, there are two regions we're interested in:
+
+        // 1. the first section of the buffer with the output in it. Before
+        //    we're resized, this will be filled with one character on each row.
+        // 2. The second area below the first that's empty (filled with spaces).
+        //    Initially, this is only one row.
+        // After we resize, different things will happen.
+        // * If we decrease the height of the buffer, the characters in the
+        //   buffer will all move _up_ the same number of rows. We'll want to
+        //   only check the first initialView+dy rows for characters.
+        // * If we increase the height, rows will be added at the bottom. We'll
+        //   want to check the initial viewport height for the original
+        //   characters, but then we'll want to look for more blank rows at the
+        //   bottom. The characters in the initial viewport won't have moved.
+
+        const short originalViewHeight = ::base::saturated_cast<short>(resizeDy < 0 ?
+                                                                           initialHostView.Height() + resizeDy :
+                                                                           initialHostView.Height());
+        const auto rowsWithText = std::min(originalViewHeight - 1, printedRows);
+        const bool scrolled = printedRows > initialHostView.Height();
+        // The last row of the viewport should be empty
+        // The second last row will have '0'+50
+        // The third last row will have '0'+49
+        // ...
+        // The <height> last row will have '0'+(50-height+1)
+        const auto firstChar = static_cast<wchar_t>(scrolled ?
+                                                        (printedRows - originalViewHeight + 1) :
+                                                        0);
+
+        short row = 0;
+        // Don't include the last row of the viewport in this check, since it'll
+        // be blank. We'll check it in the below loop.
+        for (; row < rowsWithText; row++)
+        {
+            SetVerifyOutput settings(VerifyOutputSettings::LogOnlyFailures);
+            auto iter = hostTb.GetCellDataAt({ 0, row });
+
+            const auto expectedChar = static_cast<wchar_t>(((firstChar + row) % 93) + 33);
+            auto expectedString = std::wstring(1, static_cast<wchar_t>(expectedChar));
+
+            if (iter->Chars() != expectedString)
+            {
+                Log::Comment(NoThrowString().Format(L"row [%d] was mismatched", row));
+            }
+            VERIFY_ARE_EQUAL(expectedString, (iter++)->Chars(), NoThrowString().Format(L"%s", expectedString.data()));
+            VERIFY_ARE_EQUAL(L" ", (iter)->Chars());
+        }
+
+        // Check that the remaining rows in the viewport are empty.
+        for (; row < hostView.Height(); row++)
+        {
+            SetVerifyOutput settings(VerifyOutputSettings::LogOnlyFailures);
+            auto iter = hostTb.GetCellDataAt({ 0, row });
+            VERIFY_ARE_EQUAL(L" ", (iter)->Chars());
+        }
+    };
+
+    verifyHostData(*hostTb);
+    verifyTermData(*termTb);
+
+    const COORD newViewportSize{
+        ::base::saturated_cast<short>(TerminalViewWidth + dx),
+        ::base::saturated_cast<short>(TerminalViewHeight + dy)
+    };
+
+    Log::Comment(NoThrowString().Format(L"Resize the Terminal and conpty here"));
+    auto resizeResult = term->UserResize(newViewportSize);
+    VERIFY_SUCCEEDED(resizeResult);
+    _resizeConpty(newViewportSize.X, newViewportSize.Y);
+
+    // After we resize, make sure to get the new textBuffers
+    hostTb = &si.GetTextBuffer();
+    termTb = term->_buffer.get();
+
+    // Conpty's doesn't have a scrollback, it's view's origin is always 0,0
+    const auto thirdHostView = si.GetViewport();
+    VERIFY_ARE_EQUAL(0, thirdHostView.Top());
+    VERIFY_ARE_EQUAL(newViewportSize.Y, thirdHostView.BottomExclusive());
+
+    // The Terminal should be stuck to the top of the viewport, unless dy<0,
+    // rows=50. In that set of cases, we _didn't_ pin the top of the Terminal to
+    // the old top, we actually shifted it down (because the output was at the
+    // bottom of the window, not empty lines).
+    const auto thirdTermView = term->GetViewport();
+    if (dy < 0 && (printedRows > initialTermView.Height() && printedRows < initialTerminalBufferHeight))
+    {
+        VERIFY_ARE_EQUAL(secondTermView.Top() - dy, thirdTermView.Top());
+        VERIFY_ARE_EQUAL(expectedTerminalViewBottom, thirdTermView.BottomExclusive());
+    }
+    else
+    {
+        VERIFY_ARE_EQUAL(secondTermView.Top(), thirdTermView.Top());
+        VERIFY_ARE_EQUAL(expectedTerminalViewBottom + dy, thirdTermView.BottomExclusive());
+    }
+
+    verifyHostData(*hostTb, dy);
+    // Note that at this point, nothing should have changed with the Terminal.
+    verifyTermData(*termTb, dy);
+
+    Log::Comment(NoThrowString().Format(L"Paint a frame to update the Terminal"));
+    VERIFY_SUCCEEDED(renderer.PaintFrame());
+
+    // Conpty's doesn't have a scrollback, it's view's origin is always 0,0
+    const auto fourthHostView = si.GetViewport();
+    VERIFY_ARE_EQUAL(0, fourthHostView.Top());
+    VERIFY_ARE_EQUAL(newViewportSize.Y, fourthHostView.BottomExclusive());
+
+    // The Terminal should be stuck to the top of the viewport, unless dy<0,
+    // rows=50. In that set of cases, we _didn't_ pin the top of the Terminal to
+    // the old top, we actually shifted it down (because the output was at the
+    // bottom of the window, not empty lines).
+    const auto fourthTermView = term->GetViewport();
+    if (dy < 0 && (printedRows > initialTermView.Height() && printedRows < initialTerminalBufferHeight))
+    {
+        VERIFY_ARE_EQUAL(secondTermView.Top() - dy, thirdTermView.Top());
+        VERIFY_ARE_EQUAL(expectedTerminalViewBottom, thirdTermView.BottomExclusive());
+    }
+    else
+    {
+        VERIFY_ARE_EQUAL(secondTermView.Top(), thirdTermView.Top());
+        VERIFY_ARE_EQUAL(expectedTerminalViewBottom + dy, thirdTermView.BottomExclusive());
+    }
+    verifyHostData(*hostTb, dy);
+    verifyTermData(*termTb, dy);
+}
+
+void ConptyRoundtripTests::PassthroughCursorShapeImmediately()
+{
+    // This is a test for GH#4106, and more indirectly, GH #2011.
+
+    Log::Comment(NoThrowString().Format(
+        L"Change the cursor shape with VT. This should immediately be flushed to the Terminal."));
+    VERIFY_IS_NOT_NULL(_pVtRenderEngine.get());
+
+    auto& g = ServiceLocator::LocateGlobals();
+    auto& gci = g.getConsoleInformation();
+    auto& si = gci.GetActiveOutputBuffer();
+    auto& hostSm = si.GetStateMachine();
+    auto& hostTb = si.GetTextBuffer();
+    auto& termTb = *term->_buffer;
+
+    _flushFirstFrame();
+
+    _logConpty = true;
+
+    VERIFY_ARE_NOT_EQUAL(CursorType::VerticalBar, hostTb.GetCursor().GetType());
+    VERIFY_ARE_NOT_EQUAL(CursorType::VerticalBar, termTb.GetCursor().GetType());
+
+    expectedOutput.push_back("\x1b[5 q");
+    hostSm.ProcessString(L"\x1b[5 q");
+
+    VERIFY_ARE_EQUAL(CursorType::VerticalBar, hostTb.GetCursor().GetType());
+    VERIFY_ARE_EQUAL(CursorType::VerticalBar, termTb.GetCursor().GetType());
+}
+
+void ConptyRoundtripTests::PassthroughClearScrollback()
+{
+    Log::Comment(NoThrowString().Format(
+        L"Write more lines of output than there are lines in the viewport. Clear the scrollback with ^[[3J"));
+    VERIFY_IS_NOT_NULL(_pVtRenderEngine.get());
+
+    auto& g = ServiceLocator::LocateGlobals();
+    auto& renderer = *g.pRender;
+    auto& gci = g.getConsoleInformation();
+    auto& si = gci.GetActiveOutputBuffer();
+    auto& hostSm = si.GetStateMachine();
+
+    auto& termTb = *term->_buffer;
+
+    _flushFirstFrame();
+
+    _logConpty = true;
+
+    const auto hostView = si.GetViewport();
+    const auto end = 2 * hostView.Height();
+    for (auto i = 0; i < end; i++)
+    {
+        Log::Comment(NoThrowString().Format(L"Writing line %d/%d", i, end));
+        expectedOutput.push_back("X");
+        if (i < hostView.BottomInclusive())
+        {
+            expectedOutput.push_back("\r\n");
+        }
+        else
+        {
+            // After we hit the bottom of the viewport, the newlines come in
+            // separated by empty writes for whatever reason.
+            expectedOutput.push_back("\r");
+            expectedOutput.push_back("\n");
+            expectedOutput.push_back("");
+        }
+
+        hostSm.ProcessString(L"X\n");
+
+        VERIFY_SUCCEEDED(renderer.PaintFrame());
+    }
+
+    VERIFY_SUCCEEDED(renderer.PaintFrame());
+
+    // Verify that we've printed height*2 lines of X's to the Terminal
+    const auto termFirstView = term->GetViewport();
+    for (short y = 0; y < 2 * termFirstView.Height(); y++)
+    {
+        TestUtils::VerifyExpectedString(termTb, L"X  ", { 0, y });
+    }
+
+    // Write a Erase Scrollback VT sequence to the host, it should come through to the Terminal
+    expectedOutput.push_back("\x1b[3J");
+    hostSm.ProcessString(L"\x1b[3J");
+
+    _checkConptyOutput = false;
+
+    VERIFY_SUCCEEDED(renderer.PaintFrame());
+
+    const auto termSecondView = term->GetViewport();
+    VERIFY_ARE_EQUAL(0, termSecondView.Top());
+
+    // Verify the top of the Terminal viewport contains the contents of the old viewport
+    for (short y = 0; y < termSecondView.BottomInclusive(); y++)
+    {
+        TestUtils::VerifyExpectedString(termTb, L"X  ", { 0, y });
+    }
+
+    // Verify below the new viewport (the old viewport) has been cleared out
+    for (short y = termSecondView.BottomInclusive(); y < termFirstView.BottomInclusive(); y++)
+    {
+        TestUtils::VerifyExpectedString(termTb, std::wstring(TerminalViewWidth, L' '), { 0, y });
+    }
+}
+
+void ConptyRoundtripTests::PassthroughHardReset()
+{
+    // This test is highly similar to PassthroughClearScrollback.
+    Log::Comment(NoThrowString().Format(
+        L"Write more lines of output than there are lines in the viewport. Clear everything with ^[c"));
+    VERIFY_IS_NOT_NULL(_pVtRenderEngine.get());
+
+    auto& g = ServiceLocator::LocateGlobals();
+    auto& renderer = *g.pRender;
+    auto& gci = g.getConsoleInformation();
+    auto& si = gci.GetActiveOutputBuffer();
+    auto& hostSm = si.GetStateMachine();
+
+    auto& termTb = *term->_buffer;
+
+    _flushFirstFrame();
+
+    _logConpty = true;
+
+    const auto hostView = si.GetViewport();
+    const auto end = 2 * hostView.Height();
+    for (auto i = 0; i < end; i++)
+    {
+        Log::Comment(NoThrowString().Format(L"Writing line %d/%d", i, end));
+        expectedOutput.push_back("X");
+        if (i < hostView.BottomInclusive())
+        {
+            expectedOutput.push_back("\r\n");
+        }
+        else
+        {
+            // After we hit the bottom of the viewport, the newlines come in
+            // separated by empty writes for whatever reason.
+            expectedOutput.push_back("\r");
+            expectedOutput.push_back("\n");
+            expectedOutput.push_back("");
+        }
+
+        hostSm.ProcessString(L"X\n");
+
+        VERIFY_SUCCEEDED(renderer.PaintFrame());
+    }
+
+    VERIFY_SUCCEEDED(renderer.PaintFrame());
+
+    // Verify that we've printed height*2 lines of X's to the Terminal
+    const auto termFirstView = term->GetViewport();
+    for (short y = 0; y < 2 * termFirstView.Height(); y++)
+    {
+        TestUtils::VerifyExpectedString(termTb, L"X  ", { 0, y });
+    }
+
+    // Write a Hard Reset VT sequence to the host, it should come through to the Terminal
+    expectedOutput.push_back("\033c");
+    hostSm.ProcessString(L"\033c");
+
+    const auto termSecondView = term->GetViewport();
+    VERIFY_ARE_EQUAL(0, termSecondView.Top());
+
+    // Verify everything has been cleared out
+    for (short y = 0; y < termFirstView.BottomInclusive(); y++)
+    {
+        TestUtils::VerifyExpectedString(termTb, std::wstring(TerminalViewWidth, L' '), { 0, y });
+    }
+}
+
+void ConptyRoundtripTests::OutputWrappedLinesAtTopOfBuffer()
+{
+    Log::Comment(
+        L"Case 1: Write a wrapped line right at the start of the buffer, before any circling");
+    VERIFY_IS_NOT_NULL(_pVtRenderEngine.get());
+
+    auto& g = ServiceLocator::LocateGlobals();
+    auto& renderer = *g.pRender;
+    auto& gci = g.getConsoleInformation();
+    auto& si = gci.GetActiveOutputBuffer();
+    auto& sm = si.GetStateMachine();
+    auto& hostTb = si.GetTextBuffer();
+    auto& termTb = *term->_buffer;
+
+    _flushFirstFrame();
+
+    const auto wrappedLineLength = TerminalViewWidth + 20;
+
+    sm.ProcessString(std::wstring(wrappedLineLength, L'A'));
+
+    auto verifyBuffer = [](const TextBuffer& tb) {
+        // Buffer contents should look like the following: (80 wide)
+        // (w) means we hard wrapped the line
+        // (b) means the line is _not_ wrapped (it's broken, the default state.)
+        // cursor is on the '_'
+        //
+        // |AAAAAAAA...AAAA| (w)
+        // |AAAAA_  ...    | (b) (There are 20 'A's on this line.)
+        // |        ...    | (b)
+
+        VERIFY_IS_TRUE(tb.GetRowByOffset(0).GetCharRow().WasWrapForced());
+        VERIFY_IS_FALSE(tb.GetRowByOffset(1).GetCharRow().WasWrapForced());
+        auto iter0 = tb.GetCellDataAt({ 0, 0 });
+        TestUtils::VerifySpanOfText(L"A", iter0, 0, TerminalViewWidth);
+        auto iter1 = tb.GetCellDataAt({ 0, 1 });
+        TestUtils::VerifySpanOfText(L"A", iter1, 0, 20);
+        auto iter2 = tb.GetCellDataAt({ 20, 1 });
+        TestUtils::VerifySpanOfText(L" ", iter2, 0, TerminalViewWidth - 20);
+    };
+
+    verifyBuffer(hostTb);
+
+    expectedOutput.push_back(std::string(TerminalViewWidth, 'A'));
+    expectedOutput.push_back(std::string(20, 'A'));
+    VERIFY_SUCCEEDED(renderer.PaintFrame());
+
+    verifyBuffer(termTb);
+}
+
+void ConptyRoundtripTests::OutputWrappedLinesAtBottomOfBuffer()
+{
+    Log::Comment(
+        L"Case 2: Write a wrapped line at the end of the buffer, once the conpty started circling");
+    VERIFY_IS_NOT_NULL(_pVtRenderEngine.get());
+
+    auto& g = ServiceLocator::LocateGlobals();
+    auto& renderer = *g.pRender;
+    auto& gci = g.getConsoleInformation();
+    auto& si = gci.GetActiveOutputBuffer();
+    auto& hostSm = si.GetStateMachine();
+    auto& hostTb = si.GetTextBuffer();
+    auto& termTb = *term->_buffer;
+
+    _flushFirstFrame();
+
+    // First, fill the buffer with contents, so conpty starts circling
+
+    const auto hostView = si.GetViewport();
+    const auto end = 2 * hostView.Height();
+    for (auto i = 0; i < end; i++)
+    {
+        Log::Comment(NoThrowString().Format(L"Writing line %d/%d", i, end));
+        expectedOutput.push_back("X");
+        if (i < hostView.BottomInclusive())
+        {
+            expectedOutput.push_back("\r\n");
+        }
+        else
+        {
+            // After we hit the bottom of the viewport, the newlines come in
+            // separated by empty writes for whatever reason.
+            expectedOutput.push_back("\r");
+            expectedOutput.push_back("\n");
+            expectedOutput.push_back("");
+        }
+
+        hostSm.ProcessString(L"X\n");
+
+        VERIFY_SUCCEEDED(renderer.PaintFrame());
+    }
+
+    const auto wrappedLineLength = TerminalViewWidth + 20;
+
+    // The following diagrams show the buffer contents after each string emitted
+    // from conpty. For each of these diagrams:
+    // (w) means we hard wrapped the line
+    // (b) means the line is _not_ wrapped (it's broken, the default state.)
+    // cursor is on the '_'
+
+    // Initial state:
+    // |X              | (b)
+    // |X              | (b)
+    // ...
+    // |X              | (b)
+    // |_              | (b)
+
+    expectedOutput.push_back(std::string(TerminalViewWidth, 'A'));
+    // |X              | (b)
+    // |X              | (b)
+    // ...
+    // |X              | (b)
+    // |AAAAAAAA...AAAA|_ (w) The cursor is actually on the last A here
+
+    // TODO GH#5228 might break the "newline & repaint the wrapped char" checks here, that's okay.
+    expectedOutput.push_back("\r"); // This \r\n is emitted by ScrollFrame to
+    expectedOutput.push_back("\n"); // add a newline to the bottom of the buffer
+    // |X              | (b)
+    // |X              | (b)
+    // ...
+    // |X              | (b)
+    // |AAAAAAAA...AAAA| (b)
+    // |_              | (b)
+
+    expectedOutput.push_back("\x1b[31;80H"); // Move the cursor BACK to the wrapped row
+    // |X              | (b)
+    // |X              | (b)
+    // ...
+    // |X              | (b)
+    // |AAAAAAAA...AAAA| (b) The cursor is actually on the last A here
+    // |               | (b)
+
+    expectedOutput.push_back(std::string(1, 'A')); // Reprint the last character of the wrapped row
+    // |X              | (b)
+    // |X              | (b)
+    // ...
+    // |X              | (b)
+    // |AAAAAAAA...AAAA|_ (w) The cursor is actually on the last A here
+    // |               | (b)
+
+    expectedOutput.push_back(std::string(20, 'A')); // Print the second line.
+    // |X              | (b)
+    // |X              | (b)
+    // ...
+    // |X              | (b)
+    // |AAAAAAAA...AAAA| (w)
+    // |AAAAA_         | (b) There are 20 'A's on this line.
+
+    hostSm.ProcessString(std::wstring(wrappedLineLength, L'A'));
+
+    auto verifyBuffer = [](const TextBuffer& tb, const short wrappedRow) {
+        // Buffer contents should look like the following: (80 wide)
+        // (w) means we hard wrapped the line
+        // (b) means the line is _not_ wrapped (it's broken, the default state.)
+        // cursor is on the '_'
+        //
+        // |X              | (b)
+        // |X              | (b)
+        // ...
+        // |X              | (b)
+        // |AAAAAAAA...AAAA| (w)
+        // |AAAAA_  ...    | (b) (There are 20 'A's on this line.)
+
+        VERIFY_IS_TRUE(tb.GetRowByOffset(wrappedRow).GetCharRow().WasWrapForced());
+        VERIFY_IS_FALSE(tb.GetRowByOffset(wrappedRow + 1).GetCharRow().WasWrapForced());
+
+        auto iter0 = tb.GetCellDataAt({ 0, wrappedRow });
+        TestUtils::VerifySpanOfText(L"A", iter0, 0, TerminalViewWidth);
+        auto iter1 = tb.GetCellDataAt({ 0, wrappedRow + 1 });
+        TestUtils::VerifySpanOfText(L"A", iter1, 0, 20);
+        auto iter2 = tb.GetCellDataAt({ 20, wrappedRow + 1 });
+        TestUtils::VerifySpanOfText(L" ", iter2, 0, TerminalViewWidth - 20);
+    };
+
+    verifyBuffer(hostTb, hostView.BottomInclusive() - 1);
+
+    VERIFY_SUCCEEDED(renderer.PaintFrame());
+
+    verifyBuffer(termTb, term->_mutableViewport.BottomInclusive() - 1);
+}
+
+void ConptyRoundtripTests::ScrollWithChangesInMiddle()
+{
+    Log::Comment(L"This test checks emitting a wrapped line at the bottom of the"
+                 L" viewport while _also_ emitting other text elsewhere in the same frame. This"
+                 L" output will cause us to scroll the viewport in one frame, but we need to"
+                 L" make sure the wrapped line _stays_ wrapped, and the scrolled text appears in"
+                 L" the right place.");
+    VERIFY_IS_NOT_NULL(_pVtRenderEngine.get());
+
+    auto& g = ServiceLocator::LocateGlobals();
+    auto& renderer = *g.pRender;
+    auto& gci = g.getConsoleInformation();
+    auto& si = gci.GetActiveOutputBuffer();
+    auto& hostSm = si.GetStateMachine();
+    auto& hostTb = si.GetTextBuffer();
+    auto& termTb = *term->_buffer;
+
+    _flushFirstFrame();
+
+    // First, fill the buffer with contents, so conpty starts circling
+
+    const auto hostView = si.GetViewport();
+    const auto end = 2 * hostView.Height();
+    for (auto i = 0; i < end; i++)
+    {
+        Log::Comment(NoThrowString().Format(L"Writing line %d/%d", i, end));
+        expectedOutput.push_back("X");
+        if (i < hostView.BottomInclusive())
+        {
+            expectedOutput.push_back("\r\n");
+        }
+        else
+        {
+            // After we hit the bottom of the viewport, the newlines come in
+            // separated by empty writes for whatever reason.
+            expectedOutput.push_back("\r");
+            expectedOutput.push_back("\n");
+            expectedOutput.push_back("");
+        }
+
+        hostSm.ProcessString(L"X\n");
+
+        VERIFY_SUCCEEDED(renderer.PaintFrame());
+    }
+
+    const auto wrappedLineLength = TerminalViewWidth + 20;
+
+    // In the Terminal, we're going to expect:
+    expectedOutput.push_back("\x1b[15;1H"); // Move the cursor to row 14, col 0
+    expectedOutput.push_back("Y"); // Print a 'Y'
+    expectedOutput.push_back("\x1b[32;1H"); // Move the cursor to the last row
+    expectedOutput.push_back(std::string(TerminalViewWidth, 'A')); // Print the first 80 'A's
+    // This is going to be the end of the first frame - b/c we moved the cursor
+    // in the middle of the frame, we're going to hide/show the cursor during
+    // this frame
+    expectedOutput.push_back("\x1b[?25h"); // hide the cursor
+    // On the subsequent frame:
+    // TODO GH#5228 might break the "newline & repaint the wrapped char" checks here, that's okay.
+    expectedOutput.push_back("\r"); // This \r\n is emitted by ScrollFrame to
+    expectedOutput.push_back("\n"); // add a newline to the bottom of the buffer
+    expectedOutput.push_back("\x1b[31;80H"); // Move the cursor BACK to the wrapped row
+    expectedOutput.push_back(std::string(1, 'A')); // Reprint the last character of the wrapped row
+    expectedOutput.push_back(std::string(20, 'A')); // Print the second line.
+
+    _logConpty = true;
+
+    // To the host, we'll do something very similar:
+    hostSm.ProcessString(L"\x1b"
+                         L"7"); // Save cursor
+    hostSm.ProcessString(L"\x1b[15;1H"); // Move the cursor to row 14, col 0
+    hostSm.ProcessString(L"Y"); // Print a 'Y'
+    hostSm.ProcessString(L"\x1b"
+                         L"8"); // Restore
+    hostSm.ProcessString(std::wstring(wrappedLineLength, L'A')); // Print 100 'A's
+
+    auto verifyBuffer = [](const TextBuffer& tb, const til::rectangle viewport) {
+        const short wrappedRow = viewport.bottom<short>() - 2;
+        const short start = viewport.top<short>();
+        for (short i = start; i < wrappedRow; i++)
+        {
+            Log::Comment(NoThrowString().Format(L"Checking row %d", i));
+            TestUtils::VerifyExpectedString(tb, i == start + 13 ? L"Y" : L"X", { 0, i });
+        }
+
+        VERIFY_IS_TRUE(tb.GetRowByOffset(wrappedRow).GetCharRow().WasWrapForced());
+        VERIFY_IS_FALSE(tb.GetRowByOffset(wrappedRow + 1).GetCharRow().WasWrapForced());
+
+        auto iter0 = tb.GetCellDataAt({ 0, wrappedRow });
+        TestUtils::VerifySpanOfText(L"A", iter0, 0, TerminalViewWidth);
+
+        auto iter1 = tb.GetCellDataAt({ 0, wrappedRow + 1 });
+        TestUtils::VerifySpanOfText(L"A", iter1, 0, 20);
+        auto iter2 = tb.GetCellDataAt({ 20, wrappedRow + 1 });
+        TestUtils::VerifySpanOfText(L" ", iter2, 0, TerminalViewWidth - 20);
+    };
+
+    Log::Comment(NoThrowString().Format(L"Checking the host buffer..."));
+    verifyBuffer(hostTb, hostView.ToInclusive());
+    Log::Comment(NoThrowString().Format(L"... Done"));
+
+    VERIFY_SUCCEEDED(renderer.PaintFrame());
+
+    Log::Comment(NoThrowString().Format(L"Checking the terminal buffer..."));
+    verifyBuffer(termTb, term->_mutableViewport.ToInclusive());
+    Log::Comment(NoThrowString().Format(L"... Done"));
+}
+
+void ConptyRoundtripTests::ScrollWithMargins()
+{
+    auto& g = ServiceLocator::LocateGlobals();
+    auto& renderer = *g.pRender;
+    auto& gci = g.getConsoleInformation();
+    auto& si = gci.GetActiveOutputBuffer();
+    auto& hostSm = si.GetStateMachine();
+
+    auto& hostTb = si.GetTextBuffer();
+    auto& termTb = *term->_buffer;
+    const auto initialTermView = term->GetViewport();
+
+    Log::Comment(L"Flush first frame.");
+    _flushFirstFrame();
+
+    // Fill up the buffer with some text.
+    // We're going to write something like this:
+    // AAAA
+    // BBBB
+    // CCCC
+    // ........
+    // QQQQ
+    // ****************
+    // The letters represent the data in the TMUX pane.
+    // The final *** line represents the mode line which we will
+    // attempt to hold in place and not scroll.
+    // Note that the last line will contain one '*' less than the width of the window.
+
+    Log::Comment(L"Fill host with text pattern by feeding it into VT parser.");
+    const auto rowsToWrite = initialTermView.Height() - 1;
+
+    // For all lines but the last one, write out a few of a letter.
+    for (auto i = 0; i < rowsToWrite; ++i)
+    {
+        const wchar_t wch = static_cast<wchar_t>(L'A' + i);
+        hostSm.ProcessCharacter(wch);
+        hostSm.ProcessCharacter(wch);
+        hostSm.ProcessCharacter(wch);
+        hostSm.ProcessCharacter(wch);
+        hostSm.ProcessCharacter('\n');
+    }
+
+    // For the last one, write out the asterisks for the mode line.
+    for (auto i = 0; i < initialTermView.Width() - 1; ++i)
+    {
+        hostSm.ProcessCharacter('*');
+    }
+
+    // no newline in the bottom right corner or it will move unexpectedly.
+
+    // Now set up the verification that the buffers are full of the pattern we expect.
+    // This function will verify the text backing buffers.
+    auto verifyBuffer = [&](const TextBuffer& tb) {
+        auto& cursor = tb.GetCursor();
+        // Verify the cursor is waiting in the bottom right corner
+        VERIFY_ARE_EQUAL(initialTermView.Height() - 1, cursor.GetPosition().Y);
+        VERIFY_ARE_EQUAL(initialTermView.Width() - 1, cursor.GetPosition().X);
+
+        // For all rows except the last one, verify that we have a run of four letters.
+        for (auto i = 0; i < rowsToWrite; ++i)
+        {
+            const std::wstring expectedString(4, static_cast<wchar_t>(L'A' + i));
+            const COORD expectedPos{ 0, gsl::narrow<SHORT>(i) };
+            TestUtils::VerifyExpectedString(tb, expectedString, expectedPos);
+        }
+
+        // For the last row, verify we have an entire row of asterisks for the mode line.
+        const std::wstring expectedModeLine(initialTermView.Width() - 1, L'*');
+        const COORD expectedPos{ 0, gsl::narrow<SHORT>(rowsToWrite) };
+        TestUtils::VerifyExpectedString(tb, expectedModeLine, expectedPos);
+    };
+
+    // This will verify the text emitted from the PTY.
+    for (auto i = 0; i < rowsToWrite; ++i)
+    {
+        const std::string expectedString(4, static_cast<char>('A' + i));
+        expectedOutput.push_back(expectedString);
+        expectedOutput.push_back("\r\n");
+    }
+    {
+        const std::string expectedString(initialTermView.Width() - 1, '*');
+        expectedOutput.push_back(expectedString);
+    }
+
+    Log::Comment(L"Verify host buffer contains pattern.");
+    // Verify the host side.
+    verifyBuffer(hostTb);
+
+    Log::Comment(L"Emit PTY frame and validate it transmits the right data.");
+    // Paint the frame
+    VERIFY_SUCCEEDED(renderer.PaintFrame());
+
+    Log::Comment(L"Verify terminal buffer contains pattern.");
+    // Verify the terminal side.
+    verifyBuffer(termTb);
+
+    Log::Comment(L"!!! OK. Set up the scroll region and let's get scrolling!");
+    // This is a simulation of what TMUX does to scroll everything except the mode line.
+    // First build up our VT strings...
+    std::wstring reducedScrollRegion;
+    {
+        std::wstringstream wss;
+        // For 20 tall buffer...
+        // ESC[1;19r
+        // Set scroll region to lines 1-19.
+        wss << L"\x1b[1;" << initialTermView.Height() - 1 << L"r";
+        reducedScrollRegion = wss.str();
+    }
+    std::wstring completeScrollRegion;
+    {
+        std::wstringstream wss;
+        // For 20 tall buffer...
+        // ESC[1;20r
+        // Set scroll region to lines 1-20. (or the whole buffer)
+        wss << L"\x1b[1;" << initialTermView.Height() << L"r";
+        completeScrollRegion = wss.str();
+    }
+    std::wstring reducedCursorBottomRight;
+    {
+        std::wstringstream wss;
+        // For 20 tall and 100 wide buffer
+        // ESC[19;100H
+        // Put cursor on line 19 (1 before last) and the right most column 100.
+        // (Remember that in VT, we start counting from 1 not 0.)
+        wss << L"\x1b[" << initialTermView.Height() - 1 << L";" << initialTermView.Width() << "H";
+        reducedCursorBottomRight = wss.str();
+    }
+    std::wstring completeCursorAtPromptLine;
+    {
+        std::wstringstream wss;
+        // For 20 tall and 100 wide buffer
+        // ESC[19;1H
+        // Put cursor on line 19 (1 before last) and the left most column 1.
+        // (Remember that in VT, we start counting from 1 not 0.)
+        wss << L"\x1b[" << initialTermView.Height() - 1 << L";1H";
+        completeCursorAtPromptLine = wss.str();
+    }
+
+    Log::Comment(L"Perform all the operations on the buffer.");
+
+    // OK this is what TMUX does.
+    // 1. Mark off the scroll area as everything but the mode line.
+    hostSm.ProcessString(reducedScrollRegion);
+    // 2. Put the cursor in the bottom-right corner of the scroll region.
+    hostSm.ProcessString(reducedCursorBottomRight);
+    // 3. Send a single newline which should do the heavy lifting
+    //    of pushing everything in the scroll region up by 1 line and
+    //    leave everything outside the region alone.
+
+    // This entire block is subject to change in the future with optimizations.
+    {
+        // Cursor gets redrawn in the bottom right of the scroll region with the repaint that is forced
+        // early while the screen is rotated.
+        std::stringstream ss;
+        ss << "\x1b[" << initialTermView.Height() - 1 << ";" << initialTermView.Width() << "H";
+        expectedOutput.push_back(ss.str());
+
+        expectedOutput.push_back("\x1b[?25h"); // turn the cursor back on too.
+    }
+
+    hostSm.ProcessString(L"\n");
+    // 4. Remove the scroll area by setting it to the entire size of the viewport.
+    hostSm.ProcessString(completeScrollRegion);
+    // 5. Put the cursor back at the beginning of the new line that was just revealed.
+    hostSm.ProcessString(completeCursorAtPromptLine);
+
+    // Set up the verifications like above.
+    auto verifyBufferAfter = [&](const TextBuffer& tb) {
+        auto& cursor = tb.GetCursor();
+        // Verify the cursor is waiting on the freshly revealed line (1 above mode line)
+        // and in the left most column.
+        VERIFY_ARE_EQUAL(initialTermView.Height() - 2, cursor.GetPosition().Y);
+        VERIFY_ARE_EQUAL(0, cursor.GetPosition().X);
+
+        // For all rows except the last two, verify that we have a run of four letters.
+        for (auto i = 0; i < rowsToWrite - 1; ++i)
+        {
+            // Start with B this time because the A line got scrolled off the top.
+            const std::wstring expectedString(4, static_cast<wchar_t>(L'B' + i));
+            const COORD expectedPos{ 0, gsl::narrow<SHORT>(i) };
+            TestUtils::VerifyExpectedString(tb, expectedString, expectedPos);
+        }
+
+        // For the second to last row, verify that it is blank.
+        {
+            const std::wstring expectedBlankLine(initialTermView.Width(), L' ');
+            const COORD blankLinePos{ 0, gsl::narrow<SHORT>(rowsToWrite - 1) };
+            TestUtils::VerifyExpectedString(tb, expectedBlankLine, blankLinePos);
+        }
+
+        // For the last row, verify we have an entire row of asterisks for the mode line.
+        {
+            const std::wstring expectedModeLine(initialTermView.Width() - 1, L'*');
+            const COORD modeLinePos{ 0, gsl::narrow<SHORT>(rowsToWrite) };
+            TestUtils::VerifyExpectedString(tb, expectedModeLine, modeLinePos);
+        }
+    };
+
+    // This will verify the text emitted from the PTY.
+
+    expectedOutput.push_back("\x1b[H"); // cursor returns to top left corner.
+    for (auto i = 0; i < rowsToWrite - 1; ++i)
+    {
+        const std::string expectedString(4, static_cast<char>('B' + i));
+        expectedOutput.push_back(expectedString);
+        expectedOutput.push_back("\x1b[K"); // erase the rest of the line.
+        expectedOutput.push_back("\r\n");
+    }
+    {
+        expectedOutput.push_back(""); // nothing for the empty line
+        expectedOutput.push_back("\x1b[K"); // erase the rest of the line.
+        expectedOutput.push_back("\r\n");
+    }
+    {
+        const std::string expectedString(initialTermView.Width() - 1, '*');
+        // There will be one extra blank space at the end of the line, to prevent delayed EOL wrapping
+        expectedOutput.push_back(expectedString + " ");
+    }
+    {
+        // Cursor gets reset into second line from bottom, left most column
+        std::stringstream ss;
+        ss << "\x1b[" << initialTermView.Height() - 1 << ";1H";
+        expectedOutput.push_back(ss.str());
+    }
+    expectedOutput.push_back("\x1b[?25h"); // turn the cursor back on too.
+
+    Log::Comment(L"Verify host buffer contains pattern moved up one and mode line still in place.");
+    // Verify the host side.
+    verifyBufferAfter(hostTb);
+
+    Log::Comment(L"Emit PTY frame and validate it transmits the right data.");
+    // Paint the frame
+    VERIFY_SUCCEEDED(renderer.PaintFrame());
+
+    Log::Comment(L"Verify terminal buffer contains pattern moved up one and mode line still in place.");
+    // Verify the terminal side.
+    verifyBufferAfter(termTb);
+}
+
+void ConptyRoundtripTests::DontWrapMoveCursorInSingleFrame()
+{
+    // See https://github.com/microsoft/terminal/pull/5181#issuecomment-607427840
+    Log::Comment(L"This is a test for when a line of text exactly wrapped, but "
+                 L"the cursor didn't end the frame at the end of line (waiting "
+                 L"for more wrapped text). We should still move the cursor in "
+                 L"this case.");
+    VERIFY_IS_NOT_NULL(_pVtRenderEngine.get());
+
+    auto& g = ServiceLocator::LocateGlobals();
+    auto& renderer = *g.pRender;
+    auto& gci = g.getConsoleInformation();
+    auto& si = gci.GetActiveOutputBuffer();
+    auto& hostSm = si.GetStateMachine();
+    auto& hostTb = si.GetTextBuffer();
+    auto& termTb = *term->_buffer;
+
+    _flushFirstFrame();
+
+    auto verifyBuffer = [](const TextBuffer& tb) {
+        // Simple verification: Make sure the cursor is in the correct place,
+        // and that it's visible. We don't care so much about the buffer
+        // contents in this test.
+        const COORD expectedCursor{ 8, 3 };
+        VERIFY_ARE_EQUAL(expectedCursor, tb.GetCursor().GetPosition());
+        VERIFY_IS_TRUE(tb.GetCursor().IsVisible());
+    };
+
+    hostSm.ProcessString(L"\x1b[?25l");
+    hostSm.ProcessString(L"\x1b[H");
+    hostSm.ProcessString(L"\x1b[75C");
+    hostSm.ProcessString(L"XXXXX");
+    hostSm.ProcessString(L"\x1b[4;9H");
+    hostSm.ProcessString(L"\x1b[?25h");
+
+    Log::Comment(L"Checking the host buffer state");
+    verifyBuffer(hostTb);
+
+    expectedOutput.push_back("\x1b[75C");
+    expectedOutput.push_back("XXXXX");
+    expectedOutput.push_back("\x1b[4;9H");
+    // We're _not_ expecting a cursor on here, because we didn't actually hide
+    // the cursor during the course of this frame
+
+    Log::Comment(L"Painting the frame");
+    VERIFY_SUCCEEDED(renderer.PaintFrame());
+
+    Log::Comment(L"Checking the terminal buffer state");
+    verifyBuffer(termTb);
+}
+
+void ConptyRoundtripTests::ClearHostTrickeryTest()
+{
+    BEGIN_TEST_METHOD_PROPERTIES()
+        TEST_METHOD_PROPERTY(L"Data:paintEachNewline", L"{0, 1, 2}")
+        TEST_METHOD_PROPERTY(L"Data:cursorOnNextLine", L"{false, true}")
+        TEST_METHOD_PROPERTY(L"Data:paintAfterDECALN", L"{false, true}")
+        TEST_METHOD_PROPERTY(L"Data:changeAttributes", L"{false, true}")
+        TEST_METHOD_PROPERTY(L"Data:useLongSpaces", L"{false, true}")
+        TEST_METHOD_PROPERTY(L"Data:printTextAfterSpaces", L"{false, true}")
+    END_TEST_METHOD_PROPERTIES();
+    constexpr int PaintEveryNewline = 0;
+    constexpr int PaintAfterAllNewlines = 1;
+    constexpr int DontPaintAfterNewlines = 2;
+
+    INIT_TEST_PROPERTY(int, paintEachNewline, L"Any of: manually PaintFrame after each newline is emitted, once at the end of all newlines, or not at all");
+    INIT_TEST_PROPERTY(bool, cursorOnNextLine, L"Either leave the cursor on the first line, or place it on the second line of the buffer");
+    INIT_TEST_PROPERTY(bool, paintAfterDECALN, L"Controls whether we manually paint a frame after the DECALN sequence is emitted.");
+    INIT_TEST_PROPERTY(bool, changeAttributes, L"If true, change the text attributes after the 'A's and spaces");
+    INIT_TEST_PROPERTY(bool, useLongSpaces, L"If true, print 10 spaces instead of 5, longer than a CUF sequence.");
+    INIT_TEST_PROPERTY(bool, printTextAfterSpaces, L"If true, print \"ZZZZZ\" after the spaces on the first line.");
+
+    // See https://github.com/microsoft/terminal/issues/5039#issuecomment-606833841
+    Log::Comment(L"This is a more than comprehensive test for GH#5039. We're "
+                 L"going to print some text to the buffer, then fill the alt-"
+                 L"buffer with text, then switch back to the main buffer. The "
+                 L"text from the alt buffer should not pollute the main buffer.");
+
+    // The text we're printing will look like one of the following, with the
+    // cursor on the _
+    //  * cursorOnNextLine=false, useLongSpaces=false:
+    //    AAAAA     ZZZZZ_
+    //  * cursorOnNextLine=false, useLongSpaces=true:
+    //    AAAAA          ZZZZZ_
+    //  * cursorOnNextLine=true, useLongSpaces=false:
+    //    AAAAA     ZZZZZ
+    //    BBBBB_
+    //  * cursorOnNextLine=true, useLongSpaces=true:
+    //    AAAAA          ZZZZZ
+    //    BBBBB_
+    //
+    // If printTextAfterSpaces=false, then we won't print the "ZZZZZ"
+    //
+    // The interesting case that repros the bug in GH#5039 is
+    //  - paintEachNewline=DontPaintAfterNewlines (2)
+    //  - cursorOnNextLine=false
+    //  - paintAfterDECALN=<any>
+    //  - changeAttributes=true
+    //  - useLongSpaces=<any>
+    //  - printTextAfterSpaces=<any>
+    //
+    // All the possible cases are left here though, to catch potential future regressions.
+    VERIFY_IS_NOT_NULL(_pVtRenderEngine.get());
+
+    auto& g = ServiceLocator::LocateGlobals();
+    auto& renderer = *g.pRender;
+    auto& gci = g.getConsoleInformation();
+    auto& si = gci.GetActiveOutputBuffer();
+    auto& hostSm = si.GetStateMachine();
+    auto& hostTb = si.GetTextBuffer();
+    auto& termTb = *term->_buffer;
+
+    _flushFirstFrame();
+
+    auto verifyBuffer = [&cursorOnNextLine, &useLongSpaces, &printTextAfterSpaces](const TextBuffer& tb,
+                                                                                   const til::rectangle viewport) {
+        // We _would_ expect the Terminal's cursor to be on { 8, 0 }, but this
+        // is currently broken due to #381/#4676. So we'll use the viewport
+        // provided to find the actual Y position of the cursor.
+        const short viewTop = viewport.origin().y<short>();
+        const short cursorRow = viewTop + (cursorOnNextLine ? 1 : 0);
+        const short cursorCol = (cursorOnNextLine ? 5 :
+                                                    (10 + (useLongSpaces ? 5 : 0) + (printTextAfterSpaces ? 5 : 0)));
+        const COORD expectedCursor{ cursorCol, cursorRow };
+
+        VERIFY_ARE_EQUAL(expectedCursor, tb.GetCursor().GetPosition());
+        VERIFY_IS_TRUE(tb.GetCursor().IsVisible());
+        auto iter = TestUtils::VerifyExpectedString(tb, L"AAAAA", { 0, viewTop });
+        TestUtils::VerifyExpectedString(useLongSpaces ? L"          " : L"     ", iter);
+        if (printTextAfterSpaces)
+        {
+            TestUtils::VerifyExpectedString(L"ZZZZZ", iter);
+        }
+        else
+        {
+            TestUtils::VerifyExpectedString(L"     ", iter);
+        }
+        TestUtils::VerifyExpectedString(L"     ", iter);
+
+        if (cursorOnNextLine)
+        {
+            TestUtils::VerifyExpectedString(tb, L"BBBBB", { 0, cursorRow });
+        }
+    };
+
+    // We're _not_ checking the conpty output during this test, only the side effects.
+    _checkConptyOutput = false;
+
+    gci.LockConsole(); // Lock must be taken to manipulate alt/main buffer state.
+    auto unlock = wil::scope_exit([&] { gci.UnlockConsole(); });
+
+    Log::Comment(L"Setting up the host buffer...");
+    hostSm.ProcessString(L"AAAAA");
+    hostSm.ProcessString(useLongSpaces ? L"          " : L"     ");
+    if (changeAttributes)
+    {
+        hostSm.ProcessString(L"\x1b[44m");
+    }
+    if (printTextAfterSpaces)
+    {
+        hostSm.ProcessString(L"ZZZZZ");
+    }
+    hostSm.ProcessString(L"\x1b[0m");
+
+    if (cursorOnNextLine)
+    {
+        hostSm.ProcessString(L"\n");
+        hostSm.ProcessString(L"BBBBB");
+    }
+    Log::Comment(L"Painting after the initial setup.");
+    VERIFY_SUCCEEDED(renderer.PaintFrame());
+
+    Log::Comment(L"Switching to the alt buffer and using DECALN to fill it with 'E's");
+    hostSm.ProcessString(L"\x1b[?1049h");
+    hostSm.ProcessString(L"\x1b#8");
+    if (paintAfterDECALN)
+    {
+        VERIFY_SUCCEEDED(renderer.PaintFrame());
+    }
+
+    for (auto i = 0; i < si.GetViewport().Height(); i++)
+    {
+        hostSm.ProcessString(L"\n");
+        if (paintEachNewline == PaintEveryNewline)
+        {
+            VERIFY_SUCCEEDED(renderer.PaintFrame());
+        }
+    }
+    if (paintEachNewline == PaintAfterAllNewlines)
+    {
+        VERIFY_SUCCEEDED(renderer.PaintFrame());
+    }
+    Log::Comment(L"Returning to the main buffer.");
+    hostSm.ProcessString(L"\x1b[?1049l");
+
+    Log::Comment(L"Checking the host buffer state");
+    verifyBuffer(hostTb, si.GetViewport().ToInclusive());
+
+    Log::Comment(L"Painting the frame");
+    VERIFY_SUCCEEDED(renderer.PaintFrame());
+
+    Log::Comment(L"Checking the terminal buffer state");
+    verifyBuffer(termTb, term->_mutableViewport.ToInclusive());
+}
+
+void ConptyRoundtripTests::OverstrikeAtBottomOfBuffer()
+{
+    // See https://github.com/microsoft/terminal/pull/5181#issuecomment-607545241
+    Log::Comment(L"This test replicates the zsh menu-complete functionality. In"
+                 L" the course of a single frame, we're going to both scroll "
+                 L"the frame and print multiple lines of text above the bottom line.");
+    VERIFY_IS_NOT_NULL(_pVtRenderEngine.get());
+
+    auto& g = ServiceLocator::LocateGlobals();
+    auto& renderer = *g.pRender;
+    auto& gci = g.getConsoleInformation();
+    auto& si = gci.GetActiveOutputBuffer();
+    auto& hostSm = si.GetStateMachine();
+    auto& hostTb = si.GetTextBuffer();
+    auto& termTb = *term->_buffer;
+
+    _flushFirstFrame();
+
+    auto verifyBuffer = [](const TextBuffer& tb,
+                           const til::rectangle viewport) {
+        const auto lastRow = viewport.bottom<short>() - 1;
+        const til::point expectedCursor{ 0, lastRow - 1 };
+        VERIFY_ARE_EQUAL(expectedCursor, til::point{ tb.GetCursor().GetPosition() });
+        VERIFY_IS_TRUE(tb.GetCursor().IsVisible());
+
+        TestUtils::VerifyExpectedString(tb, L"AAAAAAAAAA          DDDDDDDDDD", til::point{ 0, lastRow - 2 });
+        TestUtils::VerifyExpectedString(tb, L"BBBBBBBBBB", til::point{ 0, lastRow - 1 });
+        TestUtils::VerifyExpectedString(tb, L"FFFFFFFFFE", til::point{ 0, lastRow });
+    };
+
+    _logConpty = true;
+    // We're _not_ checking the conpty output during this test, only the side effects.
+    _checkConptyOutput = false;
+
+    hostSm.ProcessString(L"\x1b#8");
+
+    hostSm.ProcessString(L"\x1b[32;1H");
+
+    hostSm.ProcessString(L"\x1b[J");
+    hostSm.ProcessString(L"AAAAAAAAAA");
+    hostSm.ProcessString(L"\x1b[K");
+    hostSm.ProcessString(L"\r");
+    hostSm.ProcessString(L"\n");
+    hostSm.ProcessString(L"BBBBBBBBBB");
+    hostSm.ProcessString(L"\x1b[K");
+    hostSm.ProcessString(L"\n");
+    hostSm.ProcessString(L"CCCCCCCCCC");
+    hostSm.ProcessString(L"\x1b[2A");
+    hostSm.ProcessString(L"\r");
+    hostSm.ProcessString(L"\x1b[20C");
+    hostSm.ProcessString(L"DDDDDDDDDD");
+    hostSm.ProcessString(L"\x1b[K");
+    hostSm.ProcessString(L"\r");
+    hostSm.ProcessString(L"\n");
+    hostSm.ProcessString(L"\x1b[1B");
+    hostSm.ProcessString(L"EEEEEEEEEE");
+    hostSm.ProcessString(L"\r");
+    hostSm.ProcessString(L"FFFFFFFFF");
+    hostSm.ProcessString(L"\r");
+    hostSm.ProcessString(L"\x1b[A");
+    hostSm.ProcessString(L"\x1b[A");
+    hostSm.ProcessString(L"\n");
+
+    Log::Comment(L"========== Checking the host buffer state ==========");
+    verifyBuffer(hostTb, si.GetViewport().ToInclusive());
+
+    Log::Comment(L"Painting the frame");
+    VERIFY_SUCCEEDED(renderer.PaintFrame());
+
+    Log::Comment(L"========== Checking the terminal buffer state ==========");
+
+    verifyBuffer(termTb, term->_mutableViewport.ToInclusive());
+}
+
+void ConptyRoundtripTests::MarginsWithStatusLine()
+{
+    // See https://github.com/microsoft/terminal/issues/5161
+    //
+    // This test reproduces a case from the MSYS/cygwin (runtime < 3.1) vim.
+    // From what I can tell, they implement scrolling by emitting a newline at
+    // the bottom of the buffer (to create a new blank line), then they use
+    // ScrollConsoleScreenBuffer to shift the status line(s) down a line, and
+    // then they re-printing the status line.
+    Log::Comment(L"Newline, and scroll the bottom lines of the buffer down with"
+                 L" ScrollConsoleScreenBuffer to emulate how cygwin VIM works");
+    VERIFY_IS_NOT_NULL(_pVtRenderEngine.get());
+
+    auto& g = ServiceLocator::LocateGlobals();
+    auto& renderer = *g.pRender;
+    auto& gci = g.getConsoleInformation();
+    auto& si = gci.GetActiveOutputBuffer();
+    auto& hostSm = si.GetStateMachine();
+    auto& hostTb = si.GetTextBuffer();
+    auto& termTb = *term->_buffer;
+
+    _flushFirstFrame();
+
+    auto verifyBuffer = [](const TextBuffer& tb,
+                           const til::rectangle viewport) {
+        const auto lastRow = viewport.bottom<short>() - 1;
+        const til::point expectedCursor{ 1, lastRow };
+        VERIFY_ARE_EQUAL(expectedCursor, til::point{ tb.GetCursor().GetPosition() });
+        VERIFY_IS_TRUE(tb.GetCursor().IsVisible());
+
+        TestUtils::VerifyExpectedString(tb, L"EEEEEEEEEE", til::point{ 0, lastRow - 4 });
+        TestUtils::VerifyExpectedString(tb, L"AAAAAAAAAA", til::point{ 0, lastRow - 3 });
+        TestUtils::VerifyExpectedString(tb, L"          ", til::point{ 0, lastRow - 2 });
+        TestUtils::VerifyExpectedString(tb, L"XBBBBBBBBB", til::point{ 0, lastRow - 1 });
+        TestUtils::VerifyExpectedString(tb, L"YCCCCCCCCC", til::point{ 0, lastRow });
+    };
+
+    // We're _not_ checking the conpty output during this test, only the side effects.
+    _checkConptyOutput = false;
+
+    // Use DECALN to fill the buffer with 'E's.
+    hostSm.ProcessString(L"\x1b#8");
+
+    const short originalBottom = si.GetViewport().BottomInclusive();
+    // Print 3 lines into the bottom of the buffer:
+    // AAAAAAAAAA
+    // BBBBBBBBBB
+    // CCCCCCCCCC
+    // In this test, the 'B' and 'C' lines represent the status lines at the
+    // bottom of vim, and the 'A' line is a buffer line.
+    hostSm.ProcessString(L"\x1b[30;1H");
+
+    hostSm.ProcessString(L"AAAAAAAAAA");
+    hostSm.ProcessString(L"\n");
+    hostSm.ProcessString(L"BBBBBBBBBB");
+    hostSm.ProcessString(L"\n");
+    hostSm.ProcessString(L"CCCCCCCCCC");
+
+    Log::Comment(L"Painting the frame");
+    VERIFY_SUCCEEDED(renderer.PaintFrame());
+
+    // After printing the 'C' line, the cursor is on the bottom line of the viewport.
+    // Emit a newline here to get a new line at the bottom of the viewport.
+    hostSm.ProcessString(L"\n");
+    const short newBottom = si.GetViewport().BottomInclusive();
+
+    {
+        // Emulate calling ScrollConsoleScreenBuffer to scroll the B and C lines
+        // down one line.
+        SMALL_RECT src;
+        src.Top = newBottom - 2;
+        src.Left = 0;
+        src.Right = si.GetViewport().Width();
+        src.Bottom = originalBottom;
+        COORD tgt = { 0, newBottom - 1 };
+        TextAttribute useThisAttr(0x07); // We don't terribly care about the attributes so this is arbitrary
+        ScrollRegion(si, src, std::nullopt, tgt, L' ', useThisAttr);
+    }
+
+    // Move the cursor to the location of the B line
+    hostSm.ProcessString(L"\x1b[31;1H");
+
+    // Print an 'X' on the 'B' line, and a 'Y' on the 'C' line.
+    hostSm.ProcessString(L"X");
+    hostSm.ProcessString(L"\n");
+    hostSm.ProcessString(L"Y");
+
+    Log::Comment(L"========== Checking the host buffer state ==========");
+    verifyBuffer(hostTb, si.GetViewport().ToInclusive());
+
+    Log::Comment(L"Painting the frame");
+    VERIFY_SUCCEEDED(renderer.PaintFrame());
+
+    Log::Comment(L"========== Checking the terminal buffer state ==========");
+
+    verifyBuffer(termTb, term->_mutableViewport.ToInclusive());
+}
+
+void ConptyRoundtripTests::OutputWrappedLineWithSpace()
+{
+    // See https://github.com/microsoft/terminal/pull/5181#issuecomment-610110348
+    Log::Comment(L"Ensures that a buffer line in conhost that wrapped _on a "
+                 L"space_ will still be emitted as wrapped.");
+    VERIFY_IS_NOT_NULL(_pVtRenderEngine.get());
+
+    auto& g = ServiceLocator::LocateGlobals();
+    auto& renderer = *g.pRender;
+    auto& gci = g.getConsoleInformation();
+    auto& si = gci.GetActiveOutputBuffer();
+    auto& sm = si.GetStateMachine();
+    auto& hostTb = si.GetTextBuffer();
+    auto& termTb = *term->_buffer;
+
+    _flushFirstFrame();
+
+    const auto firstTextLength = TerminalViewWidth - 2;
+    const auto spacesLength = 3;
+    const auto secondTextLength = 1;
+
+    sm.ProcessString(std::wstring(firstTextLength, L'A'));
+    sm.ProcessString(std::wstring(spacesLength, L' '));
+    sm.ProcessString(std::wstring(secondTextLength, L'B'));
+
+    auto verifyBuffer = [&](const TextBuffer& tb) {
+        // Buffer contents should look like the following: (80 wide)
+        // (w) means we hard wrapped the line
+        // (b) means the line is _not_ wrapped (it's broken, the default state.)
+        //
+        // |AAAA...AA  | (w)
+        // | B_ ...    | (b) (cursor is on the '_')
+        // |    ...    | (b)
+
+        VERIFY_IS_TRUE(tb.GetRowByOffset(0).GetCharRow().WasWrapForced());
+        VERIFY_IS_FALSE(tb.GetRowByOffset(1).GetCharRow().WasWrapForced());
+
+        // First row
+        auto iter0 = tb.GetCellDataAt({ 0, 0 });
+        TestUtils::VerifySpanOfText(L"A", iter0, 0, firstTextLength);
+        TestUtils::VerifySpanOfText(L" ", iter0, 0, 2);
+
+        // Second row
+        auto iter1 = tb.GetCellDataAt({ 0, 1 });
+        TestUtils::VerifySpanOfText(L" ", iter1, 0, 1);
+        auto iter2 = tb.GetCellDataAt({ 1, 1 });
+        TestUtils::VerifySpanOfText(L"B", iter2, 0, secondTextLength);
+    };
+
+    Log::Comment(L"========== Checking the host buffer state ==========");
+    verifyBuffer(hostTb);
+
+    std::string firstLine = std::string(firstTextLength, 'A');
+    firstLine += "  ";
+    std::string secondLine{ " B" };
+
+    expectedOutput.push_back(firstLine);
+    expectedOutput.push_back(secondLine);
+    Log::Comment(L"Painting the frame");
+    VERIFY_SUCCEEDED(renderer.PaintFrame());
+
+    Log::Comment(L"========== Checking the terminal buffer state ==========");
+    verifyBuffer(termTb);
+}
+
+void ConptyRoundtripTests::OutputWrappedLineWithSpaceAtBottomOfBuffer()
+{
+    // See https://github.com/microsoft/terminal/pull/5181#issuecomment-610110348
+    // This is the same test as OutputWrappedLineWithSpace, but at the bottom of
+    // the buffer, so we get scrolling behavior as well.
+    Log::Comment(L"Ensures that a buffer line in conhost that wrapped _on a "
+                 L"space_ will still be emitted as wrapped.");
+    VERIFY_IS_NOT_NULL(_pVtRenderEngine.get());
+
+    auto& g = ServiceLocator::LocateGlobals();
+    auto& renderer = *g.pRender;
+    auto& gci = g.getConsoleInformation();
+    auto& si = gci.GetActiveOutputBuffer();
+    auto& sm = si.GetStateMachine();
+    auto& hostTb = si.GetTextBuffer();
+    auto& termTb = *term->_buffer;
+
+    _flushFirstFrame();
+
+    // First, fill the buffer with contents, so conpty starts circling
+    const auto hostView = si.GetViewport();
+    const auto end = 2 * hostView.Height();
+    for (auto i = 0; i < end; i++)
+    {
+        Log::Comment(NoThrowString().Format(L"Writing line %d/%d", i, end));
+        expectedOutput.push_back("X");
+        if (i < hostView.BottomInclusive())
+        {
+            expectedOutput.push_back("\r\n");
+        }
+        else
+        {
+            // After we hit the bottom of the viewport, the newlines come in
+            // separated by empty writes for whatever reason.
+            expectedOutput.push_back("\r");
+            expectedOutput.push_back("\n");
+            expectedOutput.push_back("");
+        }
+
+        sm.ProcessString(L"X\n");
+
+        VERIFY_SUCCEEDED(renderer.PaintFrame());
+    }
+
+    const auto firstTextLength = TerminalViewWidth - 2;
+    const auto spacesLength = 3;
+    const auto secondTextLength = 1;
+
+    std::string firstLine = std::string(firstTextLength, 'A');
+    firstLine += "  ";
+    std::string secondLine{ " B" };
+
+    // The following diagrams show the buffer contents after each string emitted
+    // from conpty. For each of these diagrams:
+    // (w) means we hard wrapped the line
+    // (b) means the line is _not_ wrapped (it's broken, the default state.)
+    // cursor is on the '_'
+
+    // Initial state:
+    // |X              | (b)
+    // |X              | (b)
+    // ...
+    // |X              | (b)
+    // |_              | (b)
+
+    expectedOutput.push_back(firstLine);
+    // |X              | (b)
+    // |X              | (b)
+    // ...
+    // |X              | (b)
+    // |AAAAAAAA...AA _| (w) The cursor is actually on the last ' ' here
+
+    // TODO GH#5228 might break the "newline & repaint the wrapped char" checks here, that's okay.
+    expectedOutput.push_back("\r"); // This \r\n is emitted by ScrollFrame to
+    expectedOutput.push_back("\n"); // add a newline to the bottom of the buffer
+    // |X              | (b)
+    // |X              | (b)
+    // ...
+    // |X              | (b)
+    // |AAAAAAAA...AA | (b)
+    // |_              | (b)
+
+    expectedOutput.push_back("\x1b[31;80H"); // Move the cursor BACK to the wrapped row
+    // |X              | (b)
+    // |X              | (b)
+    // ...
+    // |X              | (b)
+    // |AAAAAAAA...AA _| (b) The cursor is actually on the last ' ' here
+    // |               | (b)
+
+    expectedOutput.push_back(std::string(1, ' ')); // Reprint the last character of the wrapped row
+    // |X              | (b)
+    // |X              | (b)
+    // ...
+    // |X              | (b)
+    // |AAAAAAAA...AA  |_ (w) The cursor is actually on the last ' ' here
+    // |               | (b)
+
+    expectedOutput.push_back(secondLine);
+    // |X              | (b)
+    // |X              | (b)
+    // ...
+    // |X              | (b)
+    // |AAAAAAAA...AA  | (w)
+    // | B_            | (b)
+
+    sm.ProcessString(std::wstring(firstTextLength, L'A'));
+    sm.ProcessString(std::wstring(spacesLength, L' '));
+    sm.ProcessString(std::wstring(secondTextLength, L'B'));
+
+    auto verifyBuffer = [&](const TextBuffer& tb, const til::rectangle viewport) {
+        // Buffer contents should look like the following: (80 wide)
+        // (w) means we hard wrapped the line
+        // (b) means the line is _not_ wrapped (it's broken, the default state.)
+        //
+        // |AAAA...AA  | (w)
+        // | B_ ...    | (b) (cursor is on the '_')
+        // |    ...    | (b)
+
+        const short wrappedRow = viewport.bottom<short>() - 2;
+        VERIFY_IS_TRUE(tb.GetRowByOffset(wrappedRow).GetCharRow().WasWrapForced());
+        VERIFY_IS_FALSE(tb.GetRowByOffset(wrappedRow + 1).GetCharRow().WasWrapForced());
+
+        // First row
+        auto iter0 = tb.GetCellDataAt({ 0, wrappedRow });
+        TestUtils::VerifySpanOfText(L"A", iter0, 0, firstTextLength);
+        TestUtils::VerifySpanOfText(L" ", iter0, 0, 2);
+
+        // Second row
+        auto iter1 = tb.GetCellDataAt({ 0, wrappedRow + 1 });
+        TestUtils::VerifySpanOfText(L" ", iter1, 0, 1);
+        auto iter2 = tb.GetCellDataAt({ 1, wrappedRow + 1 });
+        TestUtils::VerifySpanOfText(L"B", iter2, 0, secondTextLength);
+    };
+
+    Log::Comment(L"========== Checking the host buffer state ==========");
+    verifyBuffer(hostTb, hostView.ToInclusive());
+
+    Log::Comment(L"Painting the frame");
+    VERIFY_SUCCEEDED(renderer.PaintFrame());
+
+    Log::Comment(L"========== Checking the terminal buffer state ==========");
+    verifyBuffer(termTb, term->_mutableViewport.ToInclusive());
+}
+
+void ConptyRoundtripTests::BreakLinesOnCursorMovement()
+{
+    BEGIN_TEST_METHOD_PROPERTIES()
+        TEST_METHOD_PROPERTY(L"Data:cursorMovementMode", L"{0, 1, 2, 3, 4, 5, 6}")
+    END_TEST_METHOD_PROPERTIES();
+    constexpr int MoveCursorWithCUP = 0;
+    constexpr int MoveCursorWithCR_LF = 1;
+    constexpr int MoveCursorWithLF_CR = 2;
+    constexpr int MoveCursorWithVPR_CR = 3;
+    constexpr int MoveCursorWithCUB_LF = 4;
+    constexpr int MoveCursorWithCUD_CR = 5;
+    constexpr int MoveCursorWithNothing = 6;
+    INIT_TEST_PROPERTY(int, cursorMovementMode, L"Controls how we move the cursor, either with CUP, newline/carriage-return, or some other VT sequence");
+
+    Log::Comment(L"This is a test for GH#5291. WSL vim uses spaces to clear the"
+                 L" ends of blank lines, not EL. This test ensures we emit text"
+                 L" from conpty such that the terminal re-creates the state of"
+                 L" the host, which includes wrapped lines of lots of spaces.");
+    VERIFY_IS_NOT_NULL(_pVtRenderEngine.get());
+
+    auto& g = ServiceLocator::LocateGlobals();
+    auto& renderer = *g.pRender;
+    auto& gci = g.getConsoleInformation();
+    auto& si = gci.GetActiveOutputBuffer();
+    auto& hostSm = si.GetStateMachine();
+
+    auto& termTb = *term->_buffer;
+
+    _flushFirstFrame();
+
+    // Any of the cursor movements that use a LF will actually hard break the
+    // line - everything else will leave it marked as wrapped.
+    const bool expectHardBreak = (cursorMovementMode == MoveCursorWithLF_CR) ||
+                                 (cursorMovementMode == MoveCursorWithCR_LF) ||
+                                 (cursorMovementMode == MoveCursorWithCUB_LF);
+
+    auto verifyBuffer = [&](const TextBuffer& tb,
+                            const til::rectangle viewport) {
+        const auto lastRow = viewport.bottom<short>() - 1;
+        const til::point expectedCursor{ 5, lastRow };
+        VERIFY_ARE_EQUAL(expectedCursor, til::point{ tb.GetCursor().GetPosition() });
+        VERIFY_IS_TRUE(tb.GetCursor().IsVisible());
+
+        for (auto y = viewport.top<short>(); y < lastRow; y++)
+        {
+            // We're using CUP to move onto the status line _always_, so the
+            // second-last row will always be marked as wrapped.
+            const auto rowWrapped = (!expectHardBreak) || (y == lastRow - 1);
+            VERIFY_ARE_EQUAL(rowWrapped, tb.GetRowByOffset(y).GetCharRow().WasWrapForced());
+            TestUtils::VerifyExpectedString(tb, L"~    ", til::point{ 0, y });
+        }
+
+        TestUtils::VerifyExpectedString(tb, L"AAAAA", til::point{ 0, lastRow });
+    };
+
+    // We're _not_ checking the conpty output during this test, only the side effects.
+    _logConpty = true;
+    _checkConptyOutput = false;
+
+    // Lock must be taken to manipulate alt/main buffer state.
+    gci.LockConsole();
+    auto unlock = wil::scope_exit([&] { gci.UnlockConsole(); });
+
+    // Use DECALN to fill the buffer with 'E's.
+    hostSm.ProcessString(L"\x1b#8");
+
+    Log::Comment(L"Painting the frame");
+    VERIFY_SUCCEEDED(renderer.PaintFrame());
+
+    Log::Comment(L"Switching to the alt buffer");
+    hostSm.ProcessString(L"\x1b[?1049h");
+    auto restoreBuffer = wil::scope_exit([&] { hostSm.ProcessString(L"\x1b[?1049l"); });
+    auto& altBuffer = gci.GetActiveOutputBuffer();
+    auto& altTextBuffer = altBuffer.GetTextBuffer();
+
+    // Go home and clear the screen.
+    hostSm.ProcessString(L"\x1b[H");
+    hostSm.ProcessString(L"\x1b[2J");
+
+    // Write out lines of '~' followed by enough spaces to fill the line.
+    hostSm.ProcessString(L"\x1b[94m");
+    for (auto y = 0; y < altBuffer.GetViewport().BottomInclusive(); y++)
+    {
+        // Vim uses CUP to position the cursor on the first cell of each row, every row.
+        if (cursorMovementMode == MoveCursorWithCUP)
+        {
+            std::wstringstream ss;
+            ss << L"\x1b[";
+            ss << y + 1;
+            ss << L";1H";
+            hostSm.ProcessString(ss.str());
+        }
+        // As an additional test, try breaking lines manually with \r\n
+        else if (cursorMovementMode == MoveCursorWithCR_LF)
+        {
+            // Don't need to newline on the 0'th row
+            if (y > 0)
+            {
+                hostSm.ProcessString(L"\r\n");
+            }
+        }
+        // As an additional test, try breaking lines manually with \n\r
+        else if (cursorMovementMode == MoveCursorWithLF_CR)
+        {
+            // Don't need to newline on the 0'th row
+            if (y > 0)
+            {
+                hostSm.ProcessString(L"\n\r");
+            }
+        }
+        // As an additional test, move the cursor down with VPR, then to the start of the line with CR
+        else if (cursorMovementMode == MoveCursorWithVPR_CR)
+        {
+            // Don't need to newline on the 0'th row
+            if (y > 0)
+            {
+                hostSm.ProcessString(L"\x1b[1e");
+                hostSm.ProcessString(L"\r");
+            }
+        }
+        // As an additional test, move the cursor back with CUB, then down with LF
+        else if (cursorMovementMode == MoveCursorWithCUB_LF)
+        {
+            // Don't need to newline on the 0'th row
+            if (y > 0)
+            {
+                hostSm.ProcessString(L"\x1b[80D");
+                hostSm.ProcessString(L"\n");
+            }
+        }
+        // As an additional test, move the cursor down with CUD, then to the start of the line with CR
+        else if (cursorMovementMode == MoveCursorWithCUD_CR)
+        {
+            // Don't need to newline on the 0'th row
+            if (y > 0)
+            {
+                hostSm.ProcessString(L"\x1b[B");
+                hostSm.ProcessString(L"\r");
+            }
+        }
+        // Win32 vim.exe will simply do _nothing_ in this scenario. It'll just
+        // print the lines one after the other, without moving the cursor,
+        // relying on us auto moving to the following line.
+        else if (cursorMovementMode == MoveCursorWithNothing)
+        {
+        }
+
+        // IMPORTANT! The way vim writes these blank lines is as '~' followed by
+        // enough spaces to fill the line.
+        // This bug (GH#5291 won't repro if you don't have the spaces).
+        std::wstring line{ L"~" };
+        line += std::wstring(79, L' ');
+        hostSm.ProcessString(line);
+    }
+
+    // Print the "Status Line"
+    hostSm.ProcessString(L"\x1b[32;1H");
+    hostSm.ProcessString(L"\x1b[m");
+    hostSm.ProcessString(L"AAAAA");
+
+    Log::Comment(L"========== Checking the host buffer state ==========");
+    verifyBuffer(altTextBuffer, altBuffer.GetViewport().ToInclusive());
+
+    Log::Comment(L"Painting the frame");
+    VERIFY_SUCCEEDED(renderer.PaintFrame());
+
+    Log::Comment(L"========== Checking the terminal buffer state ==========");
+
+    verifyBuffer(termTb, term->_mutableViewport.ToInclusive());
+}
+
+void ConptyRoundtripTests::ExactWrapResize()
+{
+    // This is a test for GH#3088
+
+    BEGIN_TEST_METHOD_PROPERTIES()
+        TEST_METHOD_PROPERTY(L"Data:dx", L"{0, 1, 10}")
+        TEST_METHOD_PROPERTY(L"Data:cursorMovementMode", L"{1, 2, 4}")
+    END_TEST_METHOD_PROPERTIES();
+
+    constexpr int MoveCursorWithCUP = 0;
+    constexpr int MoveCursorWithCR_LF = 1;
+    constexpr int MoveCursorWithLF_CR = 2;
+    constexpr int MoveCursorWithVPR_CR = 3;
+    constexpr int MoveCursorWithCUB_LF = 4;
+    constexpr int MoveCursorWithCUD_CR = 5;
+
+    INIT_TEST_PROPERTY(int, dx, L"Controls how much we increase the width by");
+    INIT_TEST_PROPERTY(int, cursorMovementMode, L"Controls how we move the cursor, either with CUP, newline/carriage-return, or some other VT sequence");
+
+    Log::Comment(L"This test will write two lines of text that are exactly the"
+                 L" width of the buffer to the terminal. We'll manually break"
+                 L" these lines. Then we'll increase the width of the terminal"
+                 L" & host. When the re-wrap is complete, the lines should remain broken");
+    VERIFY_IS_NOT_NULL(_pVtRenderEngine.get());
+
+    auto& g = ServiceLocator::LocateGlobals();
+    auto& renderer = *g.pRender;
+    auto& gci = g.getConsoleInformation();
+    auto& si = gci.GetActiveOutputBuffer();
+    auto& hostSm = si.GetStateMachine();
+    auto* hostTb = &si.GetTextBuffer();
+    auto* termTb = term->_buffer.get();
+
+    _flushFirstFrame();
+
+    auto verifyBuffer = [&](const TextBuffer& tb,
+                            const til::rectangle viewport,
+                            const bool afterResize = false) {
+        const auto top = viewport.top<short>();
+
+        const til::point expectedCursor{ 0, top + 2 };
+        VERIFY_ARE_EQUAL(expectedCursor, til::point{ tb.GetCursor().GetPosition() });
+        VERIFY_IS_TRUE(tb.GetCursor().IsVisible());
+
+        // Helper to check that the given row is full of 80 of the provided
+        // character, and the rest of the row is spaces.
+        auto checkRow = [&](const auto row, const auto wch) {
+            VERIFY_IS_FALSE(tb.GetRowByOffset(top).GetCharRow().WasWrapForced());
+            auto iter = TestUtils::VerifyExpectedString(tb,
+                                                        std::wstring(TerminalViewWidth, wch),
+                                                        til::point{ 0, row });
+            if (afterResize && dx > 0)
+            {
+                TestUtils::VerifyExpectedString(std::wstring(dx, L' '), iter);
+            }
+        };
+
+        checkRow(top, L'X');
+        checkRow(top + 1, L'Y');
+    };
+
+    // We're _not_ checking the conpty output during this test, only the side effects.
+    _logConpty = true;
+    _checkConptyOutput = false;
+
+    // Fill the 0'th row with exactly enough 'X's to fill the row.
+    hostSm.ProcessString(std::wstring(TerminalViewWidth, L'X'));
+
+    // Break the line manually. This next section is adapted from
+    // ConptyRoundtripTests::BreakLinesOnCursorMovement. We specifically care
+    // about the \r\n case, because that's how apps usually move the cursor to
+    // the next line, but these are all different ways an application could move
+    // the cursor to the second line.
+    //
+    // Unlike BreakLinesOnCursorMovement, we're only testing the cases where a
+    // cursor movement actaully broke the line. This test would be much too
+    // complicated if we had to try and check the reflowed contents of wrapped
+    // lines.
+
+    // Vim uses CUP to position the cursor on the first cell of each row, every row.
+    // As an additional test, try breaking lines manually with \r\n
+    if (cursorMovementMode == MoveCursorWithCR_LF)
+    {
+        hostSm.ProcessString(L"\r\n");
+    }
+    // As an additional test, try breaking lines manually with \n\r
+    else if (cursorMovementMode == MoveCursorWithLF_CR)
+    {
+        hostSm.ProcessString(L"\n\r");
+    }
+    // As an additional test, move the cursor back with CUB, then down with LF
+    else if (cursorMovementMode == MoveCursorWithCUB_LF)
+    {
+        hostSm.ProcessString(L"\x1b[80D");
+        hostSm.ProcessString(L"\n");
+    }
+
+    // Print a second line of 'Y's. This is important, GH#3088 won't repro if
+    // there isn't a second line in the buffer.
+    hostSm.ProcessString(std::wstring(TerminalViewWidth, L'Y'));
+
+    // We don't care so much about how the second line is broken, we mostly just
+    // care that the line is _there at all_.
+    hostSm.ProcessString(L"\r\n");
+
+    Log::Comment(L"========== Checking the host buffer state before the resize ==========");
+    verifyBuffer(*hostTb, si.GetViewport().ToInclusive());
+
+    Log::Comment(L"Painting the frame");
+    VERIFY_SUCCEEDED(renderer.PaintFrame());
+
+    Log::Comment(L"========== Checking the terminal buffer state before the resize ==========");
+
+    verifyBuffer(*termTb, term->_mutableViewport.ToInclusive());
+
+    Log::Comment(L"========== Resize the Terminal and conpty here ==========");
+    const COORD newViewportSize{
+        ::base::saturated_cast<short>(TerminalViewWidth + dx),
+        ::base::saturated_cast<short>(TerminalViewHeight)
+    };
+
+    auto resizeResult = term->UserResize(newViewportSize);
+    VERIFY_SUCCEEDED(resizeResult);
+    _resizeConpty(newViewportSize.X, newViewportSize.Y);
+
+    // After we resize, make sure to get the new textBuffers
+    hostTb = &si.GetTextBuffer();
+    termTb = term->_buffer.get();
+
+    Log::Comment(L"========== Checking the host buffer state after the resize ==========");
+    verifyBuffer(*hostTb, si.GetViewport().ToInclusive(), true);
+
+    Log::Comment(L"Painting the frame");
+    VERIFY_SUCCEEDED(renderer.PaintFrame());
+
+    Log::Comment(L"========== Checking the terminal buffer state after the resize ==========");
+
+    verifyBuffer(*termTb, term->_mutableViewport.ToInclusive(), true);
+}