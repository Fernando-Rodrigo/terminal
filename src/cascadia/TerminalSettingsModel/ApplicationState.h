/*++
Copyright (c) Microsoft Corporation
Licensed under the MIT license.

Module Name:
- ApplicationState.h

Abstract:
- If the CascadiaSettings class were AppData, then this class would be LocalAppData.
  Put anything in here that you wouldn't want to be stored next to user-editable settings.
- Modify ApplicationState.idl and MTSM_APPLICATION_STATE_FIELDS to add new fields.
--*/
#pragma once

#include "BaseApplicationState.h"
#include "ApplicationState.g.h"
<<<<<<< HEAD
#include <inc/cppwinrt_utils.h>
=======
#include "WindowLayout.g.h"

#include <inc/cppwinrt_utils.h>
#include <til/mutex.h>
#include <til/throttled_func.h>
#include <JsonUtils.h>
>>>>>>> 3d7480e9

// This macro generates all getters and setters for ApplicationState.
// It provides X with the following arguments:
//   (type, function name, JSON key, ...variadic construction arguments)
namespace winrt::Microsoft::Terminal::Settings::Model::implementation
{
<<<<<<< HEAD
    struct ApplicationState : public BaseApplicationState, ApplicationStateT<ApplicationState>
=======
#define MTSM_APPLICATION_STATE_FIELDS(X)                                                                                \
    X(std::unordered_set<winrt::guid>, GeneratedProfiles, "generatedProfiles")                                          \
    X(Windows::Foundation::Collections::IVector<Model::WindowLayout>, PersistedWindowLayouts, "persistedWindowLayouts") \
    X(Windows::Foundation::Collections::IVector<hstring>, RecentCommands, "recentCommands")                             \
    X(Windows::Foundation::Collections::IVector<winrt::Microsoft::Terminal::Settings::Model::InfoBarMessage>, DismissedMessages, "dismissedMessages")

    struct WindowLayout : WindowLayoutT<WindowLayout>
    {
        WINRT_PROPERTY(Windows::Foundation::Collections::IVector<Model::ActionAndArgs>, TabLayout, nullptr);
        WINRT_PROPERTY(winrt::Windows::Foundation::IReference<Model::LaunchPosition>, InitialPosition, nullptr);
        WINRT_PROPERTY(winrt::Windows::Foundation::IReference<winrt::Windows::Foundation::Size>, InitialSize, nullptr);

        friend ::Microsoft::Terminal::Settings::Model::JsonUtils::ConversionTrait<Model::WindowLayout>;
    };

    struct ApplicationState : ApplicationStateT<ApplicationState>
>>>>>>> 3d7480e9
    {
        static Microsoft::Terminal::Settings::Model::ApplicationState SharedInstance();

        ApplicationState(std::filesystem::path path) noexcept;

        virtual void FromJson(const Json::Value& root) const noexcept override;
        virtual Json::Value ToJson() const noexcept override;

        // State getters/setters
#define MTSM_APPLICATION_STATE_GEN(type, name, key, ...) \
    type name() const noexcept;                          \
    void name(const type& value) noexcept;
        MTSM_APPLICATION_STATE_FIELDS(MTSM_APPLICATION_STATE_GEN)
#undef MTSM_APPLICATION_STATE_GEN

    private:
        struct state_t
        {
#define MTSM_APPLICATION_STATE_GEN(type, name, key, ...) std::optional<type> name{ __VA_ARGS__ };
            MTSM_APPLICATION_STATE_FIELDS(MTSM_APPLICATION_STATE_GEN)
#undef MTSM_APPLICATION_STATE_GEN
        };
        til::shared_mutex<state_t> _state;
    };
}

namespace winrt::Microsoft::Terminal::Settings::Model::factory_implementation
{
    BASIC_FACTORY(WindowLayout)
    BASIC_FACTORY(ApplicationState);
}
<|MERGE_RESOLUTION|>--- conflicted
+++ resolved
@@ -1,83 +1,73 @@
-/*++
-Copyright (c) Microsoft Corporation
-Licensed under the MIT license.
-
-Module Name:
-- ApplicationState.h
-
-Abstract:
-- If the CascadiaSettings class were AppData, then this class would be LocalAppData.
-  Put anything in here that you wouldn't want to be stored next to user-editable settings.
-- Modify ApplicationState.idl and MTSM_APPLICATION_STATE_FIELDS to add new fields.
---*/
-#pragma once
-
-#include "BaseApplicationState.h"
-#include "ApplicationState.g.h"
-<<<<<<< HEAD
-#include <inc/cppwinrt_utils.h>
-=======
-#include "WindowLayout.g.h"
-
-#include <inc/cppwinrt_utils.h>
-#include <til/mutex.h>
-#include <til/throttled_func.h>
-#include <JsonUtils.h>
->>>>>>> 3d7480e9
-
-// This macro generates all getters and setters for ApplicationState.
-// It provides X with the following arguments:
-//   (type, function name, JSON key, ...variadic construction arguments)
-namespace winrt::Microsoft::Terminal::Settings::Model::implementation
-{
-<<<<<<< HEAD
-    struct ApplicationState : public BaseApplicationState, ApplicationStateT<ApplicationState>
-=======
-#define MTSM_APPLICATION_STATE_FIELDS(X)                                                                                \
-    X(std::unordered_set<winrt::guid>, GeneratedProfiles, "generatedProfiles")                                          \
-    X(Windows::Foundation::Collections::IVector<Model::WindowLayout>, PersistedWindowLayouts, "persistedWindowLayouts") \
-    X(Windows::Foundation::Collections::IVector<hstring>, RecentCommands, "recentCommands")                             \
-    X(Windows::Foundation::Collections::IVector<winrt::Microsoft::Terminal::Settings::Model::InfoBarMessage>, DismissedMessages, "dismissedMessages")
-
-    struct WindowLayout : WindowLayoutT<WindowLayout>
-    {
-        WINRT_PROPERTY(Windows::Foundation::Collections::IVector<Model::ActionAndArgs>, TabLayout, nullptr);
-        WINRT_PROPERTY(winrt::Windows::Foundation::IReference<Model::LaunchPosition>, InitialPosition, nullptr);
-        WINRT_PROPERTY(winrt::Windows::Foundation::IReference<winrt::Windows::Foundation::Size>, InitialSize, nullptr);
-
-        friend ::Microsoft::Terminal::Settings::Model::JsonUtils::ConversionTrait<Model::WindowLayout>;
-    };
-
-    struct ApplicationState : ApplicationStateT<ApplicationState>
->>>>>>> 3d7480e9
-    {
-        static Microsoft::Terminal::Settings::Model::ApplicationState SharedInstance();
-
-        ApplicationState(std::filesystem::path path) noexcept;
-
-        virtual void FromJson(const Json::Value& root) const noexcept override;
-        virtual Json::Value ToJson() const noexcept override;
-
-        // State getters/setters
-#define MTSM_APPLICATION_STATE_GEN(type, name, key, ...) \
-    type name() const noexcept;                          \
-    void name(const type& value) noexcept;
-        MTSM_APPLICATION_STATE_FIELDS(MTSM_APPLICATION_STATE_GEN)
-#undef MTSM_APPLICATION_STATE_GEN
-
-    private:
-        struct state_t
-        {
-#define MTSM_APPLICATION_STATE_GEN(type, name, key, ...) std::optional<type> name{ __VA_ARGS__ };
-            MTSM_APPLICATION_STATE_FIELDS(MTSM_APPLICATION_STATE_GEN)
-#undef MTSM_APPLICATION_STATE_GEN
-        };
-        til::shared_mutex<state_t> _state;
-    };
-}
-
-namespace winrt::Microsoft::Terminal::Settings::Model::factory_implementation
-{
-    BASIC_FACTORY(WindowLayout)
-    BASIC_FACTORY(ApplicationState);
-}
+/*++
+Copyright (c) Microsoft Corporation
+Licensed under the MIT license.
+
+Module Name:
+- ApplicationState.h
+
+Abstract:
+- If the CascadiaSettings class were AppData, then this class would be LocalAppData.
+  Put anything in here that you wouldn't want to be stored next to user-editable settings.
+- Modify ApplicationState.idl and MTSM_APPLICATION_STATE_FIELDS to add new fields.
+--*/
+#pragma once
+
+#include "BaseApplicationState.h"
+#include "ApplicationState.g.h"
+#include "WindowLayout.g.h"
+
+#include <inc/cppwinrt_utils.h>
+#include <JsonUtils.h>
+
+// This macro generates all getters and setters for ApplicationState.
+// It provides X with the following arguments:
+//   (type, function name, JSON key, ...variadic construction arguments)
+namespace winrt::Microsoft::Terminal::Settings::Model::implementation
+{
+#define MTSM_APPLICATION_STATE_FIELDS(X)                                                                                \
+    X(std::unordered_set<winrt::guid>, GeneratedProfiles, "generatedProfiles")                                          \
+    X(Windows::Foundation::Collections::IVector<Model::WindowLayout>, PersistedWindowLayouts, "persistedWindowLayouts") \
+    X(Windows::Foundation::Collections::IVector<hstring>, RecentCommands, "recentCommands")                             \
+    X(Windows::Foundation::Collections::IVector<winrt::Microsoft::Terminal::Settings::Model::InfoBarMessage>, DismissedMessages, "dismissedMessages")
+
+    struct WindowLayout : WindowLayoutT<WindowLayout>
+    {
+        WINRT_PROPERTY(Windows::Foundation::Collections::IVector<Model::ActionAndArgs>, TabLayout, nullptr);
+        WINRT_PROPERTY(winrt::Windows::Foundation::IReference<Model::LaunchPosition>, InitialPosition, nullptr);
+        WINRT_PROPERTY(winrt::Windows::Foundation::IReference<winrt::Windows::Foundation::Size>, InitialSize, nullptr);
+
+        friend ::Microsoft::Terminal::Settings::Model::JsonUtils::ConversionTrait<Model::WindowLayout>;
+    };
+
+    struct ApplicationState : public BaseApplicationState, ApplicationStateT<ApplicationState>
+    {
+        static Microsoft::Terminal::Settings::Model::ApplicationState SharedInstance();
+
+        ApplicationState(std::filesystem::path path) noexcept;
+
+        virtual void FromJson(const Json::Value& root) const noexcept override;
+        virtual Json::Value ToJson() const noexcept override;
+
+        // State getters/setters
+#define MTSM_APPLICATION_STATE_GEN(type, name, key, ...) \
+    type name() const noexcept;                          \
+    void name(const type& value) noexcept;
+        MTSM_APPLICATION_STATE_FIELDS(MTSM_APPLICATION_STATE_GEN)
+#undef MTSM_APPLICATION_STATE_GEN
+
+    private:
+        struct state_t
+        {
+#define MTSM_APPLICATION_STATE_GEN(type, name, key, ...) std::optional<type> name{ __VA_ARGS__ };
+            MTSM_APPLICATION_STATE_FIELDS(MTSM_APPLICATION_STATE_GEN)
+#undef MTSM_APPLICATION_STATE_GEN
+        };
+        til::shared_mutex<state_t> _state;
+    };
+}
+
+namespace winrt::Microsoft::Terminal::Settings::Model::factory_implementation
+{
+    BASIC_FACTORY(WindowLayout)
+    BASIC_FACTORY(ApplicationState);
+}