// Copyright (c) Microsoft Corporation.
// Licensed under the MIT license.
import "../ActionArgs.idl";

namespace TerminalApp
{
    enum ShortcutAction
    {
        Invalid = 0,
        CopyText,
        PasteText,
        OpenNewTabDropdown,
        DuplicateTab,
        NewTab,
        NewWindow,
        CloseWindow,
        CloseTab,
        ClosePane,
        NextTab,
        PrevTab,
        SplitVertical,
        SplitHorizontal,
        SplitPane,
        SwitchToTab,
        AdjustFontSize,
        ResetFontSize,
        ScrollUp,
        ScrollDown,
        ScrollUpPage,
        ScrollDownPage,
        ResizePane,
        MoveFocus,
        Find,
        ToggleFullscreen,
<<<<<<< HEAD
        OpenSettings,
        ToggleCommandPalette
=======
        SetTabColor,
        OpenTabColorPicker,
        OpenSettings,
        RenameTab
>>>>>>> a3a9df82
    };

    [default_interface] runtimeclass ActionAndArgs {
        ActionAndArgs();
        IActionArgs Args;
        ShortcutAction Action;
    };

    [default_interface] runtimeclass ShortcutActionDispatch {
        ShortcutActionDispatch();

        Boolean DoAction(ActionAndArgs actionAndArgs);

        event Windows.Foundation.TypedEventHandler<ShortcutActionDispatch, ActionEventArgs> CopyText;
        event Windows.Foundation.TypedEventHandler<ShortcutActionDispatch, ActionEventArgs> PasteText;
        event Windows.Foundation.TypedEventHandler<ShortcutActionDispatch, ActionEventArgs> NewTab;
        event Windows.Foundation.TypedEventHandler<ShortcutActionDispatch, ActionEventArgs> OpenNewTabDropdown;
        event Windows.Foundation.TypedEventHandler<ShortcutActionDispatch, ActionEventArgs> DuplicateTab;
        event Windows.Foundation.TypedEventHandler<ShortcutActionDispatch, ActionEventArgs> NewWindow;
        event Windows.Foundation.TypedEventHandler<ShortcutActionDispatch, ActionEventArgs> CloseWindow;
        event Windows.Foundation.TypedEventHandler<ShortcutActionDispatch, ActionEventArgs> CloseTab;
        event Windows.Foundation.TypedEventHandler<ShortcutActionDispatch, ActionEventArgs> ClosePane;
        event Windows.Foundation.TypedEventHandler<ShortcutActionDispatch, ActionEventArgs> SwitchToTab;
        event Windows.Foundation.TypedEventHandler<ShortcutActionDispatch, ActionEventArgs> NextTab;
        event Windows.Foundation.TypedEventHandler<ShortcutActionDispatch, ActionEventArgs> PrevTab;
        event Windows.Foundation.TypedEventHandler<ShortcutActionDispatch, ActionEventArgs> SplitPane;
        event Windows.Foundation.TypedEventHandler<ShortcutActionDispatch, ActionEventArgs> AdjustFontSize;
        event Windows.Foundation.TypedEventHandler<ShortcutActionDispatch, ActionEventArgs> ResetFontSize;
        event Windows.Foundation.TypedEventHandler<ShortcutActionDispatch, ActionEventArgs> ScrollUp;
        event Windows.Foundation.TypedEventHandler<ShortcutActionDispatch, ActionEventArgs> ScrollDown;
        event Windows.Foundation.TypedEventHandler<ShortcutActionDispatch, ActionEventArgs> ScrollUpPage;
        event Windows.Foundation.TypedEventHandler<ShortcutActionDispatch, ActionEventArgs> ScrollDownPage;
        event Windows.Foundation.TypedEventHandler<ShortcutActionDispatch, ActionEventArgs> OpenSettings;
        event Windows.Foundation.TypedEventHandler<ShortcutActionDispatch, ActionEventArgs> ResizePane;
        event Windows.Foundation.TypedEventHandler<ShortcutActionDispatch, ActionEventArgs> Find;
        event Windows.Foundation.TypedEventHandler<ShortcutActionDispatch, ActionEventArgs> MoveFocus;
        event Windows.Foundation.TypedEventHandler<ShortcutActionDispatch, ActionEventArgs> ToggleFullscreen;
<<<<<<< HEAD
        event Windows.Foundation.TypedEventHandler<ShortcutActionDispatch, ActionEventArgs> ToggleCommandPalette;
=======
        event Windows.Foundation.TypedEventHandler<ShortcutActionDispatch, ActionEventArgs> SetTabColor;
        event Windows.Foundation.TypedEventHandler<ShortcutActionDispatch, ActionEventArgs> OpenTabColorPicker;
        event Windows.Foundation.TypedEventHandler<ShortcutActionDispatch, ActionEventArgs> RenameTab;
>>>>>>> a3a9df82
    }
}
<|MERGE_RESOLUTION|>--- conflicted
+++ resolved
@@ -1,89 +1,82 @@
-// Copyright (c) Microsoft Corporation.
-// Licensed under the MIT license.
-import "../ActionArgs.idl";
-
-namespace TerminalApp
-{
-    enum ShortcutAction
-    {
-        Invalid = 0,
-        CopyText,
-        PasteText,
-        OpenNewTabDropdown,
-        DuplicateTab,
-        NewTab,
-        NewWindow,
-        CloseWindow,
-        CloseTab,
-        ClosePane,
-        NextTab,
-        PrevTab,
-        SplitVertical,
-        SplitHorizontal,
-        SplitPane,
-        SwitchToTab,
-        AdjustFontSize,
-        ResetFontSize,
-        ScrollUp,
-        ScrollDown,
-        ScrollUpPage,
-        ScrollDownPage,
-        ResizePane,
-        MoveFocus,
-        Find,
-        ToggleFullscreen,
-<<<<<<< HEAD
-        OpenSettings,
-        ToggleCommandPalette
-=======
-        SetTabColor,
-        OpenTabColorPicker,
-        OpenSettings,
-        RenameTab
->>>>>>> a3a9df82
-    };
-
-    [default_interface] runtimeclass ActionAndArgs {
-        ActionAndArgs();
-        IActionArgs Args;
-        ShortcutAction Action;
-    };
-
-    [default_interface] runtimeclass ShortcutActionDispatch {
-        ShortcutActionDispatch();
-
-        Boolean DoAction(ActionAndArgs actionAndArgs);
-
-        event Windows.Foundation.TypedEventHandler<ShortcutActionDispatch, ActionEventArgs> CopyText;
-        event Windows.Foundation.TypedEventHandler<ShortcutActionDispatch, ActionEventArgs> PasteText;
-        event Windows.Foundation.TypedEventHandler<ShortcutActionDispatch, ActionEventArgs> NewTab;
-        event Windows.Foundation.TypedEventHandler<ShortcutActionDispatch, ActionEventArgs> OpenNewTabDropdown;
-        event Windows.Foundation.TypedEventHandler<ShortcutActionDispatch, ActionEventArgs> DuplicateTab;
-        event Windows.Foundation.TypedEventHandler<ShortcutActionDispatch, ActionEventArgs> NewWindow;
-        event Windows.Foundation.TypedEventHandler<ShortcutActionDispatch, ActionEventArgs> CloseWindow;
-        event Windows.Foundation.TypedEventHandler<ShortcutActionDispatch, ActionEventArgs> CloseTab;
-        event Windows.Foundation.TypedEventHandler<ShortcutActionDispatch, ActionEventArgs> ClosePane;
-        event Windows.Foundation.TypedEventHandler<ShortcutActionDispatch, ActionEventArgs> SwitchToTab;
-        event Windows.Foundation.TypedEventHandler<ShortcutActionDispatch, ActionEventArgs> NextTab;
-        event Windows.Foundation.TypedEventHandler<ShortcutActionDispatch, ActionEventArgs> PrevTab;
-        event Windows.Foundation.TypedEventHandler<ShortcutActionDispatch, ActionEventArgs> SplitPane;
-        event Windows.Foundation.TypedEventHandler<ShortcutActionDispatch, ActionEventArgs> AdjustFontSize;
-        event Windows.Foundation.TypedEventHandler<ShortcutActionDispatch, ActionEventArgs> ResetFontSize;
-        event Windows.Foundation.TypedEventHandler<ShortcutActionDispatch, ActionEventArgs> ScrollUp;
-        event Windows.Foundation.TypedEventHandler<ShortcutActionDispatch, ActionEventArgs> ScrollDown;
-        event Windows.Foundation.TypedEventHandler<ShortcutActionDispatch, ActionEventArgs> ScrollUpPage;
-        event Windows.Foundation.TypedEventHandler<ShortcutActionDispatch, ActionEventArgs> ScrollDownPage;
-        event Windows.Foundation.TypedEventHandler<ShortcutActionDispatch, ActionEventArgs> OpenSettings;
-        event Windows.Foundation.TypedEventHandler<ShortcutActionDispatch, ActionEventArgs> ResizePane;
-        event Windows.Foundation.TypedEventHandler<ShortcutActionDispatch, ActionEventArgs> Find;
-        event Windows.Foundation.TypedEventHandler<ShortcutActionDispatch, ActionEventArgs> MoveFocus;
-        event Windows.Foundation.TypedEventHandler<ShortcutActionDispatch, ActionEventArgs> ToggleFullscreen;
-<<<<<<< HEAD
-        event Windows.Foundation.TypedEventHandler<ShortcutActionDispatch, ActionEventArgs> ToggleCommandPalette;
-=======
-        event Windows.Foundation.TypedEventHandler<ShortcutActionDispatch, ActionEventArgs> SetTabColor;
-        event Windows.Foundation.TypedEventHandler<ShortcutActionDispatch, ActionEventArgs> OpenTabColorPicker;
-        event Windows.Foundation.TypedEventHandler<ShortcutActionDispatch, ActionEventArgs> RenameTab;
->>>>>>> a3a9df82
-    }
-}
+// Copyright (c) Microsoft Corporation.
+// Licensed under the MIT license.
+import "../ActionArgs.idl";
+
+namespace TerminalApp
+{
+    enum ShortcutAction
+    {
+        Invalid = 0,
+        CopyText,
+        PasteText,
+        OpenNewTabDropdown,
+        DuplicateTab,
+        NewTab,
+        NewWindow,
+        CloseWindow,
+        CloseTab,
+        ClosePane,
+        NextTab,
+        PrevTab,
+        SplitVertical,
+        SplitHorizontal,
+        SplitPane,
+        SwitchToTab,
+        AdjustFontSize,
+        ResetFontSize,
+        ScrollUp,
+        ScrollDown,
+        ScrollUpPage,
+        ScrollDownPage,
+        ResizePane,
+        MoveFocus,
+        Find,
+        ToggleFullscreen,
+        SetTabColor,
+        OpenTabColorPicker,
+        OpenSettings,
+        RenameTab,
+        ToggleCommandPalette
+    };
+
+    [default_interface] runtimeclass ActionAndArgs {
+        ActionAndArgs();
+        IActionArgs Args;
+        ShortcutAction Action;
+    };
+
+    [default_interface] runtimeclass ShortcutActionDispatch {
+        ShortcutActionDispatch();
+
+        Boolean DoAction(ActionAndArgs actionAndArgs);
+
+        event Windows.Foundation.TypedEventHandler<ShortcutActionDispatch, ActionEventArgs> CopyText;
+        event Windows.Foundation.TypedEventHandler<ShortcutActionDispatch, ActionEventArgs> PasteText;
+        event Windows.Foundation.TypedEventHandler<ShortcutActionDispatch, ActionEventArgs> NewTab;
+        event Windows.Foundation.TypedEventHandler<ShortcutActionDispatch, ActionEventArgs> OpenNewTabDropdown;
+        event Windows.Foundation.TypedEventHandler<ShortcutActionDispatch, ActionEventArgs> DuplicateTab;
+        event Windows.Foundation.TypedEventHandler<ShortcutActionDispatch, ActionEventArgs> NewWindow;
+        event Windows.Foundation.TypedEventHandler<ShortcutActionDispatch, ActionEventArgs> CloseWindow;
+        event Windows.Foundation.TypedEventHandler<ShortcutActionDispatch, ActionEventArgs> CloseTab;
+        event Windows.Foundation.TypedEventHandler<ShortcutActionDispatch, ActionEventArgs> ClosePane;
+        event Windows.Foundation.TypedEventHandler<ShortcutActionDispatch, ActionEventArgs> SwitchToTab;
+        event Windows.Foundation.TypedEventHandler<ShortcutActionDispatch, ActionEventArgs> NextTab;
+        event Windows.Foundation.TypedEventHandler<ShortcutActionDispatch, ActionEventArgs> PrevTab;
+        event Windows.Foundation.TypedEventHandler<ShortcutActionDispatch, ActionEventArgs> SplitPane;
+        event Windows.Foundation.TypedEventHandler<ShortcutActionDispatch, ActionEventArgs> AdjustFontSize;
+        event Windows.Foundation.TypedEventHandler<ShortcutActionDispatch, ActionEventArgs> ResetFontSize;
+        event Windows.Foundation.TypedEventHandler<ShortcutActionDispatch, ActionEventArgs> ScrollUp;
+        event Windows.Foundation.TypedEventHandler<ShortcutActionDispatch, ActionEventArgs> ScrollDown;
+        event Windows.Foundation.TypedEventHandler<ShortcutActionDispatch, ActionEventArgs> ScrollUpPage;
+        event Windows.Foundation.TypedEventHandler<ShortcutActionDispatch, ActionEventArgs> ScrollDownPage;
+        event Windows.Foundation.TypedEventHandler<ShortcutActionDispatch, ActionEventArgs> OpenSettings;
+        event Windows.Foundation.TypedEventHandler<ShortcutActionDispatch, ActionEventArgs> ResizePane;
+        event Windows.Foundation.TypedEventHandler<ShortcutActionDispatch, ActionEventArgs> Find;
+        event Windows.Foundation.TypedEventHandler<ShortcutActionDispatch, ActionEventArgs> MoveFocus;
+        event Windows.Foundation.TypedEventHandler<ShortcutActionDispatch, ActionEventArgs> ToggleFullscreen;
+        event Windows.Foundation.TypedEventHandler<ShortcutActionDispatch, ActionEventArgs> ToggleCommandPalette;
+        event Windows.Foundation.TypedEventHandler<ShortcutActionDispatch, ActionEventArgs> SetTabColor;
+        event Windows.Foundation.TypedEventHandler<ShortcutActionDispatch, ActionEventArgs> OpenTabColorPicker;
+        event Windows.Foundation.TypedEventHandler<ShortcutActionDispatch, ActionEventArgs> RenameTab;
+    }
+}