// Copyright (c) Microsoft Corporation.
// Licensed under the MIT license.

#include "pch.h"
#include "AppLogic.h"
#include "../inc/WindowingBehavior.h"
#include "AppLogic.g.cpp"
#include "FindTargetWindowResult.g.cpp"
#include <winrt/Microsoft.UI.Xaml.XamlTypeInfo.h>

#include <LibraryResources.h>
#include <WtExeUtils.h>
#include <wil/token_helpers.h >

#include "../../types/inc/utils.hpp"

using namespace winrt::Windows::ApplicationModel;
using namespace winrt::Windows::ApplicationModel::DataTransfer;
using namespace winrt::Windows::UI::Xaml;
using namespace winrt::Windows::UI::Xaml::Controls;
using namespace winrt::Windows::UI::Core;
using namespace winrt::Windows::System;
using namespace winrt::Microsoft::Terminal;
using namespace winrt::Microsoft::Terminal::Control;
using namespace winrt::Microsoft::Terminal::Settings::Model;
using namespace ::TerminalApp;

namespace winrt
{
    namespace MUX = Microsoft::UI::Xaml;
    using IInspectable = Windows::Foundation::IInspectable;
}

static const winrt::hstring StartupTaskName = L"StartTerminalOnLoginTask";
// clang-format off
// !!! IMPORTANT !!!
// Make sure that these keys are in the same order as the
// SettingsLoadWarnings/Errors enum is!
static const std::array<std::wstring_view, static_cast<uint32_t>(SettingsLoadWarnings::WARNINGS_SIZE)> settingsLoadWarningsLabels {
    USES_RESOURCE(L"MissingDefaultProfileText"),
    USES_RESOURCE(L"DuplicateProfileText"),
    USES_RESOURCE(L"UnknownColorSchemeText"),
    USES_RESOURCE(L"InvalidBackgroundImage"),
    USES_RESOURCE(L"InvalidIcon"),
    USES_RESOURCE(L"AtLeastOneKeybindingWarning"),
    USES_RESOURCE(L"TooManyKeysForChord"),
    USES_RESOURCE(L"MissingRequiredParameter"),
    USES_RESOURCE(L"LegacyGlobalsProperty"),
    USES_RESOURCE(L"FailedToParseCommandJson"),
    USES_RESOURCE(L"FailedToWriteToSettings"),
    USES_RESOURCE(L"InvalidColorSchemeInCmd"),
    USES_RESOURCE(L"InvalidSplitSize"),
    USES_RESOURCE(L"FailedToParseStartupActions"),
    USES_RESOURCE(L"FailedToParseSubCommands"),
};
static const std::array<std::wstring_view, static_cast<uint32_t>(SettingsLoadErrors::ERRORS_SIZE)> settingsLoadErrorsLabels {
    USES_RESOURCE(L"NoProfilesText"),
    USES_RESOURCE(L"AllProfilesHiddenText")
};
// clang-format on

// Function Description:
// - General-purpose helper for looking up a localized string for a
//   warning/error. First will look for the given key in the provided map of
//   keys->strings, where the values in the map are ResourceKeys. If it finds
//   one, it will lookup the localized string from that ResourceKey.
// - If it does not find a key, it'll return an empty string
// Arguments:
// - key: the value to use to look for a resource key in the given map
// - map: A map of keys->Resource keys.
// Return Value:
// - the localized string for the given type, if it exists.
template<std::size_t N>
static winrt::hstring _GetMessageText(uint32_t index, std::array<std::wstring_view, N> keys)
{
    if (index < keys.size())
    {
        return GetLibraryResourceString(keys.at(index));
    }
    return {};
}

// Function Description:
// - Gets the text from our ResourceDictionary for the given
//   SettingsLoadWarning. If there is no such text, we'll return nullptr.
// - The warning should have an entry in settingsLoadWarningsLabels.
// Arguments:
// - warning: the SettingsLoadWarnings value to get the localized text for.
// Return Value:
// - localized text for the given warning
static winrt::hstring _GetWarningText(SettingsLoadWarnings warning)
{
    return _GetMessageText(static_cast<uint32_t>(warning), settingsLoadWarningsLabels);
}

// Function Description:
// - Gets the text from our ResourceDictionary for the given
//   SettingsLoadError. If there is no such text, we'll return nullptr.
// - The warning should have an entry in settingsLoadErrorsLabels.
// Arguments:
// - error: the SettingsLoadErrors value to get the localized text for.
// Return Value:
// - localized text for the given error
static winrt::hstring _GetErrorText(SettingsLoadErrors error)
{
    return _GetMessageText(static_cast<uint32_t>(error), settingsLoadErrorsLabels);
}

// Function Description:
// - Creates a Run of text to display an error message. The text is yellow or
//   red for dark/light theme, respectively.
// Arguments:
// - text: The text of the error message.
// - resources: The application's resource loader.
// Return Value:
// - The fully styled text run.
static Documents::Run _BuildErrorRun(const winrt::hstring& text, const ResourceDictionary& resources)
{
    Documents::Run textRun;
    textRun.Text(text);

    // Color the text red (light theme) or yellow (dark theme) based on the system theme
    winrt::IInspectable key = winrt::box_value(L"ErrorTextBrush");
    if (resources.HasKey(key))
    {
        winrt::IInspectable g = resources.Lookup(key);
        auto brush = g.try_as<winrt::Windows::UI::Xaml::Media::Brush>();
        textRun.Foreground(brush);
    }

    return textRun;
}

// Method Description:
// - Returns whether the user is either a member of the Administrators group or
//   is currently elevated.
// - This will return **FALSE** if the user has UAC disabled entirely, because
//   there's no separation of power between the user and an admin in that case.
// Return Value:
// - true if the user is an administrator
static bool _isUserAdmin() noexcept
<<<<<<< HEAD
try
{
    DWORD dwSize;
    wil::unique_handle hToken;
    TOKEN_ELEVATION_TYPE elevationType;
    TOKEN_ELEVATION elevationState{ 0 };

    OpenProcessToken(GetCurrentProcess(), TOKEN_QUERY, &hToken);
    GetTokenInformation(hToken.get(), TokenElevationType, &elevationType, sizeof(elevationType), &dwSize);
    GetTokenInformation(hToken.get(), TokenElevation, &elevationState, sizeof(elevationState), &dwSize);
    if (elevationType == TokenElevationTypeDefault && elevationState.TokenIsElevated)
    {
        // In this case, the user has UAC entirely disabled. This is sorta
        // weird, we treat this like the user isn't an admin at all. There's no
        // separation of powers, so the things we normally want to gate on
        // "having special powers" doesn't apply.
        //
        // See GH#7754, GH#11096
        return false;
    }

    SID_IDENTIFIER_AUTHORITY ntAuthority{ SECURITY_NT_AUTHORITY };
    wil::unique_sid adminGroupSid{};
    THROW_IF_WIN32_BOOL_FALSE(AllocateAndInitializeSid(&ntAuthority, 2, SECURITY_BUILTIN_DOMAIN_RID, DOMAIN_ALIAS_RID_ADMINS, 0, 0, 0, 0, 0, 0, &adminGroupSid));
    BOOL b;
    THROW_IF_WIN32_BOOL_FALSE(CheckTokenMembership(NULL, adminGroupSid.get(), &b));
    return !!b;
}
catch (...)
=======
>>>>>>> 56850639
{
    return Microsoft::Console::Utils::IsElevated();
}

namespace winrt::TerminalApp::implementation
{
    // Function Description:
    // - Get the AppLogic for the current active Xaml application, or null if there isn't one.
    // Return value:
    // - A pointer (bare) to the AppLogic, or nullptr. The app logic outlives all other objects,
    //   unless the application is in a terrible way, so this is "safe."
    AppLogic* AppLogic::Current() noexcept
    try
    {
        if (auto currentXamlApp{ winrt::Windows::UI::Xaml::Application::Current().try_as<winrt::TerminalApp::App>() })
        {
            if (auto appLogicPointer{ winrt::get_self<AppLogic>(currentXamlApp.Logic()) })
            {
                return appLogicPointer;
            }
        }
        return nullptr;
    }
    catch (...)
    {
        LOG_CAUGHT_EXCEPTION();
        return nullptr;
    }

    // Method Description:
    // - Returns the settings currently in use by the entire Terminal application.
    // - IMPORTANT! This can throw! Make sure to try/catch this, so that the
    //   LocalTests don't crash (because their Application::Current() won't be a
    //   AppLogic)
    // Throws:
    // - HR E_INVALIDARG if the app isn't up and running.
    const CascadiaSettings AppLogic::CurrentAppSettings()
    {
        auto appLogic{ ::winrt::TerminalApp::implementation::AppLogic::Current() };
        THROW_HR_IF_NULL(E_INVALIDARG, appLogic);
        return appLogic->GetSettings();
    }

    AppLogic::AppLogic() :
        _reloadState{ std::chrono::milliseconds(100), []() { ApplicationState::SharedInstance().Reload(); } }
    {
        // For your own sanity, it's better to do setup outside the ctor.
        // If you do any setup in the ctor that ends up throwing an exception,
        // then it might look like App just failed to activate, which will
        // cause you to chase down the rabbit hole of "why is App not
        // registered?" when it definitely is.

        // The TerminalPage has to be constructed during our construction, to
        // make sure that there's a terminal page for callers of
        // SetTitleBarContent
        _isElevated = _isUserAdmin();
        _root = winrt::make_self<TerminalPage>();

        _reloadSettings = std::make_shared<ThrottledFuncTrailing<>>(winrt::Windows::System::DispatcherQueue::GetForCurrentThread(), std::chrono::milliseconds(100), [weakSelf = get_weak()]() {
            if (auto self{ weakSelf.get() })
            {
                self->_ReloadSettings();
            }
        });

        _languageProfileNotifier = winrt::make_self<LanguageProfileNotifier>([this]() {
            _reloadSettings->Run();
        });
    }

    // Method Description:
    // - Implements the IInitializeWithWindow interface from shobjidl_core.
    HRESULT AppLogic::Initialize(HWND hwnd)
    {
        return _root->Initialize(hwnd);
    }

    // Method Description:
    // - Called around the codebase to discover if this is a UWP where we need to turn off specific settings.
    // Arguments:
    // - <none> - reports internal state
    // Return Value:
    // - True if UWP, false otherwise.
    bool AppLogic::IsUwp() const noexcept
    {
        return _isUwp;
    }

    // Method Description:
    // - Called around the codebase to discover if Terminal is running elevated
    // Arguments:
    // - <none> - reports internal state
    // Return Value:
    // - True if elevated, false otherwise.
    bool AppLogic::IsElevated() const noexcept
    {
        return _isElevated;
    }

    // Method Description:
    // - Called by UWP context invoker to let us know that we may have to change some of our behaviors
    //   for being a UWP
    // Arguments:
    // - <none> (sets to UWP = true, one way change)
    // Return Value:
    // - <none>
    void AppLogic::RunAsUwp()
    {
        _isUwp = true;
    }

    // Method Description:
    // - Build the UI for the terminal app. Before this method is called, it
    //   should not be assumed that the TerminalApp is usable. The Settings
    //   should be loaded before this is called, either with LoadSettings or
    //   GetLaunchDimensions (which will call LoadSettings)
    // Arguments:
    // - <none>
    // Return Value:
    // - <none>
    void AppLogic::Create()
    {
        // Assert that we've already loaded our settings. We have to do
        // this as a MTA, before the app is Create()'d
        WINRT_ASSERT(_loadedInitialSettings);

        _root->DialogPresenter(*this);

        // In UWP mode, we cannot handle taking over the title bar for tabs,
        // so this setting is overridden to false no matter what the preference is.
        if (_isUwp)
        {
            _settings.GlobalSettings().ShowTabsInTitlebar(false);
        }

        // Pay attention, that even if some command line arguments were parsed (like launch mode),
        // we will not use the startup actions from settings.
        // While this simplifies the logic, we might want to reconsider this behavior in the future.
        if (!_hasCommandLineArguments && _hasSettingsStartupActions)
        {
            _root->SetStartupActions(_settingsAppArgs.GetStartupActions());
        }

        _root->SetSettings(_settings, false);
        _root->Loaded({ this, &AppLogic::_OnLoaded });
        _root->Initialized([this](auto&&, auto&&) {
            // GH#288 - When we finish initialization, if the user wanted us
            // launched _fullscreen_, toggle fullscreen mode. This will make sure
            // that the window size is _first_ set up as something sensible, so
            // leaving fullscreen returns to a reasonable size.
            //
            // We know at the start, that the root TerminalPage definitely isn't
            // in focus nor fullscreen mode. So "Toggle" here will always work
            // to "enable".
            const auto launchMode = this->GetLaunchMode();
            if (IsQuakeWindow())
            {
                _root->ToggleFocusMode();
            }
            else if (launchMode == LaunchMode::FullscreenMode)
            {
                _root->ToggleFullscreen();
            }
            else if (launchMode == LaunchMode::FocusMode ||
                     launchMode == LaunchMode::MaximizedFocusMode)
            {
                _root->ToggleFocusMode();
            }
        });
        _root->Create();

        _ApplyLanguageSettingChange();
        _RefreshThemeRoutine();
        _ApplyStartupTaskStateChange();

        TraceLoggingWrite(
            g_hTerminalAppProvider,
            "AppCreated",
            TraceLoggingDescription("Event emitted when the application is started"),
            TraceLoggingBool(_settings.GlobalSettings().ShowTabsInTitlebar(), "TabsInTitlebar"),
            TraceLoggingKeyword(MICROSOFT_KEYWORD_MEASURES),
            TelemetryPrivacyDataTag(PDT_ProductAndServicePerformance));
    }

    void AppLogic::Quit()
    {
        if (_root)
        {
            _root->CloseWindow(true);
        }
    }

    // Method Description:
    // - Show a ContentDialog with buttons to take further action. Uses the
    //   FrameworkElements provided as the title and content of this dialog, and
    //   displays buttons (or a single button). Two buttons (primary and secondary)
    //   will be displayed if this is an warning dialog for closing the terminal,
    //   this allows the users to abandon the closing action. Otherwise, a single
    //   close button will be displayed.
    // - Only one dialog can be visible at a time. If another dialog is visible
    //   when this is called, nothing happens.
    // Arguments:
    // - dialog: the dialog object that is going to show up
    // Return value:
    // - an IAsyncOperation with the dialog result
    winrt::Windows::Foundation::IAsyncOperation<ContentDialogResult> AppLogic::ShowDialog(winrt::Windows::UI::Xaml::Controls::ContentDialog dialog)
    {
        // DON'T release this lock in a wil::scope_exit. The scope_exit will get
        // called when we await, which is not what we want.
        std::unique_lock lock{ _dialogLock, std::try_to_lock };
        if (!lock)
        {
            // Another dialog is visible.
            co_return ContentDialogResult::None;
        }

        // IMPORTANT: This is necessary as documented in the ContentDialog MSDN docs.
        // Since we're hosting the dialog in a Xaml island, we need to connect it to the
        // xaml tree somehow.
        dialog.XamlRoot(_root->XamlRoot());

        // IMPORTANT: Set the requested theme of the dialog, because the
        // PopupRoot isn't directly in the Xaml tree of our root. So the dialog
        // won't inherit our RequestedTheme automagically.
        // GH#5195, GH#3654 Because we cannot set RequestedTheme at the application level,
        // we occasionally run into issues where parts of our UI end up themed incorrectly.
        // Dialogs, for example, live under a different Xaml root element than the rest of
        // our application. This makes our popup menus and buttons "disappear" when the
        // user wants Terminal to be in a different theme than the rest of the system.
        // This hack---and it _is_ a hack--walks up a dialog's ancestry and forces the
        // theme on each element up to the root. We're relying a bit on Xaml's implementation
        // details here, but it does have the desired effect.
        // It's not enough to set the theme on the dialog alone.
        auto themingLambda{ [this](const Windows::Foundation::IInspectable& sender, const RoutedEventArgs&) {
            auto theme{ _settings.GlobalSettings().Theme() };
            auto element{ sender.try_as<winrt::Windows::UI::Xaml::FrameworkElement>() };
            while (element)
            {
                element.RequestedTheme(theme);
                element = element.Parent().try_as<winrt::Windows::UI::Xaml::FrameworkElement>();
            }
        } };

        themingLambda(dialog, nullptr); // if it's already in the tree
        auto loadedRevoker{ dialog.Loaded(winrt::auto_revoke, themingLambda) }; // if it's not yet in the tree

        // Display the dialog.
        co_return co_await dialog.ShowAsync(Controls::ContentDialogPlacement::Popup);

        // After the dialog is dismissed, the dialog lock (held by `lock`) will
        // be released so another can be shown
    }

    // Method Description:
    // - Displays a dialog for errors found while loading or validating the
    //   settings. Uses the resources under the provided  title and content keys
    //   as the title and first content of the dialog, then also displays a
    //   message for whatever exception was found while validating the settings.
    // - Only one dialog can be visible at a time. If another dialog is visible
    //   when this is called, nothing happens. See ShowDialog for details
    // Arguments:
    // - titleKey: The key to use to lookup the title text from our resources.
    // - contentKey: The key to use to lookup the content text from our resources.
    void AppLogic::_ShowLoadErrorsDialog(const winrt::hstring& titleKey,
                                         const winrt::hstring& contentKey,
                                         HRESULT settingsLoadedResult)
    {
        auto title = GetLibraryResourceString(titleKey);
        auto buttonText = RS_(L"Ok");

        Controls::TextBlock warningsTextBlock;
        // Make sure you can copy-paste
        warningsTextBlock.IsTextSelectionEnabled(true);
        // Make sure the lines of text wrap
        warningsTextBlock.TextWrapping(TextWrapping::Wrap);

        winrt::Windows::UI::Xaml::Documents::Run errorRun;
        const auto errorLabel = GetLibraryResourceString(contentKey);
        errorRun.Text(errorLabel);
        warningsTextBlock.Inlines().Append(errorRun);
        warningsTextBlock.Inlines().Append(Documents::LineBreak{});

        if (FAILED(settingsLoadedResult))
        {
            if (!_settingsLoadExceptionText.empty())
            {
                warningsTextBlock.Inlines().Append(_BuildErrorRun(_settingsLoadExceptionText, ::winrt::Windows::UI::Xaml::Application::Current().as<::winrt::TerminalApp::App>().Resources()));
                warningsTextBlock.Inlines().Append(Documents::LineBreak{});
            }
        }

        // Add a note that we're using the default settings in this case.
        winrt::Windows::UI::Xaml::Documents::Run usingDefaultsRun;
        const auto usingDefaultsText = RS_(L"UsingDefaultSettingsText");
        usingDefaultsRun.Text(usingDefaultsText);
        warningsTextBlock.Inlines().Append(Documents::LineBreak{});
        warningsTextBlock.Inlines().Append(usingDefaultsRun);

        Controls::ContentDialog dialog;
        dialog.Title(winrt::box_value(title));
        dialog.Content(winrt::box_value(warningsTextBlock));
        dialog.CloseButtonText(buttonText);
        dialog.DefaultButton(Controls::ContentDialogButton::Close);

        ShowDialog(dialog);
    }

    // Method Description:
    // - Displays a dialog for warnings found while loading or validating the
    //   settings. Displays messages for whatever warnings were found while
    //   validating the settings.
    // - Only one dialog can be visible at a time. If another dialog is visible
    //   when this is called, nothing happens. See ShowDialog for details
    void AppLogic::_ShowLoadWarningsDialog()
    {
        auto title = RS_(L"SettingsValidateErrorTitle");
        auto buttonText = RS_(L"Ok");

        Controls::TextBlock warningsTextBlock;
        // Make sure you can copy-paste
        warningsTextBlock.IsTextSelectionEnabled(true);
        // Make sure the lines of text wrap
        warningsTextBlock.TextWrapping(TextWrapping::Wrap);

        for (const auto& warning : _warnings)
        {
            // Try looking up the warning message key for each warning.
            const auto warningText = _GetWarningText(warning);
            if (!warningText.empty())
            {
                warningsTextBlock.Inlines().Append(_BuildErrorRun(warningText, ::winrt::Windows::UI::Xaml::Application::Current().as<::winrt::TerminalApp::App>().Resources()));

                // The "LegacyGlobalsProperty" warning is special - it has a URL
                // that goes with it. So we need to manually construct a
                // Hyperlink and insert it along with the warning text.
                if (warning == SettingsLoadWarnings::LegacyGlobalsProperty)
                {
                    // Add the URL here too
                    const auto legacyGlobalsLinkLabel = RS_(L"LegacyGlobalsPropertyHrefLabel");
                    const auto legacyGlobalsLinkUriValue = RS_(L"LegacyGlobalsPropertyHrefUrl");

                    winrt::Windows::UI::Xaml::Documents::Run legacyGlobalsLinkText;
                    winrt::Windows::UI::Xaml::Documents::Hyperlink legacyGlobalsLink;
                    winrt::Windows::Foundation::Uri legacyGlobalsLinkUri{ legacyGlobalsLinkUriValue };

                    legacyGlobalsLinkText.Text(legacyGlobalsLinkLabel);
                    legacyGlobalsLink.NavigateUri(legacyGlobalsLinkUri);
                    legacyGlobalsLink.Inlines().Append(legacyGlobalsLinkText);

                    warningsTextBlock.Inlines().Append(legacyGlobalsLink);
                }

                warningsTextBlock.Inlines().Append(Documents::LineBreak{});
            }
        }

        Controls::ContentDialog dialog;
        dialog.Title(winrt::box_value(title));
        dialog.Content(winrt::box_value(warningsTextBlock));
        dialog.CloseButtonText(buttonText);
        dialog.DefaultButton(Controls::ContentDialogButton::Close);

        ShowDialog(dialog);
    }

    // Method Description:
    // - Triggered when the application is finished loading. If we failed to load
    //   the settings, then this will display the error dialog. This is done
    //   here instead of when loading the settings, because we need our UI to be
    //   visible to display the dialog, and when we're loading the settings,
    //   the UI might not be visible yet.
    // Arguments:
    // - <unused>
    void AppLogic::_OnLoaded(const IInspectable& /*sender*/,
                             const RoutedEventArgs& /*eventArgs*/)
    {
        if (_settings.GlobalSettings().InputServiceWarning())
        {
            const auto keyboardServiceIsDisabled = !_IsKeyboardServiceEnabled();
            if (keyboardServiceIsDisabled)
            {
                _root->ShowKeyboardServiceWarning();
            }
        }

        if (FAILED(_settingsLoadedResult))
        {
            const winrt::hstring titleKey = USES_RESOURCE(L"InitialJsonParseErrorTitle");
            const winrt::hstring textKey = USES_RESOURCE(L"InitialJsonParseErrorText");
            _ShowLoadErrorsDialog(titleKey, textKey, _settingsLoadedResult);
        }
        else if (_settingsLoadedResult == S_FALSE)
        {
            _ShowLoadWarningsDialog();
        }
    }

    // Method Description:
    // - Helper for determining if the "Touch Keyboard and Handwriting Panel
    //   Service" is enabled. If it isn't, we want to be able to display a
    //   warning to the user, because they won't be able to type in the
    //   Terminal.
    // Return Value:
    // - true if the service is enabled, or if we fail to query the service. We
    //   return true in that case, to be less noisy (though, that is unexpected)
    bool AppLogic::_IsKeyboardServiceEnabled()
    {
        if (IsUwp())
        {
            return true;
        }

        // If at any point we fail to open the service manager, the service,
        // etc, then just quick return true to disable the dialog. We'd rather
        // not be noisy with this dialog if we failed for some reason.

        // Open the service manager. This will return 0 if it failed.
        wil::unique_schandle hManager{ OpenSCManager(nullptr, nullptr, 0) };

        if (LOG_LAST_ERROR_IF(!hManager.is_valid()))
        {
            return true;
        }

        // Get a handle to the keyboard service
        wil::unique_schandle hService{ OpenService(hManager.get(), TabletInputServiceKey.data(), SERVICE_QUERY_STATUS) };
        if (LOG_LAST_ERROR_IF(!hService.is_valid()))
        {
            return true;
        }

        // Get the current state of the service
        SERVICE_STATUS status{ 0 };
        if (!LOG_IF_WIN32_BOOL_FALSE(QueryServiceStatus(hService.get(), &status)))
        {
            return true;
        }

        const auto state = status.dwCurrentState;
        return (state == SERVICE_RUNNING || state == SERVICE_START_PENDING);
    }

    // Method Description:
    // - Get the size in pixels of the client area we'll need to launch this
    //   terminal app. This method will use the default profile's settings to do
    //   this calculation, as well as the _system_ dpi scaling. See also
    //   TermControl::GetProposedDimensions.
    // Arguments:
    // - <none>
    // Return Value:
    // - a point containing the requested dimensions in pixels.
    winrt::Windows::Foundation::Size AppLogic::GetLaunchDimensions(uint32_t dpi)
    {
        if (!_loadedInitialSettings)
        {
            // Load settings if we haven't already
            LoadSettings();
        }

        winrt::Windows::Foundation::Size proposedSize{};

        const float scale = static_cast<float>(dpi) / static_cast<float>(USER_DEFAULT_SCREEN_DPI);
        if (_root->ShouldUsePersistedLayout(_settings))
        {
            const auto layouts = ApplicationState::SharedInstance().PersistedWindowLayouts();

            if (layouts && layouts.Size() > 0 && layouts.GetAt(0).InitialSize())
            {
                proposedSize = layouts.GetAt(0).InitialSize().Value();
                // The size is saved as a non-scaled real pixel size,
                // so we need to scale it appropriately.
                proposedSize.Height = proposedSize.Height * scale;
                proposedSize.Width = proposedSize.Width * scale;
            }
        }

        if (proposedSize.Width == 0 && proposedSize.Height == 0)
        {
            // Use the default profile to determine how big of a window we need.
            const auto settings{ TerminalSettings::CreateWithNewTerminalArgs(_settings, nullptr, nullptr) };

            proposedSize = TermControl::GetProposedDimensions(settings.DefaultSettings(), dpi);
        }

        // GH#2061 - If the global setting "Always show tab bar" is
        // set or if "Show tabs in title bar" is set, then we'll need to add
        // the height of the tab bar here.
        if (_settings.GlobalSettings().ShowTabsInTitlebar())
        {
            // If we're showing the tabs in the titlebar, we need to use a
            // TitlebarControl here to calculate how much space to reserve.
            //
            // We'll create a fake TitlebarControl, and we'll propose an
            // available size to it with Measure(). After Measure() is called,
            // the TitlebarControl's DesiredSize will contain the _unscaled_
            // size that the titlebar would like to use. We'll use that as part
            // of the height calculation here.
            auto titlebar = TitlebarControl{ static_cast<uint64_t>(0) };
            titlebar.Measure({ SHRT_MAX, SHRT_MAX });
            proposedSize.Height += (titlebar.DesiredSize().Height) * scale;
        }
        else if (_settings.GlobalSettings().AlwaysShowTabs())
        {
            // Otherwise, let's use a TabRowControl to calculate how much extra
            // space we'll need.
            //
            // Similarly to above, we'll measure it with an arbitrarily large
            // available space, to make sure we get all the space it wants.
            auto tabControl = TabRowControl();
            tabControl.Measure({ SHRT_MAX, SHRT_MAX });

            // For whatever reason, there's about 10px of unaccounted-for space
            // in the application. I couldn't tell you where these 10px are
            // coming from, but they need to be included in this math.
            proposedSize.Height += (tabControl.DesiredSize().Height + 10) * scale;
        }

        return proposedSize;
    }

    // Method Description:
    // - Get the launch mode in json settings file. Now there
    //   two launch mode: default, maximized. Default means the window
    //   will launch according to the launch dimensions provided. Maximized
    //   means the window will launch as a maximized window
    // Arguments:
    // - <none>
    // Return Value:
    // - LaunchMode enum that indicates the launch mode
    LaunchMode AppLogic::GetLaunchMode()
    {
        if (!_loadedInitialSettings)
        {
            // Load settings if we haven't already
            LoadSettings();
        }

        // GH#4620/#5801 - If the user passed --maximized or --fullscreen on the
        // commandline, then use that to override the value from the settings.
        const auto valueFromSettings = _settings.GlobalSettings().LaunchMode();
        const auto valueFromCommandlineArgs = _appArgs.GetLaunchMode();
        return valueFromCommandlineArgs.has_value() ?
                   valueFromCommandlineArgs.value() :
                   valueFromSettings;
    }

    // Method Description:
    // - Get the user defined initial position from Json settings file.
    //   This position represents the top left corner of the Terminal window.
    //   This setting is optional, if not provided, we will use the system
    //   default size, which is provided in IslandWindow::MakeWindow.
    // Arguments:
    // - defaultInitialX: the system default x coordinate value
    // - defaultInitialY: the system default y coordinate value
    // Return Value:
    // - a point containing the requested initial position in pixels.
    TerminalApp::InitialPosition AppLogic::GetInitialPosition(int64_t defaultInitialX, int64_t defaultInitialY)
    {
        if (!_loadedInitialSettings)
        {
            // Load settings if we haven't already
            LoadSettings();
        }

        auto initialPosition{ _settings.GlobalSettings().InitialPosition() };

        if (_root->ShouldUsePersistedLayout(_settings))
        {
            const auto layouts = ApplicationState::SharedInstance().PersistedWindowLayouts();

            if (layouts && layouts.Size() > 0 && layouts.GetAt(0).InitialPosition())
            {
                initialPosition = layouts.GetAt(0).InitialPosition().Value();
            }
        }

        return {
            initialPosition.X ? initialPosition.X.Value() : defaultInitialX,
            initialPosition.Y ? initialPosition.Y.Value() : defaultInitialY
        };
    }

    bool AppLogic::CenterOnLaunch()
    {
        if (!_loadedInitialSettings)
        {
            // Load settings if we haven't already
            LoadSettings();
        }
        return _settings.GlobalSettings().CenterOnLaunch();
    }

    winrt::Windows::UI::Xaml::ElementTheme AppLogic::GetRequestedTheme()
    {
        if (!_loadedInitialSettings)
        {
            // Load settings if we haven't already
            LoadSettings();
        }

        return _settings.GlobalSettings().Theme();
    }

    bool AppLogic::GetShowTabsInTitlebar()
    {
        if (!_loadedInitialSettings)
        {
            // Load settings if we haven't already
            LoadSettings();
        }

        return _settings.GlobalSettings().ShowTabsInTitlebar();
    }

    bool AppLogic::GetInitialAlwaysOnTop()
    {
        if (!_loadedInitialSettings)
        {
            // Load settings if we haven't already
            LoadSettings();
        }

        return _settings.GlobalSettings().AlwaysOnTop();
    }

    // Method Description:
    // - See Pane::CalcSnappedDimension
    float AppLogic::CalcSnappedDimension(const bool widthOrHeight, const float dimension) const
    {
        return _root->CalcSnappedDimension(widthOrHeight, dimension);
    }

    // Method Description:
    // - Attempt to load the settings. If we fail for any reason, returns an error.
    // Return Value:
    // - S_OK if we successfully parsed the settings, otherwise an appropriate HRESULT.
    [[nodiscard]] HRESULT AppLogic::_TryLoadSettings() noexcept
    {
        HRESULT hr = E_FAIL;

        try
        {
            auto newSettings = _isUwp ? CascadiaSettings::LoadUniversal() : CascadiaSettings::LoadAll();
            _settings = newSettings;

            if (_settings.GetLoadingError())
            {
                _settingsLoadExceptionText = _GetErrorText(_settings.GetLoadingError().Value());
                return E_INVALIDARG;
            }
            else if (!_settings.GetSerializationErrorMessage().empty())
            {
                _settingsLoadExceptionText = _settings.GetSerializationErrorMessage();
                return E_INVALIDARG;
            }

            _warnings.clear();
            for (uint32_t i = 0; i < _settings.Warnings().Size(); i++)
            {
                _warnings.push_back(_settings.Warnings().GetAt(i));
            }

            _hasSettingsStartupActions = false;
            const auto startupActions = _settings.GlobalSettings().StartupActions();
            if (!startupActions.empty())
            {
                _settingsAppArgs.FullResetState();

                ExecuteCommandlineArgs args{ _settings.GlobalSettings().StartupActions() };
                auto result = _settingsAppArgs.ParseArgs(args);
                if (result == 0)
                {
                    _hasSettingsStartupActions = true;

                    // Validation also injects new-tab command if implicit new-tab was provided.
                    _settingsAppArgs.ValidateStartupCommands();
                }
                else
                {
                    _warnings.push_back(SettingsLoadWarnings::FailedToParseStartupActions);
                }
            }

            hr = _warnings.empty() ? S_OK : S_FALSE;
        }
        catch (const winrt::hresult_error& e)
        {
            hr = e.code();
            _settingsLoadExceptionText = e.message();
            LOG_HR(hr);
        }
        catch (...)
        {
            hr = wil::ResultFromCaughtException();
            LOG_HR(hr);
        }
        return hr;
    }

    // Method Description:
    // - Initialized our settings. See CascadiaSettings for more details.
    //      Additionally hooks up our callbacks for keybinding events to the
    //      keybindings object.
    // NOTE: This must be called from a MTA if we're running as a packaged
    //      application. The Windows.Storage APIs require a MTA. If this isn't
    //      happening during startup, it'll need to happen on a background thread.
    void AppLogic::LoadSettings()
    {
        auto start = std::chrono::high_resolution_clock::now();

        TraceLoggingWrite(
            g_hTerminalAppProvider,
            "SettingsLoadStarted",
            TraceLoggingDescription("Event emitted before loading the settings"),
            TraceLoggingKeyword(MICROSOFT_KEYWORD_MEASURES),
            TelemetryPrivacyDataTag(PDT_ProductAndServicePerformance));

        // Attempt to load the settings.
        // If it fails,
        //  - use Default settings,
        //  - don't persist them (LoadAll won't save them in this case).
        //  - _settingsLoadedResult will be set to an error, indicating that
        //    we should display the loading error.
        //    * We can't display the error now, because we might not have a
        //      UI yet. We'll display the error in _OnLoaded.
        _settingsLoadedResult = _TryLoadSettings();

        if (FAILED(_settingsLoadedResult))
        {
            _settings = CascadiaSettings::LoadDefaults();
        }

        auto end = std::chrono::high_resolution_clock::now();
        std::chrono::duration<double> delta = end - start;

        TraceLoggingWrite(
            g_hTerminalAppProvider,
            "SettingsLoadComplete",
            TraceLoggingDescription("Event emitted when loading the settings is finished"),
            TraceLoggingFloat64(delta.count(), "Duration"),
            TraceLoggingKeyword(MICROSOFT_KEYWORD_MEASURES),
            TelemetryPrivacyDataTag(PDT_ProductAndServicePerformance));

        _loadedInitialSettings = true;

        // Register for directory change notification.
        _RegisterSettingsChange();

        Jumplist::UpdateJumplist(_settings);
    }

    // Method Description:
    // - Registers for changes to the settings folder and upon a updated settings
    //      profile calls _ReloadSettings().
    // Arguments:
    // - <none>
    // Return Value:
    // - <none>
    void AppLogic::_RegisterSettingsChange()
    {
        const std::filesystem::path settingsPath{ std::wstring_view{ CascadiaSettings::SettingsPath() } };
        _reader.create(
            settingsPath.parent_path().c_str(),
            false,
            // We want file modifications, AND when files are renamed to be
            // settings.json. This second case will oftentimes happen with text
            // editors, who will write a temp file, then rename it to be the
            // actual file you wrote. So listen for that too.
            wil::FolderChangeEvents::FileName | wil::FolderChangeEvents::LastWriteTime,
            [this, settingsPath](wil::FolderChangeEvent, PCWSTR fileModified) {
                static const std::filesystem::path statePath{ std::wstring_view{ ApplicationState::SharedInstance().FilePath() } };

                const auto modifiedBasename = std::filesystem::path{ fileModified }.filename();

                if (modifiedBasename == settingsPath.filename())
                {
                    _reloadSettings->Run();
                }
                else if (modifiedBasename == statePath.filename())
                {
                    _reloadState();
                }
            });
    }

    void AppLogic::_ApplyLanguageSettingChange() noexcept
    try
    {
        if (!IsPackaged())
        {
            return;
        }

        using ApplicationLanguages = winrt::Windows::Globalization::ApplicationLanguages;

        // NOTE: PrimaryLanguageOverride throws if this instance is unpackaged.
        const auto primaryLanguageOverride = ApplicationLanguages::PrimaryLanguageOverride();
        const auto language = _settings.GlobalSettings().Language();

        if (primaryLanguageOverride != language)
        {
            ApplicationLanguages::PrimaryLanguageOverride(language);
        }
    }
    CATCH_LOG()

    void AppLogic::_RefreshThemeRoutine()
    {
        _ApplyTheme(_settings.GlobalSettings().Theme());
    }

    // Function Description:
    // Returns the current app package or nullptr.
    // TRANSITIONAL
    // Exists to work around a compiler bug. This function encapsulates the
    // exception handling that we used to keep around calls to Package::Current,
    // so that when it's called inside a coroutine and fails it doesn't explode
    // terribly.
    static winrt::Windows::ApplicationModel::Package GetCurrentPackageNoThrow() noexcept
    {
        try
        {
            return winrt::Windows::ApplicationModel::Package::Current();
        }
        catch (...)
        {
            // discard any exception -- literally pretend we're not in a package
        }
        return nullptr;
    }

    fire_and_forget AppLogic::_ApplyStartupTaskStateChange()
    try
    {
        // First, make sure we're running in a packaged context. This method
        // won't work, and will crash mysteriously if we're running unpackaged.
        const auto package{ GetCurrentPackageNoThrow() };
        if (package == nullptr)
        {
            return;
        }

        const auto tryEnableStartupTask = _settings.GlobalSettings().StartOnUserLogin();
        const auto task = co_await StartupTask::GetAsync(StartupTaskName);

        switch (task.State())
        {
        case StartupTaskState::Disabled:
            if (tryEnableStartupTask)
            {
                co_await task.RequestEnableAsync();
            }
            break;
        case StartupTaskState::DisabledByUser:
            // TODO: GH#6254: define UX for other StartupTaskStates
            break;
        case StartupTaskState::Enabled:
            if (!tryEnableStartupTask)
            {
                task.Disable();
            }
            break;
        }
    }
    CATCH_LOG();

    // Method Description:
    // - Reloads the settings from the settings.json file.
    void AppLogic::_ReloadSettings()
    {
        // Attempt to load our settings.
        // If it fails,
        //  - don't change the settings (and don't actually apply the new settings)
        //  - don't persist them.
        //  - display a loading error
        _settingsLoadedResult = _TryLoadSettings();

        if (FAILED(_settingsLoadedResult))
        {
            const winrt::hstring titleKey = USES_RESOURCE(L"ReloadJsonParseErrorTitle");
            const winrt::hstring textKey = USES_RESOURCE(L"ReloadJsonParseErrorText");
            _ShowLoadErrorsDialog(titleKey, textKey, _settingsLoadedResult);
            return;
        }

        if (_settingsLoadedResult == S_FALSE)
        {
            _ShowLoadWarningsDialog();
        }

        // Here, we successfully reloaded the settings, and created a new
        // TerminalSettings object.

        // Update the settings in TerminalPage
        _root->SetSettings(_settings, true);

        _ApplyLanguageSettingChange();
        _RefreshThemeRoutine();
        _ApplyStartupTaskStateChange();

        Jumplist::UpdateJumplist(_settings);

        _SettingsChangedHandlers(*this, nullptr);
    }

    // Method Description:
    // - Returns a pointer to the global shared settings.
    [[nodiscard]] CascadiaSettings AppLogic::GetSettings() const noexcept
    {
        return _settings;
    }

    // Method Description:
    // - Update the current theme of the application. This will trigger our
    //   RequestedThemeChanged event, to have our host change the theme of the
    //   root of the application.
    // Arguments:
    // - newTheme: The ElementTheme to apply to our elements.
    void AppLogic::_ApplyTheme(const Windows::UI::Xaml::ElementTheme& newTheme)
    {
        // Propagate the event to the host layer, so it can update its own UI
        _RequestedThemeChangedHandlers(*this, newTheme);
    }

    UIElement AppLogic::GetRoot() noexcept
    {
        return _root.as<winrt::Windows::UI::Xaml::Controls::Control>();
    }

    // Method Description:
    // - Gets the title of the currently focused terminal control. If there
    //   isn't a control selected for any reason, returns "Windows Terminal"
    // Arguments:
    // - <none>
    // Return Value:
    // - the title of the focused control if there is one, else "Windows Terminal"
    hstring AppLogic::Title()
    {
        if (_root)
        {
            return _root->Title();
        }
        return { L"Windows Terminal" };
    }

    // Method Description:
    // - Used to tell the app that the titlebar has been clicked. The App won't
    //   actually receive any clicks in the titlebar area, so this is a helper
    //   to clue the app in that a click has happened. The App will use this as
    //   a indicator that it needs to dismiss any open flyouts.
    // Arguments:
    // - <none>
    // Return Value:
    // - <none>
    void AppLogic::TitlebarClicked()
    {
        if (_root)
        {
            _root->TitlebarClicked();
        }
    }

    // Method Description:
    // - Implements the F7 handler (per GH#638)
    // - Implements the Alt handler (per GH#6421)
    // Return value:
    // - whether the key was handled
    bool AppLogic::OnDirectKeyEvent(const uint32_t vkey, const uint8_t scanCode, const bool down)
    {
        if (_root)
        {
            // Manually bubble the OnDirectKeyEvent event up through the focus tree.
            auto xamlRoot{ _root->XamlRoot() };
            auto focusedObject{ Windows::UI::Xaml::Input::FocusManager::GetFocusedElement(xamlRoot) };
            do
            {
                if (auto keyListener{ focusedObject.try_as<IDirectKeyListener>() })
                {
                    if (keyListener.OnDirectKeyEvent(vkey, scanCode, down))
                    {
                        return true;
                    }
                    // otherwise, keep walking. bubble the event manually.
                }

                if (auto focusedElement{ focusedObject.try_as<Windows::UI::Xaml::FrameworkElement>() })
                {
                    focusedObject = focusedElement.Parent();

                    // Parent() seems to return null when the focusedElement is created from an ItemTemplate.
                    // Use the VisualTreeHelper's GetParent as a fallback.
                    if (!focusedObject)
                    {
                        focusedObject = winrt::Windows::UI::Xaml::Media::VisualTreeHelper::GetParent(focusedElement);
                    }
                }
                else
                {
                    break; // we hit a non-FE object, stop bubbling.
                }
            } while (focusedObject);
        }
        return false;
    }

    // Method Description:
    // - Used to tell the app that the 'X' button has been clicked and
    //   the user wants to close the app. We kick off the close warning
    //   experience.
    // Arguments:
    // - <none>
    // Return Value:
    // - <none>
    void AppLogic::WindowCloseButtonClicked()
    {
        if (_root)
        {
            _root->CloseWindow(false);
        }
    }

    winrt::TerminalApp::TaskbarState AppLogic::TaskbarState()
    {
        if (_root)
        {
            return _root->TaskbarState();
        }
        return {};
    }

    // Method Description:
    // - Sets the initial commandline to process on startup, and attempts to
    //   parse it. Commands will be parsed into a list of ShortcutActions that
    //   will be processed on TerminalPage::Create().
    // - This function will have no effective result after Create() is called.
    // - This function returns 0, unless a there was a non-zero result from
    //   trying to parse one of the commands provided. In that case, no commands
    //   after the failing command will be parsed, and the non-zero code
    //   returned.
    // Arguments:
    // - args: an array of strings to process as a commandline. These args can contain spaces
    // Return Value:
    // - the result of the first command who's parsing returned a non-zero code,
    //   or 0. (see AppLogic::_ParseArgs)
    int32_t AppLogic::SetStartupCommandline(array_view<const winrt::hstring> args)
    {
        const auto result = _appArgs.ParseArgs(args);
        if (result == 0)
        {
            // If the size of the arguments list is 1,
            // then it contains only the executable name and no other arguments.
            _hasCommandLineArguments = args.size() > 1;
            _appArgs.ValidateStartupCommands();
            _root->SetStartupActions(_appArgs.GetStartupActions());

            // Check if we were started as a COM server for inbound connections of console sessions
            // coming out of the operating system default application feature. If so,
            // tell TerminalPage to start the listener as we have to make sure it has the chance
            // to register a handler to hear about the requests first and is all ready to receive
            // them before the COM server registers itself. Otherwise, the request might come
            // in and be routed to an event with no handlers or a non-ready Page.
            if (_appArgs.IsHandoffListener())
            {
                _root->SetInboundListener(true);
            }
        }

        return result;
    }

    // Method Description:
    // - Triggers the setup of the listener for incoming console connections
    //   from the operating system.
    // Arguments:
    // - <none>
    // Return Value:
    // - <none>
    void AppLogic::SetInboundListener()
    {
        _root->SetInboundListener(false);
    }

    // Method Description:
    // - Parse the provided commandline arguments into actions, and try to
    //   perform them immediately.
    // - This function returns 0, unless a there was a non-zero result from
    //   trying to parse one of the commands provided. In that case, no commands
    //   after the failing command will be parsed, and the non-zero code
    //   returned.
    // - If a non-empty cwd is provided, the entire terminal exe will switch to
    //   that CWD while we handle these actions, then return to the original
    //   CWD.
    // Arguments:
    // - args: an array of strings to process as a commandline. These args can contain spaces
    // - cwd: The directory to use as the CWD while performing these actions.
    // Return Value:
    // - the result of the first command who's parsing returned a non-zero code,
    //   or 0. (see AppLogic::_ParseArgs)
    int32_t AppLogic::ExecuteCommandline(array_view<const winrt::hstring> args,
                                         const winrt::hstring& cwd)
    {
        ::TerminalApp::AppCommandlineArgs appArgs;
        auto result = appArgs.ParseArgs(args);
        if (result == 0)
        {
            auto actions = winrt::single_threaded_vector<ActionAndArgs>(std::move(appArgs.GetStartupActions()));

            _root->ProcessStartupActions(actions, false, cwd);

            if (appArgs.IsHandoffListener())
            {
                _root->SetInboundListener(true);
            }
        }
        // Return the result of parsing with commandline, though it may or may not be used.
        return result;
    }

    // Method Description:
    // - Parse the given commandline args in an attempt to find the specified
    //   window. The rest of the args are ignored for now (they'll be handled
    //   whenever the commandline gets to the window it was intended for).
    // - Note that this function will only ever be called by the monarch. A
    //   return value of `0` in this case does not mean "run the commandline in
    //   _this_ process", rather it means "run the commandline in the current
    //   process", whoever that may be.
    // Arguments:
    // - args: an array of strings to process as a commandline. These args can contain spaces
    // Return Value:
    // - 0: We should handle the args "in the current window".
    // - WindowingBehaviorUseNew: We should handle the args in a new window
    // - WindowingBehaviorUseExisting: We should handle the args "in
    //   the current window ON THIS DESKTOP"
    // - WindowingBehaviorUseAnyExisting: We should handle the args "in the current
    //   window ON ANY DESKTOP"
    // - anything else: We should handle the commandline in the window with the given ID.
    TerminalApp::FindTargetWindowResult AppLogic::FindTargetWindow(array_view<const winrt::hstring> args)
    {
        if (!_loadedInitialSettings)
        {
            // Load settings if we haven't already
            LoadSettings();
        }

        return AppLogic::_doFindTargetWindow(args, _settings.GlobalSettings().WindowingBehavior());
    }

    // The main body of this function is a static helper, to facilitate unit-testing
    TerminalApp::FindTargetWindowResult AppLogic::_doFindTargetWindow(array_view<const winrt::hstring> args,
                                                                      const Microsoft::Terminal::Settings::Model::WindowingMode& windowingBehavior)
    {
        ::TerminalApp::AppCommandlineArgs appArgs;
        const auto result = appArgs.ParseArgs(args);
        if (result == 0)
        {
            if (!appArgs.GetExitMessage().empty())
            {
                return winrt::make<FindTargetWindowResult>(WindowingBehaviorUseNew);
            }

            const std::string parsedTarget{ appArgs.GetTargetWindow() };

            // If the user did not provide any value on the commandline,
            // then lookup our windowing behavior to determine what to do
            // now.
            if (parsedTarget.empty())
            {
                int32_t windowId = WindowingBehaviorUseNew;
                switch (windowingBehavior)
                {
                case WindowingMode::UseNew:
                    windowId = WindowingBehaviorUseNew;
                    break;
                case WindowingMode::UseExisting:
                    windowId = WindowingBehaviorUseExisting;
                    break;
                case WindowingMode::UseAnyExisting:
                    windowId = WindowingBehaviorUseAnyExisting;
                    break;
                }
                return winrt::make<FindTargetWindowResult>(windowId);
            }

            // Here, the user _has_ provided a window-id on the commandline.
            // What is it? Let's start by checking if it's an int, for the
            // window's ID:
            try
            {
                int32_t windowId = ::base::saturated_cast<int32_t>(std::stoi(parsedTarget));

                // If the user provides _any_ negative number, then treat it as
                // -1, for "use a new window".
                if (windowId < 0)
                {
                    windowId = -1;
                }

                // Hooray! This is a valid integer. The set of possible values
                // here is {-1, 0, ℤ+}. Let's return that window ID.
                return winrt::make<FindTargetWindowResult>(windowId);
            }
            catch (...)
            {
                // Value was not a valid int. It could be any other string to
                // use as a title though!
                //
                // First, check the reserved keywords:
                if (parsedTarget == "new")
                {
                    return winrt::make<FindTargetWindowResult>(WindowingBehaviorUseNew);
                }
                else if (parsedTarget == "last")
                {
                    return winrt::make<FindTargetWindowResult>(WindowingBehaviorUseExisting);
                }
                else
                {
                    // The string they provided wasn't an int, it wasn't "new"
                    // or "last", so whatever it is, that's the name they get.
                    winrt::hstring winrtName{ til::u8u16(parsedTarget) };
                    return winrt::make<FindTargetWindowResult>(WindowingBehaviorUseName, winrtName);
                }
            }
        }

        // Any unsuccessful parse will be a new window. That new window will try
        // to handle the commandline itself, and find that the commandline
        // failed to parse. When that happens, the new window will display the
        // message box.
        //
        // This will also work for the case where the user specifies an invalid
        // commandline in conjunction with `-w 0`. This function will determine
        // that the commandline has a  parse error, and indicate that we should
        // create a new window. Then, in that new window, we'll try to  set the
        // StartupActions, which will again fail, returning the correct error
        // message.
        return winrt::make<FindTargetWindowResult>(WindowingBehaviorUseNew);
    }

    // Method Description:
    // - If there were any errors parsing the commandline that was used to
    //   initialize the terminal, this will return a string containing that
    //   message. If there were no errors, this message will be blank.
    // - If the user requested help on any command (using --help), this will
    //   contain the help message.
    // - If the user requested the version number (using --version), this will
    //   contain the version string.
    // Arguments:
    // - <none>
    // Return Value:
    // - the help text or error message for the provided commandline, if one
    //   exists, otherwise the empty string.
    winrt::hstring AppLogic::ParseCommandlineMessage()
    {
        return winrt::to_hstring(_appArgs.GetExitMessage());
    }

    // Method Description:
    // - Returns true if we should exit the application before even starting the
    //   window. We might want to do this if we're displaying an error message or
    //   the version string, or if we want to open the settings file.
    // Arguments:
    // - <none>
    // Return Value:
    // - true iff we should exit the application before even starting the window
    bool AppLogic::ShouldExitEarly()
    {
        return _appArgs.ShouldExitEarly();
    }

    bool AppLogic::FocusMode() const
    {
        return _root ? _root->FocusMode() : false;
    }

    bool AppLogic::Fullscreen() const
    {
        return _root ? _root->Fullscreen() : false;
    }

    bool AppLogic::AlwaysOnTop() const
    {
        return _root ? _root->AlwaysOnTop() : false;
    }

    Windows::Foundation::Collections::IMapView<Microsoft::Terminal::Control::KeyChord, Microsoft::Terminal::Settings::Model::Command> AppLogic::GlobalHotkeys()
    {
        return _settings.GlobalSettings().ActionMap().GlobalHotkeys();
    }

    void AppLogic::IdentifyWindow()
    {
        if (_root)
        {
            _root->IdentifyWindow();
        }
    }

    winrt::hstring AppLogic::WindowName()
    {
        return _root ? _root->WindowName() : L"";
    }
    void AppLogic::WindowName(const winrt::hstring& name)
    {
        if (_root)
        {
            _root->WindowName(name);
        }
    }
    uint64_t AppLogic::WindowId()
    {
        return _root ? _root->WindowId() : 0;
    }
    void AppLogic::WindowId(const uint64_t& id)
    {
        if (_root)
        {
            _root->WindowId(id);
        }
    }

    void AppLogic::SetNumberOfOpenWindows(const uint64_t num)
    {
        if (_root)
        {
            _root->SetNumberOfOpenWindows(num);
        }
    }

    void AppLogic::RenameFailed()
    {
        if (_root)
        {
            _root->RenameFailed();
        }
    }

    bool AppLogic::IsQuakeWindow() const noexcept
    {
        return _root->IsQuakeWindow();
    }

    bool AppLogic::GetMinimizeToNotificationArea()
    {
        if constexpr (Feature_NotificationIcon::IsEnabled())
        {
            if (!_loadedInitialSettings)
            {
                // Load settings if we haven't already
                LoadSettings();
            }

            return _settings.GlobalSettings().MinimizeToNotificationArea();
        }
        else
        {
            return false;
        }
    }

    bool AppLogic::GetAlwaysShowNotificationIcon()
    {
        if constexpr (Feature_NotificationIcon::IsEnabled())
        {
            if (!_loadedInitialSettings)
            {
                // Load settings if we haven't already
                LoadSettings();
            }

            return _settings.GlobalSettings().AlwaysShowNotificationIcon();
        }
        else
        {
            return false;
        }
    }

    bool AppLogic::GetShowTitleInTitlebar()
    {
        return _settings.GlobalSettings().ShowTitleInTitlebar();
    }
}
<|MERGE_RESOLUTION|>--- conflicted
+++ resolved
@@ -1,1556 +1,1524 @@
-// Copyright (c) Microsoft Corporation.
-// Licensed under the MIT license.
-
-#include "pch.h"
-#include "AppLogic.h"
-#include "../inc/WindowingBehavior.h"
-#include "AppLogic.g.cpp"
-#include "FindTargetWindowResult.g.cpp"
-#include <winrt/Microsoft.UI.Xaml.XamlTypeInfo.h>
-
-#include <LibraryResources.h>
-#include <WtExeUtils.h>
-#include <wil/token_helpers.h >
-
-#include "../../types/inc/utils.hpp"
-
-using namespace winrt::Windows::ApplicationModel;
-using namespace winrt::Windows::ApplicationModel::DataTransfer;
-using namespace winrt::Windows::UI::Xaml;
-using namespace winrt::Windows::UI::Xaml::Controls;
-using namespace winrt::Windows::UI::Core;
-using namespace winrt::Windows::System;
-using namespace winrt::Microsoft::Terminal;
-using namespace winrt::Microsoft::Terminal::Control;
-using namespace winrt::Microsoft::Terminal::Settings::Model;
-using namespace ::TerminalApp;
-
-namespace winrt
-{
-    namespace MUX = Microsoft::UI::Xaml;
-    using IInspectable = Windows::Foundation::IInspectable;
-}
-
-static const winrt::hstring StartupTaskName = L"StartTerminalOnLoginTask";
-// clang-format off
-// !!! IMPORTANT !!!
-// Make sure that these keys are in the same order as the
-// SettingsLoadWarnings/Errors enum is!
-static const std::array<std::wstring_view, static_cast<uint32_t>(SettingsLoadWarnings::WARNINGS_SIZE)> settingsLoadWarningsLabels {
-    USES_RESOURCE(L"MissingDefaultProfileText"),
-    USES_RESOURCE(L"DuplicateProfileText"),
-    USES_RESOURCE(L"UnknownColorSchemeText"),
-    USES_RESOURCE(L"InvalidBackgroundImage"),
-    USES_RESOURCE(L"InvalidIcon"),
-    USES_RESOURCE(L"AtLeastOneKeybindingWarning"),
-    USES_RESOURCE(L"TooManyKeysForChord"),
-    USES_RESOURCE(L"MissingRequiredParameter"),
-    USES_RESOURCE(L"LegacyGlobalsProperty"),
-    USES_RESOURCE(L"FailedToParseCommandJson"),
-    USES_RESOURCE(L"FailedToWriteToSettings"),
-    USES_RESOURCE(L"InvalidColorSchemeInCmd"),
-    USES_RESOURCE(L"InvalidSplitSize"),
-    USES_RESOURCE(L"FailedToParseStartupActions"),
-    USES_RESOURCE(L"FailedToParseSubCommands"),
-};
-static const std::array<std::wstring_view, static_cast<uint32_t>(SettingsLoadErrors::ERRORS_SIZE)> settingsLoadErrorsLabels {
-    USES_RESOURCE(L"NoProfilesText"),
-    USES_RESOURCE(L"AllProfilesHiddenText")
-};
-// clang-format on
-
-// Function Description:
-// - General-purpose helper for looking up a localized string for a
-//   warning/error. First will look for the given key in the provided map of
-//   keys->strings, where the values in the map are ResourceKeys. If it finds
-//   one, it will lookup the localized string from that ResourceKey.
-// - If it does not find a key, it'll return an empty string
-// Arguments:
-// - key: the value to use to look for a resource key in the given map
-// - map: A map of keys->Resource keys.
-// Return Value:
-// - the localized string for the given type, if it exists.
-template<std::size_t N>
-static winrt::hstring _GetMessageText(uint32_t index, std::array<std::wstring_view, N> keys)
-{
-    if (index < keys.size())
-    {
-        return GetLibraryResourceString(keys.at(index));
-    }
-    return {};
-}
-
-// Function Description:
-// - Gets the text from our ResourceDictionary for the given
-//   SettingsLoadWarning. If there is no such text, we'll return nullptr.
-// - The warning should have an entry in settingsLoadWarningsLabels.
-// Arguments:
-// - warning: the SettingsLoadWarnings value to get the localized text for.
-// Return Value:
-// - localized text for the given warning
-static winrt::hstring _GetWarningText(SettingsLoadWarnings warning)
-{
-    return _GetMessageText(static_cast<uint32_t>(warning), settingsLoadWarningsLabels);
-}
-
-// Function Description:
-// - Gets the text from our ResourceDictionary for the given
-//   SettingsLoadError. If there is no such text, we'll return nullptr.
-// - The warning should have an entry in settingsLoadErrorsLabels.
-// Arguments:
-// - error: the SettingsLoadErrors value to get the localized text for.
-// Return Value:
-// - localized text for the given error
-static winrt::hstring _GetErrorText(SettingsLoadErrors error)
-{
-    return _GetMessageText(static_cast<uint32_t>(error), settingsLoadErrorsLabels);
-}
-
-// Function Description:
-// - Creates a Run of text to display an error message. The text is yellow or
-//   red for dark/light theme, respectively.
-// Arguments:
-// - text: The text of the error message.
-// - resources: The application's resource loader.
-// Return Value:
-// - The fully styled text run.
-static Documents::Run _BuildErrorRun(const winrt::hstring& text, const ResourceDictionary& resources)
-{
-    Documents::Run textRun;
-    textRun.Text(text);
-
-    // Color the text red (light theme) or yellow (dark theme) based on the system theme
-    winrt::IInspectable key = winrt::box_value(L"ErrorTextBrush");
-    if (resources.HasKey(key))
-    {
-        winrt::IInspectable g = resources.Lookup(key);
-        auto brush = g.try_as<winrt::Windows::UI::Xaml::Media::Brush>();
-        textRun.Foreground(brush);
-    }
-
-    return textRun;
-}
-
-// Method Description:
-// - Returns whether the user is either a member of the Administrators group or
-//   is currently elevated.
-// - This will return **FALSE** if the user has UAC disabled entirely, because
-//   there's no separation of power between the user and an admin in that case.
-// Return Value:
-// - true if the user is an administrator
-static bool _isUserAdmin() noexcept
-<<<<<<< HEAD
-try
-{
-    DWORD dwSize;
-    wil::unique_handle hToken;
-    TOKEN_ELEVATION_TYPE elevationType;
-    TOKEN_ELEVATION elevationState{ 0 };
-
-    OpenProcessToken(GetCurrentProcess(), TOKEN_QUERY, &hToken);
-    GetTokenInformation(hToken.get(), TokenElevationType, &elevationType, sizeof(elevationType), &dwSize);
-    GetTokenInformation(hToken.get(), TokenElevation, &elevationState, sizeof(elevationState), &dwSize);
-    if (elevationType == TokenElevationTypeDefault && elevationState.TokenIsElevated)
-    {
-        // In this case, the user has UAC entirely disabled. This is sorta
-        // weird, we treat this like the user isn't an admin at all. There's no
-        // separation of powers, so the things we normally want to gate on
-        // "having special powers" doesn't apply.
-        //
-        // See GH#7754, GH#11096
-        return false;
-    }
-
-    SID_IDENTIFIER_AUTHORITY ntAuthority{ SECURITY_NT_AUTHORITY };
-    wil::unique_sid adminGroupSid{};
-    THROW_IF_WIN32_BOOL_FALSE(AllocateAndInitializeSid(&ntAuthority, 2, SECURITY_BUILTIN_DOMAIN_RID, DOMAIN_ALIAS_RID_ADMINS, 0, 0, 0, 0, 0, 0, &adminGroupSid));
-    BOOL b;
-    THROW_IF_WIN32_BOOL_FALSE(CheckTokenMembership(NULL, adminGroupSid.get(), &b));
-    return !!b;
-}
-catch (...)
-=======
->>>>>>> 56850639
-{
-    return Microsoft::Console::Utils::IsElevated();
-}
-
-namespace winrt::TerminalApp::implementation
-{
-    // Function Description:
-    // - Get the AppLogic for the current active Xaml application, or null if there isn't one.
-    // Return value:
-    // - A pointer (bare) to the AppLogic, or nullptr. The app logic outlives all other objects,
-    //   unless the application is in a terrible way, so this is "safe."
-    AppLogic* AppLogic::Current() noexcept
-    try
-    {
-        if (auto currentXamlApp{ winrt::Windows::UI::Xaml::Application::Current().try_as<winrt::TerminalApp::App>() })
-        {
-            if (auto appLogicPointer{ winrt::get_self<AppLogic>(currentXamlApp.Logic()) })
-            {
-                return appLogicPointer;
-            }
-        }
-        return nullptr;
-    }
-    catch (...)
-    {
-        LOG_CAUGHT_EXCEPTION();
-        return nullptr;
-    }
-
-    // Method Description:
-    // - Returns the settings currently in use by the entire Terminal application.
-    // - IMPORTANT! This can throw! Make sure to try/catch this, so that the
-    //   LocalTests don't crash (because their Application::Current() won't be a
-    //   AppLogic)
-    // Throws:
-    // - HR E_INVALIDARG if the app isn't up and running.
-    const CascadiaSettings AppLogic::CurrentAppSettings()
-    {
-        auto appLogic{ ::winrt::TerminalApp::implementation::AppLogic::Current() };
-        THROW_HR_IF_NULL(E_INVALIDARG, appLogic);
-        return appLogic->GetSettings();
-    }
-
-    AppLogic::AppLogic() :
-        _reloadState{ std::chrono::milliseconds(100), []() { ApplicationState::SharedInstance().Reload(); } }
-    {
-        // For your own sanity, it's better to do setup outside the ctor.
-        // If you do any setup in the ctor that ends up throwing an exception,
-        // then it might look like App just failed to activate, which will
-        // cause you to chase down the rabbit hole of "why is App not
-        // registered?" when it definitely is.
-
-        // The TerminalPage has to be constructed during our construction, to
-        // make sure that there's a terminal page for callers of
-        // SetTitleBarContent
-        _isElevated = _isUserAdmin();
-        _root = winrt::make_self<TerminalPage>();
-
-        _reloadSettings = std::make_shared<ThrottledFuncTrailing<>>(winrt::Windows::System::DispatcherQueue::GetForCurrentThread(), std::chrono::milliseconds(100), [weakSelf = get_weak()]() {
-            if (auto self{ weakSelf.get() })
-            {
-                self->_ReloadSettings();
-            }
-        });
-
-        _languageProfileNotifier = winrt::make_self<LanguageProfileNotifier>([this]() {
-            _reloadSettings->Run();
-        });
-    }
-
-    // Method Description:
-    // - Implements the IInitializeWithWindow interface from shobjidl_core.
-    HRESULT AppLogic::Initialize(HWND hwnd)
-    {
-        return _root->Initialize(hwnd);
-    }
-
-    // Method Description:
-    // - Called around the codebase to discover if this is a UWP where we need to turn off specific settings.
-    // Arguments:
-    // - <none> - reports internal state
-    // Return Value:
-    // - True if UWP, false otherwise.
-    bool AppLogic::IsUwp() const noexcept
-    {
-        return _isUwp;
-    }
-
-    // Method Description:
-    // - Called around the codebase to discover if Terminal is running elevated
-    // Arguments:
-    // - <none> - reports internal state
-    // Return Value:
-    // - True if elevated, false otherwise.
-    bool AppLogic::IsElevated() const noexcept
-    {
-        return _isElevated;
-    }
-
-    // Method Description:
-    // - Called by UWP context invoker to let us know that we may have to change some of our behaviors
-    //   for being a UWP
-    // Arguments:
-    // - <none> (sets to UWP = true, one way change)
-    // Return Value:
-    // - <none>
-    void AppLogic::RunAsUwp()
-    {
-        _isUwp = true;
-    }
-
-    // Method Description:
-    // - Build the UI for the terminal app. Before this method is called, it
-    //   should not be assumed that the TerminalApp is usable. The Settings
-    //   should be loaded before this is called, either with LoadSettings or
-    //   GetLaunchDimensions (which will call LoadSettings)
-    // Arguments:
-    // - <none>
-    // Return Value:
-    // - <none>
-    void AppLogic::Create()
-    {
-        // Assert that we've already loaded our settings. We have to do
-        // this as a MTA, before the app is Create()'d
-        WINRT_ASSERT(_loadedInitialSettings);
-
-        _root->DialogPresenter(*this);
-
-        // In UWP mode, we cannot handle taking over the title bar for tabs,
-        // so this setting is overridden to false no matter what the preference is.
-        if (_isUwp)
-        {
-            _settings.GlobalSettings().ShowTabsInTitlebar(false);
-        }
-
-        // Pay attention, that even if some command line arguments were parsed (like launch mode),
-        // we will not use the startup actions from settings.
-        // While this simplifies the logic, we might want to reconsider this behavior in the future.
-        if (!_hasCommandLineArguments && _hasSettingsStartupActions)
-        {
-            _root->SetStartupActions(_settingsAppArgs.GetStartupActions());
-        }
-
-        _root->SetSettings(_settings, false);
-        _root->Loaded({ this, &AppLogic::_OnLoaded });
-        _root->Initialized([this](auto&&, auto&&) {
-            // GH#288 - When we finish initialization, if the user wanted us
-            // launched _fullscreen_, toggle fullscreen mode. This will make sure
-            // that the window size is _first_ set up as something sensible, so
-            // leaving fullscreen returns to a reasonable size.
-            //
-            // We know at the start, that the root TerminalPage definitely isn't
-            // in focus nor fullscreen mode. So "Toggle" here will always work
-            // to "enable".
-            const auto launchMode = this->GetLaunchMode();
-            if (IsQuakeWindow())
-            {
-                _root->ToggleFocusMode();
-            }
-            else if (launchMode == LaunchMode::FullscreenMode)
-            {
-                _root->ToggleFullscreen();
-            }
-            else if (launchMode == LaunchMode::FocusMode ||
-                     launchMode == LaunchMode::MaximizedFocusMode)
-            {
-                _root->ToggleFocusMode();
-            }
-        });
-        _root->Create();
-
-        _ApplyLanguageSettingChange();
-        _RefreshThemeRoutine();
-        _ApplyStartupTaskStateChange();
-
-        TraceLoggingWrite(
-            g_hTerminalAppProvider,
-            "AppCreated",
-            TraceLoggingDescription("Event emitted when the application is started"),
-            TraceLoggingBool(_settings.GlobalSettings().ShowTabsInTitlebar(), "TabsInTitlebar"),
-            TraceLoggingKeyword(MICROSOFT_KEYWORD_MEASURES),
-            TelemetryPrivacyDataTag(PDT_ProductAndServicePerformance));
-    }
-
-    void AppLogic::Quit()
-    {
-        if (_root)
-        {
-            _root->CloseWindow(true);
-        }
-    }
-
-    // Method Description:
-    // - Show a ContentDialog with buttons to take further action. Uses the
-    //   FrameworkElements provided as the title and content of this dialog, and
-    //   displays buttons (or a single button). Two buttons (primary and secondary)
-    //   will be displayed if this is an warning dialog for closing the terminal,
-    //   this allows the users to abandon the closing action. Otherwise, a single
-    //   close button will be displayed.
-    // - Only one dialog can be visible at a time. If another dialog is visible
-    //   when this is called, nothing happens.
-    // Arguments:
-    // - dialog: the dialog object that is going to show up
-    // Return value:
-    // - an IAsyncOperation with the dialog result
-    winrt::Windows::Foundation::IAsyncOperation<ContentDialogResult> AppLogic::ShowDialog(winrt::Windows::UI::Xaml::Controls::ContentDialog dialog)
-    {
-        // DON'T release this lock in a wil::scope_exit. The scope_exit will get
-        // called when we await, which is not what we want.
-        std::unique_lock lock{ _dialogLock, std::try_to_lock };
-        if (!lock)
-        {
-            // Another dialog is visible.
-            co_return ContentDialogResult::None;
-        }
-
-        // IMPORTANT: This is necessary as documented in the ContentDialog MSDN docs.
-        // Since we're hosting the dialog in a Xaml island, we need to connect it to the
-        // xaml tree somehow.
-        dialog.XamlRoot(_root->XamlRoot());
-
-        // IMPORTANT: Set the requested theme of the dialog, because the
-        // PopupRoot isn't directly in the Xaml tree of our root. So the dialog
-        // won't inherit our RequestedTheme automagically.
-        // GH#5195, GH#3654 Because we cannot set RequestedTheme at the application level,
-        // we occasionally run into issues where parts of our UI end up themed incorrectly.
-        // Dialogs, for example, live under a different Xaml root element than the rest of
-        // our application. This makes our popup menus and buttons "disappear" when the
-        // user wants Terminal to be in a different theme than the rest of the system.
-        // This hack---and it _is_ a hack--walks up a dialog's ancestry and forces the
-        // theme on each element up to the root. We're relying a bit on Xaml's implementation
-        // details here, but it does have the desired effect.
-        // It's not enough to set the theme on the dialog alone.
-        auto themingLambda{ [this](const Windows::Foundation::IInspectable& sender, const RoutedEventArgs&) {
-            auto theme{ _settings.GlobalSettings().Theme() };
-            auto element{ sender.try_as<winrt::Windows::UI::Xaml::FrameworkElement>() };
-            while (element)
-            {
-                element.RequestedTheme(theme);
-                element = element.Parent().try_as<winrt::Windows::UI::Xaml::FrameworkElement>();
-            }
-        } };
-
-        themingLambda(dialog, nullptr); // if it's already in the tree
-        auto loadedRevoker{ dialog.Loaded(winrt::auto_revoke, themingLambda) }; // if it's not yet in the tree
-
-        // Display the dialog.
-        co_return co_await dialog.ShowAsync(Controls::ContentDialogPlacement::Popup);
-
-        // After the dialog is dismissed, the dialog lock (held by `lock`) will
-        // be released so another can be shown
-    }
-
-    // Method Description:
-    // - Displays a dialog for errors found while loading or validating the
-    //   settings. Uses the resources under the provided  title and content keys
-    //   as the title and first content of the dialog, then also displays a
-    //   message for whatever exception was found while validating the settings.
-    // - Only one dialog can be visible at a time. If another dialog is visible
-    //   when this is called, nothing happens. See ShowDialog for details
-    // Arguments:
-    // - titleKey: The key to use to lookup the title text from our resources.
-    // - contentKey: The key to use to lookup the content text from our resources.
-    void AppLogic::_ShowLoadErrorsDialog(const winrt::hstring& titleKey,
-                                         const winrt::hstring& contentKey,
-                                         HRESULT settingsLoadedResult)
-    {
-        auto title = GetLibraryResourceString(titleKey);
-        auto buttonText = RS_(L"Ok");
-
-        Controls::TextBlock warningsTextBlock;
-        // Make sure you can copy-paste
-        warningsTextBlock.IsTextSelectionEnabled(true);
-        // Make sure the lines of text wrap
-        warningsTextBlock.TextWrapping(TextWrapping::Wrap);
-
-        winrt::Windows::UI::Xaml::Documents::Run errorRun;
-        const auto errorLabel = GetLibraryResourceString(contentKey);
-        errorRun.Text(errorLabel);
-        warningsTextBlock.Inlines().Append(errorRun);
-        warningsTextBlock.Inlines().Append(Documents::LineBreak{});
-
-        if (FAILED(settingsLoadedResult))
-        {
-            if (!_settingsLoadExceptionText.empty())
-            {
-                warningsTextBlock.Inlines().Append(_BuildErrorRun(_settingsLoadExceptionText, ::winrt::Windows::UI::Xaml::Application::Current().as<::winrt::TerminalApp::App>().Resources()));
-                warningsTextBlock.Inlines().Append(Documents::LineBreak{});
-            }
-        }
-
-        // Add a note that we're using the default settings in this case.
-        winrt::Windows::UI::Xaml::Documents::Run usingDefaultsRun;
-        const auto usingDefaultsText = RS_(L"UsingDefaultSettingsText");
-        usingDefaultsRun.Text(usingDefaultsText);
-        warningsTextBlock.Inlines().Append(Documents::LineBreak{});
-        warningsTextBlock.Inlines().Append(usingDefaultsRun);
-
-        Controls::ContentDialog dialog;
-        dialog.Title(winrt::box_value(title));
-        dialog.Content(winrt::box_value(warningsTextBlock));
-        dialog.CloseButtonText(buttonText);
-        dialog.DefaultButton(Controls::ContentDialogButton::Close);
-
-        ShowDialog(dialog);
-    }
-
-    // Method Description:
-    // - Displays a dialog for warnings found while loading or validating the
-    //   settings. Displays messages for whatever warnings were found while
-    //   validating the settings.
-    // - Only one dialog can be visible at a time. If another dialog is visible
-    //   when this is called, nothing happens. See ShowDialog for details
-    void AppLogic::_ShowLoadWarningsDialog()
-    {
-        auto title = RS_(L"SettingsValidateErrorTitle");
-        auto buttonText = RS_(L"Ok");
-
-        Controls::TextBlock warningsTextBlock;
-        // Make sure you can copy-paste
-        warningsTextBlock.IsTextSelectionEnabled(true);
-        // Make sure the lines of text wrap
-        warningsTextBlock.TextWrapping(TextWrapping::Wrap);
-
-        for (const auto& warning : _warnings)
-        {
-            // Try looking up the warning message key for each warning.
-            const auto warningText = _GetWarningText(warning);
-            if (!warningText.empty())
-            {
-                warningsTextBlock.Inlines().Append(_BuildErrorRun(warningText, ::winrt::Windows::UI::Xaml::Application::Current().as<::winrt::TerminalApp::App>().Resources()));
-
-                // The "LegacyGlobalsProperty" warning is special - it has a URL
-                // that goes with it. So we need to manually construct a
-                // Hyperlink and insert it along with the warning text.
-                if (warning == SettingsLoadWarnings::LegacyGlobalsProperty)
-                {
-                    // Add the URL here too
-                    const auto legacyGlobalsLinkLabel = RS_(L"LegacyGlobalsPropertyHrefLabel");
-                    const auto legacyGlobalsLinkUriValue = RS_(L"LegacyGlobalsPropertyHrefUrl");
-
-                    winrt::Windows::UI::Xaml::Documents::Run legacyGlobalsLinkText;
-                    winrt::Windows::UI::Xaml::Documents::Hyperlink legacyGlobalsLink;
-                    winrt::Windows::Foundation::Uri legacyGlobalsLinkUri{ legacyGlobalsLinkUriValue };
-
-                    legacyGlobalsLinkText.Text(legacyGlobalsLinkLabel);
-                    legacyGlobalsLink.NavigateUri(legacyGlobalsLinkUri);
-                    legacyGlobalsLink.Inlines().Append(legacyGlobalsLinkText);
-
-                    warningsTextBlock.Inlines().Append(legacyGlobalsLink);
-                }
-
-                warningsTextBlock.Inlines().Append(Documents::LineBreak{});
-            }
-        }
-
-        Controls::ContentDialog dialog;
-        dialog.Title(winrt::box_value(title));
-        dialog.Content(winrt::box_value(warningsTextBlock));
-        dialog.CloseButtonText(buttonText);
-        dialog.DefaultButton(Controls::ContentDialogButton::Close);
-
-        ShowDialog(dialog);
-    }
-
-    // Method Description:
-    // - Triggered when the application is finished loading. If we failed to load
-    //   the settings, then this will display the error dialog. This is done
-    //   here instead of when loading the settings, because we need our UI to be
-    //   visible to display the dialog, and when we're loading the settings,
-    //   the UI might not be visible yet.
-    // Arguments:
-    // - <unused>
-    void AppLogic::_OnLoaded(const IInspectable& /*sender*/,
-                             const RoutedEventArgs& /*eventArgs*/)
-    {
-        if (_settings.GlobalSettings().InputServiceWarning())
-        {
-            const auto keyboardServiceIsDisabled = !_IsKeyboardServiceEnabled();
-            if (keyboardServiceIsDisabled)
-            {
-                _root->ShowKeyboardServiceWarning();
-            }
-        }
-
-        if (FAILED(_settingsLoadedResult))
-        {
-            const winrt::hstring titleKey = USES_RESOURCE(L"InitialJsonParseErrorTitle");
-            const winrt::hstring textKey = USES_RESOURCE(L"InitialJsonParseErrorText");
-            _ShowLoadErrorsDialog(titleKey, textKey, _settingsLoadedResult);
-        }
-        else if (_settingsLoadedResult == S_FALSE)
-        {
-            _ShowLoadWarningsDialog();
-        }
-    }
-
-    // Method Description:
-    // - Helper for determining if the "Touch Keyboard and Handwriting Panel
-    //   Service" is enabled. If it isn't, we want to be able to display a
-    //   warning to the user, because they won't be able to type in the
-    //   Terminal.
-    // Return Value:
-    // - true if the service is enabled, or if we fail to query the service. We
-    //   return true in that case, to be less noisy (though, that is unexpected)
-    bool AppLogic::_IsKeyboardServiceEnabled()
-    {
-        if (IsUwp())
-        {
-            return true;
-        }
-
-        // If at any point we fail to open the service manager, the service,
-        // etc, then just quick return true to disable the dialog. We'd rather
-        // not be noisy with this dialog if we failed for some reason.
-
-        // Open the service manager. This will return 0 if it failed.
-        wil::unique_schandle hManager{ OpenSCManager(nullptr, nullptr, 0) };
-
-        if (LOG_LAST_ERROR_IF(!hManager.is_valid()))
-        {
-            return true;
-        }
-
-        // Get a handle to the keyboard service
-        wil::unique_schandle hService{ OpenService(hManager.get(), TabletInputServiceKey.data(), SERVICE_QUERY_STATUS) };
-        if (LOG_LAST_ERROR_IF(!hService.is_valid()))
-        {
-            return true;
-        }
-
-        // Get the current state of the service
-        SERVICE_STATUS status{ 0 };
-        if (!LOG_IF_WIN32_BOOL_FALSE(QueryServiceStatus(hService.get(), &status)))
-        {
-            return true;
-        }
-
-        const auto state = status.dwCurrentState;
-        return (state == SERVICE_RUNNING || state == SERVICE_START_PENDING);
-    }
-
-    // Method Description:
-    // - Get the size in pixels of the client area we'll need to launch this
-    //   terminal app. This method will use the default profile's settings to do
-    //   this calculation, as well as the _system_ dpi scaling. See also
-    //   TermControl::GetProposedDimensions.
-    // Arguments:
-    // - <none>
-    // Return Value:
-    // - a point containing the requested dimensions in pixels.
-    winrt::Windows::Foundation::Size AppLogic::GetLaunchDimensions(uint32_t dpi)
-    {
-        if (!_loadedInitialSettings)
-        {
-            // Load settings if we haven't already
-            LoadSettings();
-        }
-
-        winrt::Windows::Foundation::Size proposedSize{};
-
-        const float scale = static_cast<float>(dpi) / static_cast<float>(USER_DEFAULT_SCREEN_DPI);
-        if (_root->ShouldUsePersistedLayout(_settings))
-        {
-            const auto layouts = ApplicationState::SharedInstance().PersistedWindowLayouts();
-
-            if (layouts && layouts.Size() > 0 && layouts.GetAt(0).InitialSize())
-            {
-                proposedSize = layouts.GetAt(0).InitialSize().Value();
-                // The size is saved as a non-scaled real pixel size,
-                // so we need to scale it appropriately.
-                proposedSize.Height = proposedSize.Height * scale;
-                proposedSize.Width = proposedSize.Width * scale;
-            }
-        }
-
-        if (proposedSize.Width == 0 && proposedSize.Height == 0)
-        {
-            // Use the default profile to determine how big of a window we need.
-            const auto settings{ TerminalSettings::CreateWithNewTerminalArgs(_settings, nullptr, nullptr) };
-
-            proposedSize = TermControl::GetProposedDimensions(settings.DefaultSettings(), dpi);
-        }
-
-        // GH#2061 - If the global setting "Always show tab bar" is
-        // set or if "Show tabs in title bar" is set, then we'll need to add
-        // the height of the tab bar here.
-        if (_settings.GlobalSettings().ShowTabsInTitlebar())
-        {
-            // If we're showing the tabs in the titlebar, we need to use a
-            // TitlebarControl here to calculate how much space to reserve.
-            //
-            // We'll create a fake TitlebarControl, and we'll propose an
-            // available size to it with Measure(). After Measure() is called,
-            // the TitlebarControl's DesiredSize will contain the _unscaled_
-            // size that the titlebar would like to use. We'll use that as part
-            // of the height calculation here.
-            auto titlebar = TitlebarControl{ static_cast<uint64_t>(0) };
-            titlebar.Measure({ SHRT_MAX, SHRT_MAX });
-            proposedSize.Height += (titlebar.DesiredSize().Height) * scale;
-        }
-        else if (_settings.GlobalSettings().AlwaysShowTabs())
-        {
-            // Otherwise, let's use a TabRowControl to calculate how much extra
-            // space we'll need.
-            //
-            // Similarly to above, we'll measure it with an arbitrarily large
-            // available space, to make sure we get all the space it wants.
-            auto tabControl = TabRowControl();
-            tabControl.Measure({ SHRT_MAX, SHRT_MAX });
-
-            // For whatever reason, there's about 10px of unaccounted-for space
-            // in the application. I couldn't tell you where these 10px are
-            // coming from, but they need to be included in this math.
-            proposedSize.Height += (tabControl.DesiredSize().Height + 10) * scale;
-        }
-
-        return proposedSize;
-    }
-
-    // Method Description:
-    // - Get the launch mode in json settings file. Now there
-    //   two launch mode: default, maximized. Default means the window
-    //   will launch according to the launch dimensions provided. Maximized
-    //   means the window will launch as a maximized window
-    // Arguments:
-    // - <none>
-    // Return Value:
-    // - LaunchMode enum that indicates the launch mode
-    LaunchMode AppLogic::GetLaunchMode()
-    {
-        if (!_loadedInitialSettings)
-        {
-            // Load settings if we haven't already
-            LoadSettings();
-        }
-
-        // GH#4620/#5801 - If the user passed --maximized or --fullscreen on the
-        // commandline, then use that to override the value from the settings.
-        const auto valueFromSettings = _settings.GlobalSettings().LaunchMode();
-        const auto valueFromCommandlineArgs = _appArgs.GetLaunchMode();
-        return valueFromCommandlineArgs.has_value() ?
-                   valueFromCommandlineArgs.value() :
-                   valueFromSettings;
-    }
-
-    // Method Description:
-    // - Get the user defined initial position from Json settings file.
-    //   This position represents the top left corner of the Terminal window.
-    //   This setting is optional, if not provided, we will use the system
-    //   default size, which is provided in IslandWindow::MakeWindow.
-    // Arguments:
-    // - defaultInitialX: the system default x coordinate value
-    // - defaultInitialY: the system default y coordinate value
-    // Return Value:
-    // - a point containing the requested initial position in pixels.
-    TerminalApp::InitialPosition AppLogic::GetInitialPosition(int64_t defaultInitialX, int64_t defaultInitialY)
-    {
-        if (!_loadedInitialSettings)
-        {
-            // Load settings if we haven't already
-            LoadSettings();
-        }
-
-        auto initialPosition{ _settings.GlobalSettings().InitialPosition() };
-
-        if (_root->ShouldUsePersistedLayout(_settings))
-        {
-            const auto layouts = ApplicationState::SharedInstance().PersistedWindowLayouts();
-
-            if (layouts && layouts.Size() > 0 && layouts.GetAt(0).InitialPosition())
-            {
-                initialPosition = layouts.GetAt(0).InitialPosition().Value();
-            }
-        }
-
-        return {
-            initialPosition.X ? initialPosition.X.Value() : defaultInitialX,
-            initialPosition.Y ? initialPosition.Y.Value() : defaultInitialY
-        };
-    }
-
-    bool AppLogic::CenterOnLaunch()
-    {
-        if (!_loadedInitialSettings)
-        {
-            // Load settings if we haven't already
-            LoadSettings();
-        }
-        return _settings.GlobalSettings().CenterOnLaunch();
-    }
-
-    winrt::Windows::UI::Xaml::ElementTheme AppLogic::GetRequestedTheme()
-    {
-        if (!_loadedInitialSettings)
-        {
-            // Load settings if we haven't already
-            LoadSettings();
-        }
-
-        return _settings.GlobalSettings().Theme();
-    }
-
-    bool AppLogic::GetShowTabsInTitlebar()
-    {
-        if (!_loadedInitialSettings)
-        {
-            // Load settings if we haven't already
-            LoadSettings();
-        }
-
-        return _settings.GlobalSettings().ShowTabsInTitlebar();
-    }
-
-    bool AppLogic::GetInitialAlwaysOnTop()
-    {
-        if (!_loadedInitialSettings)
-        {
-            // Load settings if we haven't already
-            LoadSettings();
-        }
-
-        return _settings.GlobalSettings().AlwaysOnTop();
-    }
-
-    // Method Description:
-    // - See Pane::CalcSnappedDimension
-    float AppLogic::CalcSnappedDimension(const bool widthOrHeight, const float dimension) const
-    {
-        return _root->CalcSnappedDimension(widthOrHeight, dimension);
-    }
-
-    // Method Description:
-    // - Attempt to load the settings. If we fail for any reason, returns an error.
-    // Return Value:
-    // - S_OK if we successfully parsed the settings, otherwise an appropriate HRESULT.
-    [[nodiscard]] HRESULT AppLogic::_TryLoadSettings() noexcept
-    {
-        HRESULT hr = E_FAIL;
-
-        try
-        {
-            auto newSettings = _isUwp ? CascadiaSettings::LoadUniversal() : CascadiaSettings::LoadAll();
-            _settings = newSettings;
-
-            if (_settings.GetLoadingError())
-            {
-                _settingsLoadExceptionText = _GetErrorText(_settings.GetLoadingError().Value());
-                return E_INVALIDARG;
-            }
-            else if (!_settings.GetSerializationErrorMessage().empty())
-            {
-                _settingsLoadExceptionText = _settings.GetSerializationErrorMessage();
-                return E_INVALIDARG;
-            }
-
-            _warnings.clear();
-            for (uint32_t i = 0; i < _settings.Warnings().Size(); i++)
-            {
-                _warnings.push_back(_settings.Warnings().GetAt(i));
-            }
-
-            _hasSettingsStartupActions = false;
-            const auto startupActions = _settings.GlobalSettings().StartupActions();
-            if (!startupActions.empty())
-            {
-                _settingsAppArgs.FullResetState();
-
-                ExecuteCommandlineArgs args{ _settings.GlobalSettings().StartupActions() };
-                auto result = _settingsAppArgs.ParseArgs(args);
-                if (result == 0)
-                {
-                    _hasSettingsStartupActions = true;
-
-                    // Validation also injects new-tab command if implicit new-tab was provided.
-                    _settingsAppArgs.ValidateStartupCommands();
-                }
-                else
-                {
-                    _warnings.push_back(SettingsLoadWarnings::FailedToParseStartupActions);
-                }
-            }
-
-            hr = _warnings.empty() ? S_OK : S_FALSE;
-        }
-        catch (const winrt::hresult_error& e)
-        {
-            hr = e.code();
-            _settingsLoadExceptionText = e.message();
-            LOG_HR(hr);
-        }
-        catch (...)
-        {
-            hr = wil::ResultFromCaughtException();
-            LOG_HR(hr);
-        }
-        return hr;
-    }
-
-    // Method Description:
-    // - Initialized our settings. See CascadiaSettings for more details.
-    //      Additionally hooks up our callbacks for keybinding events to the
-    //      keybindings object.
-    // NOTE: This must be called from a MTA if we're running as a packaged
-    //      application. The Windows.Storage APIs require a MTA. If this isn't
-    //      happening during startup, it'll need to happen on a background thread.
-    void AppLogic::LoadSettings()
-    {
-        auto start = std::chrono::high_resolution_clock::now();
-
-        TraceLoggingWrite(
-            g_hTerminalAppProvider,
-            "SettingsLoadStarted",
-            TraceLoggingDescription("Event emitted before loading the settings"),
-            TraceLoggingKeyword(MICROSOFT_KEYWORD_MEASURES),
-            TelemetryPrivacyDataTag(PDT_ProductAndServicePerformance));
-
-        // Attempt to load the settings.
-        // If it fails,
-        //  - use Default settings,
-        //  - don't persist them (LoadAll won't save them in this case).
-        //  - _settingsLoadedResult will be set to an error, indicating that
-        //    we should display the loading error.
-        //    * We can't display the error now, because we might not have a
-        //      UI yet. We'll display the error in _OnLoaded.
-        _settingsLoadedResult = _TryLoadSettings();
-
-        if (FAILED(_settingsLoadedResult))
-        {
-            _settings = CascadiaSettings::LoadDefaults();
-        }
-
-        auto end = std::chrono::high_resolution_clock::now();
-        std::chrono::duration<double> delta = end - start;
-
-        TraceLoggingWrite(
-            g_hTerminalAppProvider,
-            "SettingsLoadComplete",
-            TraceLoggingDescription("Event emitted when loading the settings is finished"),
-            TraceLoggingFloat64(delta.count(), "Duration"),
-            TraceLoggingKeyword(MICROSOFT_KEYWORD_MEASURES),
-            TelemetryPrivacyDataTag(PDT_ProductAndServicePerformance));
-
-        _loadedInitialSettings = true;
-
-        // Register for directory change notification.
-        _RegisterSettingsChange();
-
-        Jumplist::UpdateJumplist(_settings);
-    }
-
-    // Method Description:
-    // - Registers for changes to the settings folder and upon a updated settings
-    //      profile calls _ReloadSettings().
-    // Arguments:
-    // - <none>
-    // Return Value:
-    // - <none>
-    void AppLogic::_RegisterSettingsChange()
-    {
-        const std::filesystem::path settingsPath{ std::wstring_view{ CascadiaSettings::SettingsPath() } };
-        _reader.create(
-            settingsPath.parent_path().c_str(),
-            false,
-            // We want file modifications, AND when files are renamed to be
-            // settings.json. This second case will oftentimes happen with text
-            // editors, who will write a temp file, then rename it to be the
-            // actual file you wrote. So listen for that too.
-            wil::FolderChangeEvents::FileName | wil::FolderChangeEvents::LastWriteTime,
-            [this, settingsPath](wil::FolderChangeEvent, PCWSTR fileModified) {
-                static const std::filesystem::path statePath{ std::wstring_view{ ApplicationState::SharedInstance().FilePath() } };
-
-                const auto modifiedBasename = std::filesystem::path{ fileModified }.filename();
-
-                if (modifiedBasename == settingsPath.filename())
-                {
-                    _reloadSettings->Run();
-                }
-                else if (modifiedBasename == statePath.filename())
-                {
-                    _reloadState();
-                }
-            });
-    }
-
-    void AppLogic::_ApplyLanguageSettingChange() noexcept
-    try
-    {
-        if (!IsPackaged())
-        {
-            return;
-        }
-
-        using ApplicationLanguages = winrt::Windows::Globalization::ApplicationLanguages;
-
-        // NOTE: PrimaryLanguageOverride throws if this instance is unpackaged.
-        const auto primaryLanguageOverride = ApplicationLanguages::PrimaryLanguageOverride();
-        const auto language = _settings.GlobalSettings().Language();
-
-        if (primaryLanguageOverride != language)
-        {
-            ApplicationLanguages::PrimaryLanguageOverride(language);
-        }
-    }
-    CATCH_LOG()
-
-    void AppLogic::_RefreshThemeRoutine()
-    {
-        _ApplyTheme(_settings.GlobalSettings().Theme());
-    }
-
-    // Function Description:
-    // Returns the current app package or nullptr.
-    // TRANSITIONAL
-    // Exists to work around a compiler bug. This function encapsulates the
-    // exception handling that we used to keep around calls to Package::Current,
-    // so that when it's called inside a coroutine and fails it doesn't explode
-    // terribly.
-    static winrt::Windows::ApplicationModel::Package GetCurrentPackageNoThrow() noexcept
-    {
-        try
-        {
-            return winrt::Windows::ApplicationModel::Package::Current();
-        }
-        catch (...)
-        {
-            // discard any exception -- literally pretend we're not in a package
-        }
-        return nullptr;
-    }
-
-    fire_and_forget AppLogic::_ApplyStartupTaskStateChange()
-    try
-    {
-        // First, make sure we're running in a packaged context. This method
-        // won't work, and will crash mysteriously if we're running unpackaged.
-        const auto package{ GetCurrentPackageNoThrow() };
-        if (package == nullptr)
-        {
-            return;
-        }
-
-        const auto tryEnableStartupTask = _settings.GlobalSettings().StartOnUserLogin();
-        const auto task = co_await StartupTask::GetAsync(StartupTaskName);
-
-        switch (task.State())
-        {
-        case StartupTaskState::Disabled:
-            if (tryEnableStartupTask)
-            {
-                co_await task.RequestEnableAsync();
-            }
-            break;
-        case StartupTaskState::DisabledByUser:
-            // TODO: GH#6254: define UX for other StartupTaskStates
-            break;
-        case StartupTaskState::Enabled:
-            if (!tryEnableStartupTask)
-            {
-                task.Disable();
-            }
-            break;
-        }
-    }
-    CATCH_LOG();
-
-    // Method Description:
-    // - Reloads the settings from the settings.json file.
-    void AppLogic::_ReloadSettings()
-    {
-        // Attempt to load our settings.
-        // If it fails,
-        //  - don't change the settings (and don't actually apply the new settings)
-        //  - don't persist them.
-        //  - display a loading error
-        _settingsLoadedResult = _TryLoadSettings();
-
-        if (FAILED(_settingsLoadedResult))
-        {
-            const winrt::hstring titleKey = USES_RESOURCE(L"ReloadJsonParseErrorTitle");
-            const winrt::hstring textKey = USES_RESOURCE(L"ReloadJsonParseErrorText");
-            _ShowLoadErrorsDialog(titleKey, textKey, _settingsLoadedResult);
-            return;
-        }
-
-        if (_settingsLoadedResult == S_FALSE)
-        {
-            _ShowLoadWarningsDialog();
-        }
-
-        // Here, we successfully reloaded the settings, and created a new
-        // TerminalSettings object.
-
-        // Update the settings in TerminalPage
-        _root->SetSettings(_settings, true);
-
-        _ApplyLanguageSettingChange();
-        _RefreshThemeRoutine();
-        _ApplyStartupTaskStateChange();
-
-        Jumplist::UpdateJumplist(_settings);
-
-        _SettingsChangedHandlers(*this, nullptr);
-    }
-
-    // Method Description:
-    // - Returns a pointer to the global shared settings.
-    [[nodiscard]] CascadiaSettings AppLogic::GetSettings() const noexcept
-    {
-        return _settings;
-    }
-
-    // Method Description:
-    // - Update the current theme of the application. This will trigger our
-    //   RequestedThemeChanged event, to have our host change the theme of the
-    //   root of the application.
-    // Arguments:
-    // - newTheme: The ElementTheme to apply to our elements.
-    void AppLogic::_ApplyTheme(const Windows::UI::Xaml::ElementTheme& newTheme)
-    {
-        // Propagate the event to the host layer, so it can update its own UI
-        _RequestedThemeChangedHandlers(*this, newTheme);
-    }
-
-    UIElement AppLogic::GetRoot() noexcept
-    {
-        return _root.as<winrt::Windows::UI::Xaml::Controls::Control>();
-    }
-
-    // Method Description:
-    // - Gets the title of the currently focused terminal control. If there
-    //   isn't a control selected for any reason, returns "Windows Terminal"
-    // Arguments:
-    // - <none>
-    // Return Value:
-    // - the title of the focused control if there is one, else "Windows Terminal"
-    hstring AppLogic::Title()
-    {
-        if (_root)
-        {
-            return _root->Title();
-        }
-        return { L"Windows Terminal" };
-    }
-
-    // Method Description:
-    // - Used to tell the app that the titlebar has been clicked. The App won't
-    //   actually receive any clicks in the titlebar area, so this is a helper
-    //   to clue the app in that a click has happened. The App will use this as
-    //   a indicator that it needs to dismiss any open flyouts.
-    // Arguments:
-    // - <none>
-    // Return Value:
-    // - <none>
-    void AppLogic::TitlebarClicked()
-    {
-        if (_root)
-        {
-            _root->TitlebarClicked();
-        }
-    }
-
-    // Method Description:
-    // - Implements the F7 handler (per GH#638)
-    // - Implements the Alt handler (per GH#6421)
-    // Return value:
-    // - whether the key was handled
-    bool AppLogic::OnDirectKeyEvent(const uint32_t vkey, const uint8_t scanCode, const bool down)
-    {
-        if (_root)
-        {
-            // Manually bubble the OnDirectKeyEvent event up through the focus tree.
-            auto xamlRoot{ _root->XamlRoot() };
-            auto focusedObject{ Windows::UI::Xaml::Input::FocusManager::GetFocusedElement(xamlRoot) };
-            do
-            {
-                if (auto keyListener{ focusedObject.try_as<IDirectKeyListener>() })
-                {
-                    if (keyListener.OnDirectKeyEvent(vkey, scanCode, down))
-                    {
-                        return true;
-                    }
-                    // otherwise, keep walking. bubble the event manually.
-                }
-
-                if (auto focusedElement{ focusedObject.try_as<Windows::UI::Xaml::FrameworkElement>() })
-                {
-                    focusedObject = focusedElement.Parent();
-
-                    // Parent() seems to return null when the focusedElement is created from an ItemTemplate.
-                    // Use the VisualTreeHelper's GetParent as a fallback.
-                    if (!focusedObject)
-                    {
-                        focusedObject = winrt::Windows::UI::Xaml::Media::VisualTreeHelper::GetParent(focusedElement);
-                    }
-                }
-                else
-                {
-                    break; // we hit a non-FE object, stop bubbling.
-                }
-            } while (focusedObject);
-        }
-        return false;
-    }
-
-    // Method Description:
-    // - Used to tell the app that the 'X' button has been clicked and
-    //   the user wants to close the app. We kick off the close warning
-    //   experience.
-    // Arguments:
-    // - <none>
-    // Return Value:
-    // - <none>
-    void AppLogic::WindowCloseButtonClicked()
-    {
-        if (_root)
-        {
-            _root->CloseWindow(false);
-        }
-    }
-
-    winrt::TerminalApp::TaskbarState AppLogic::TaskbarState()
-    {
-        if (_root)
-        {
-            return _root->TaskbarState();
-        }
-        return {};
-    }
-
-    // Method Description:
-    // - Sets the initial commandline to process on startup, and attempts to
-    //   parse it. Commands will be parsed into a list of ShortcutActions that
-    //   will be processed on TerminalPage::Create().
-    // - This function will have no effective result after Create() is called.
-    // - This function returns 0, unless a there was a non-zero result from
-    //   trying to parse one of the commands provided. In that case, no commands
-    //   after the failing command will be parsed, and the non-zero code
-    //   returned.
-    // Arguments:
-    // - args: an array of strings to process as a commandline. These args can contain spaces
-    // Return Value:
-    // - the result of the first command who's parsing returned a non-zero code,
-    //   or 0. (see AppLogic::_ParseArgs)
-    int32_t AppLogic::SetStartupCommandline(array_view<const winrt::hstring> args)
-    {
-        const auto result = _appArgs.ParseArgs(args);
-        if (result == 0)
-        {
-            // If the size of the arguments list is 1,
-            // then it contains only the executable name and no other arguments.
-            _hasCommandLineArguments = args.size() > 1;
-            _appArgs.ValidateStartupCommands();
-            _root->SetStartupActions(_appArgs.GetStartupActions());
-
-            // Check if we were started as a COM server for inbound connections of console sessions
-            // coming out of the operating system default application feature. If so,
-            // tell TerminalPage to start the listener as we have to make sure it has the chance
-            // to register a handler to hear about the requests first and is all ready to receive
-            // them before the COM server registers itself. Otherwise, the request might come
-            // in and be routed to an event with no handlers or a non-ready Page.
-            if (_appArgs.IsHandoffListener())
-            {
-                _root->SetInboundListener(true);
-            }
-        }
-
-        return result;
-    }
-
-    // Method Description:
-    // - Triggers the setup of the listener for incoming console connections
-    //   from the operating system.
-    // Arguments:
-    // - <none>
-    // Return Value:
-    // - <none>
-    void AppLogic::SetInboundListener()
-    {
-        _root->SetInboundListener(false);
-    }
-
-    // Method Description:
-    // - Parse the provided commandline arguments into actions, and try to
-    //   perform them immediately.
-    // - This function returns 0, unless a there was a non-zero result from
-    //   trying to parse one of the commands provided. In that case, no commands
-    //   after the failing command will be parsed, and the non-zero code
-    //   returned.
-    // - If a non-empty cwd is provided, the entire terminal exe will switch to
-    //   that CWD while we handle these actions, then return to the original
-    //   CWD.
-    // Arguments:
-    // - args: an array of strings to process as a commandline. These args can contain spaces
-    // - cwd: The directory to use as the CWD while performing these actions.
-    // Return Value:
-    // - the result of the first command who's parsing returned a non-zero code,
-    //   or 0. (see AppLogic::_ParseArgs)
-    int32_t AppLogic::ExecuteCommandline(array_view<const winrt::hstring> args,
-                                         const winrt::hstring& cwd)
-    {
-        ::TerminalApp::AppCommandlineArgs appArgs;
-        auto result = appArgs.ParseArgs(args);
-        if (result == 0)
-        {
-            auto actions = winrt::single_threaded_vector<ActionAndArgs>(std::move(appArgs.GetStartupActions()));
-
-            _root->ProcessStartupActions(actions, false, cwd);
-
-            if (appArgs.IsHandoffListener())
-            {
-                _root->SetInboundListener(true);
-            }
-        }
-        // Return the result of parsing with commandline, though it may or may not be used.
-        return result;
-    }
-
-    // Method Description:
-    // - Parse the given commandline args in an attempt to find the specified
-    //   window. The rest of the args are ignored for now (they'll be handled
-    //   whenever the commandline gets to the window it was intended for).
-    // - Note that this function will only ever be called by the monarch. A
-    //   return value of `0` in this case does not mean "run the commandline in
-    //   _this_ process", rather it means "run the commandline in the current
-    //   process", whoever that may be.
-    // Arguments:
-    // - args: an array of strings to process as a commandline. These args can contain spaces
-    // Return Value:
-    // - 0: We should handle the args "in the current window".
-    // - WindowingBehaviorUseNew: We should handle the args in a new window
-    // - WindowingBehaviorUseExisting: We should handle the args "in
-    //   the current window ON THIS DESKTOP"
-    // - WindowingBehaviorUseAnyExisting: We should handle the args "in the current
-    //   window ON ANY DESKTOP"
-    // - anything else: We should handle the commandline in the window with the given ID.
-    TerminalApp::FindTargetWindowResult AppLogic::FindTargetWindow(array_view<const winrt::hstring> args)
-    {
-        if (!_loadedInitialSettings)
-        {
-            // Load settings if we haven't already
-            LoadSettings();
-        }
-
-        return AppLogic::_doFindTargetWindow(args, _settings.GlobalSettings().WindowingBehavior());
-    }
-
-    // The main body of this function is a static helper, to facilitate unit-testing
-    TerminalApp::FindTargetWindowResult AppLogic::_doFindTargetWindow(array_view<const winrt::hstring> args,
-                                                                      const Microsoft::Terminal::Settings::Model::WindowingMode& windowingBehavior)
-    {
-        ::TerminalApp::AppCommandlineArgs appArgs;
-        const auto result = appArgs.ParseArgs(args);
-        if (result == 0)
-        {
-            if (!appArgs.GetExitMessage().empty())
-            {
-                return winrt::make<FindTargetWindowResult>(WindowingBehaviorUseNew);
-            }
-
-            const std::string parsedTarget{ appArgs.GetTargetWindow() };
-
-            // If the user did not provide any value on the commandline,
-            // then lookup our windowing behavior to determine what to do
-            // now.
-            if (parsedTarget.empty())
-            {
-                int32_t windowId = WindowingBehaviorUseNew;
-                switch (windowingBehavior)
-                {
-                case WindowingMode::UseNew:
-                    windowId = WindowingBehaviorUseNew;
-                    break;
-                case WindowingMode::UseExisting:
-                    windowId = WindowingBehaviorUseExisting;
-                    break;
-                case WindowingMode::UseAnyExisting:
-                    windowId = WindowingBehaviorUseAnyExisting;
-                    break;
-                }
-                return winrt::make<FindTargetWindowResult>(windowId);
-            }
-
-            // Here, the user _has_ provided a window-id on the commandline.
-            // What is it? Let's start by checking if it's an int, for the
-            // window's ID:
-            try
-            {
-                int32_t windowId = ::base::saturated_cast<int32_t>(std::stoi(parsedTarget));
-
-                // If the user provides _any_ negative number, then treat it as
-                // -1, for "use a new window".
-                if (windowId < 0)
-                {
-                    windowId = -1;
-                }
-
-                // Hooray! This is a valid integer. The set of possible values
-                // here is {-1, 0, ℤ+}. Let's return that window ID.
-                return winrt::make<FindTargetWindowResult>(windowId);
-            }
-            catch (...)
-            {
-                // Value was not a valid int. It could be any other string to
-                // use as a title though!
-                //
-                // First, check the reserved keywords:
-                if (parsedTarget == "new")
-                {
-                    return winrt::make<FindTargetWindowResult>(WindowingBehaviorUseNew);
-                }
-                else if (parsedTarget == "last")
-                {
-                    return winrt::make<FindTargetWindowResult>(WindowingBehaviorUseExisting);
-                }
-                else
-                {
-                    // The string they provided wasn't an int, it wasn't "new"
-                    // or "last", so whatever it is, that's the name they get.
-                    winrt::hstring winrtName{ til::u8u16(parsedTarget) };
-                    return winrt::make<FindTargetWindowResult>(WindowingBehaviorUseName, winrtName);
-                }
-            }
-        }
-
-        // Any unsuccessful parse will be a new window. That new window will try
-        // to handle the commandline itself, and find that the commandline
-        // failed to parse. When that happens, the new window will display the
-        // message box.
-        //
-        // This will also work for the case where the user specifies an invalid
-        // commandline in conjunction with `-w 0`. This function will determine
-        // that the commandline has a  parse error, and indicate that we should
-        // create a new window. Then, in that new window, we'll try to  set the
-        // StartupActions, which will again fail, returning the correct error
-        // message.
-        return winrt::make<FindTargetWindowResult>(WindowingBehaviorUseNew);
-    }
-
-    // Method Description:
-    // - If there were any errors parsing the commandline that was used to
-    //   initialize the terminal, this will return a string containing that
-    //   message. If there were no errors, this message will be blank.
-    // - If the user requested help on any command (using --help), this will
-    //   contain the help message.
-    // - If the user requested the version number (using --version), this will
-    //   contain the version string.
-    // Arguments:
-    // - <none>
-    // Return Value:
-    // - the help text or error message for the provided commandline, if one
-    //   exists, otherwise the empty string.
-    winrt::hstring AppLogic::ParseCommandlineMessage()
-    {
-        return winrt::to_hstring(_appArgs.GetExitMessage());
-    }
-
-    // Method Description:
-    // - Returns true if we should exit the application before even starting the
-    //   window. We might want to do this if we're displaying an error message or
-    //   the version string, or if we want to open the settings file.
-    // Arguments:
-    // - <none>
-    // Return Value:
-    // - true iff we should exit the application before even starting the window
-    bool AppLogic::ShouldExitEarly()
-    {
-        return _appArgs.ShouldExitEarly();
-    }
-
-    bool AppLogic::FocusMode() const
-    {
-        return _root ? _root->FocusMode() : false;
-    }
-
-    bool AppLogic::Fullscreen() const
-    {
-        return _root ? _root->Fullscreen() : false;
-    }
-
-    bool AppLogic::AlwaysOnTop() const
-    {
-        return _root ? _root->AlwaysOnTop() : false;
-    }
-
-    Windows::Foundation::Collections::IMapView<Microsoft::Terminal::Control::KeyChord, Microsoft::Terminal::Settings::Model::Command> AppLogic::GlobalHotkeys()
-    {
-        return _settings.GlobalSettings().ActionMap().GlobalHotkeys();
-    }
-
-    void AppLogic::IdentifyWindow()
-    {
-        if (_root)
-        {
-            _root->IdentifyWindow();
-        }
-    }
-
-    winrt::hstring AppLogic::WindowName()
-    {
-        return _root ? _root->WindowName() : L"";
-    }
-    void AppLogic::WindowName(const winrt::hstring& name)
-    {
-        if (_root)
-        {
-            _root->WindowName(name);
-        }
-    }
-    uint64_t AppLogic::WindowId()
-    {
-        return _root ? _root->WindowId() : 0;
-    }
-    void AppLogic::WindowId(const uint64_t& id)
-    {
-        if (_root)
-        {
-            _root->WindowId(id);
-        }
-    }
-
-    void AppLogic::SetNumberOfOpenWindows(const uint64_t num)
-    {
-        if (_root)
-        {
-            _root->SetNumberOfOpenWindows(num);
-        }
-    }
-
-    void AppLogic::RenameFailed()
-    {
-        if (_root)
-        {
-            _root->RenameFailed();
-        }
-    }
-
-    bool AppLogic::IsQuakeWindow() const noexcept
-    {
-        return _root->IsQuakeWindow();
-    }
-
-    bool AppLogic::GetMinimizeToNotificationArea()
-    {
-        if constexpr (Feature_NotificationIcon::IsEnabled())
-        {
-            if (!_loadedInitialSettings)
-            {
-                // Load settings if we haven't already
-                LoadSettings();
-            }
-
-            return _settings.GlobalSettings().MinimizeToNotificationArea();
-        }
-        else
-        {
-            return false;
-        }
-    }
-
-    bool AppLogic::GetAlwaysShowNotificationIcon()
-    {
-        if constexpr (Feature_NotificationIcon::IsEnabled())
-        {
-            if (!_loadedInitialSettings)
-            {
-                // Load settings if we haven't already
-                LoadSettings();
-            }
-
-            return _settings.GlobalSettings().AlwaysShowNotificationIcon();
-        }
-        else
-        {
-            return false;
-        }
-    }
-
-    bool AppLogic::GetShowTitleInTitlebar()
-    {
-        return _settings.GlobalSettings().ShowTitleInTitlebar();
-    }
-}
+// Copyright (c) Microsoft Corporation.
+// Licensed under the MIT license.
+
+#include "pch.h"
+#include "AppLogic.h"
+#include "../inc/WindowingBehavior.h"
+#include "AppLogic.g.cpp"
+#include "FindTargetWindowResult.g.cpp"
+#include <winrt/Microsoft.UI.Xaml.XamlTypeInfo.h>
+
+#include <LibraryResources.h>
+#include <WtExeUtils.h>
+#include <wil/token_helpers.h >
+
+#include "../../types/inc/utils.hpp"
+
+using namespace winrt::Windows::ApplicationModel;
+using namespace winrt::Windows::ApplicationModel::DataTransfer;
+using namespace winrt::Windows::UI::Xaml;
+using namespace winrt::Windows::UI::Xaml::Controls;
+using namespace winrt::Windows::UI::Core;
+using namespace winrt::Windows::System;
+using namespace winrt::Microsoft::Terminal;
+using namespace winrt::Microsoft::Terminal::Control;
+using namespace winrt::Microsoft::Terminal::Settings::Model;
+using namespace ::TerminalApp;
+
+namespace winrt
+{
+    namespace MUX = Microsoft::UI::Xaml;
+    using IInspectable = Windows::Foundation::IInspectable;
+}
+
+static const winrt::hstring StartupTaskName = L"StartTerminalOnLoginTask";
+// clang-format off
+// !!! IMPORTANT !!!
+// Make sure that these keys are in the same order as the
+// SettingsLoadWarnings/Errors enum is!
+static const std::array<std::wstring_view, static_cast<uint32_t>(SettingsLoadWarnings::WARNINGS_SIZE)> settingsLoadWarningsLabels {
+    USES_RESOURCE(L"MissingDefaultProfileText"),
+    USES_RESOURCE(L"DuplicateProfileText"),
+    USES_RESOURCE(L"UnknownColorSchemeText"),
+    USES_RESOURCE(L"InvalidBackgroundImage"),
+    USES_RESOURCE(L"InvalidIcon"),
+    USES_RESOURCE(L"AtLeastOneKeybindingWarning"),
+    USES_RESOURCE(L"TooManyKeysForChord"),
+    USES_RESOURCE(L"MissingRequiredParameter"),
+    USES_RESOURCE(L"LegacyGlobalsProperty"),
+    USES_RESOURCE(L"FailedToParseCommandJson"),
+    USES_RESOURCE(L"FailedToWriteToSettings"),
+    USES_RESOURCE(L"InvalidColorSchemeInCmd"),
+    USES_RESOURCE(L"InvalidSplitSize"),
+    USES_RESOURCE(L"FailedToParseStartupActions"),
+    USES_RESOURCE(L"FailedToParseSubCommands"),
+};
+static const std::array<std::wstring_view, static_cast<uint32_t>(SettingsLoadErrors::ERRORS_SIZE)> settingsLoadErrorsLabels {
+    USES_RESOURCE(L"NoProfilesText"),
+    USES_RESOURCE(L"AllProfilesHiddenText")
+};
+// clang-format on
+
+// Function Description:
+// - General-purpose helper for looking up a localized string for a
+//   warning/error. First will look for the given key in the provided map of
+//   keys->strings, where the values in the map are ResourceKeys. If it finds
+//   one, it will lookup the localized string from that ResourceKey.
+// - If it does not find a key, it'll return an empty string
+// Arguments:
+// - key: the value to use to look for a resource key in the given map
+// - map: A map of keys->Resource keys.
+// Return Value:
+// - the localized string for the given type, if it exists.
+template<std::size_t N>
+static winrt::hstring _GetMessageText(uint32_t index, std::array<std::wstring_view, N> keys)
+{
+    if (index < keys.size())
+    {
+        return GetLibraryResourceString(keys.at(index));
+    }
+    return {};
+}
+
+// Function Description:
+// - Gets the text from our ResourceDictionary for the given
+//   SettingsLoadWarning. If there is no such text, we'll return nullptr.
+// - The warning should have an entry in settingsLoadWarningsLabels.
+// Arguments:
+// - warning: the SettingsLoadWarnings value to get the localized text for.
+// Return Value:
+// - localized text for the given warning
+static winrt::hstring _GetWarningText(SettingsLoadWarnings warning)
+{
+    return _GetMessageText(static_cast<uint32_t>(warning), settingsLoadWarningsLabels);
+}
+
+// Function Description:
+// - Gets the text from our ResourceDictionary for the given
+//   SettingsLoadError. If there is no such text, we'll return nullptr.
+// - The warning should have an entry in settingsLoadErrorsLabels.
+// Arguments:
+// - error: the SettingsLoadErrors value to get the localized text for.
+// Return Value:
+// - localized text for the given error
+static winrt::hstring _GetErrorText(SettingsLoadErrors error)
+{
+    return _GetMessageText(static_cast<uint32_t>(error), settingsLoadErrorsLabels);
+}
+
+// Function Description:
+// - Creates a Run of text to display an error message. The text is yellow or
+//   red for dark/light theme, respectively.
+// Arguments:
+// - text: The text of the error message.
+// - resources: The application's resource loader.
+// Return Value:
+// - The fully styled text run.
+static Documents::Run _BuildErrorRun(const winrt::hstring& text, const ResourceDictionary& resources)
+{
+    Documents::Run textRun;
+    textRun.Text(text);
+
+    // Color the text red (light theme) or yellow (dark theme) based on the system theme
+    winrt::IInspectable key = winrt::box_value(L"ErrorTextBrush");
+    if (resources.HasKey(key))
+    {
+        winrt::IInspectable g = resources.Lookup(key);
+        auto brush = g.try_as<winrt::Windows::UI::Xaml::Media::Brush>();
+        textRun.Foreground(brush);
+    }
+
+    return textRun;
+}
+
+// Method Description:
+// - Returns whether the user is either a member of the Administrators group or
+//   is currently elevated.
+// - This will return **FALSE** if the user has UAC disabled entirely, because
+//   there's no separation of power between the user and an admin in that case.
+// Return Value:
+// - true if the user is an administrator
+static bool _isUserAdmin() noexcept
+{
+    return Microsoft::Console::Utils::IsElevated();
+}
+
+namespace winrt::TerminalApp::implementation
+{
+    // Function Description:
+    // - Get the AppLogic for the current active Xaml application, or null if there isn't one.
+    // Return value:
+    // - A pointer (bare) to the AppLogic, or nullptr. The app logic outlives all other objects,
+    //   unless the application is in a terrible way, so this is "safe."
+    AppLogic* AppLogic::Current() noexcept
+    try
+    {
+        if (auto currentXamlApp{ winrt::Windows::UI::Xaml::Application::Current().try_as<winrt::TerminalApp::App>() })
+        {
+            if (auto appLogicPointer{ winrt::get_self<AppLogic>(currentXamlApp.Logic()) })
+            {
+                return appLogicPointer;
+            }
+        }
+        return nullptr;
+    }
+    catch (...)
+    {
+        LOG_CAUGHT_EXCEPTION();
+        return nullptr;
+    }
+
+    // Method Description:
+    // - Returns the settings currently in use by the entire Terminal application.
+    // - IMPORTANT! This can throw! Make sure to try/catch this, so that the
+    //   LocalTests don't crash (because their Application::Current() won't be a
+    //   AppLogic)
+    // Throws:
+    // - HR E_INVALIDARG if the app isn't up and running.
+    const CascadiaSettings AppLogic::CurrentAppSettings()
+    {
+        auto appLogic{ ::winrt::TerminalApp::implementation::AppLogic::Current() };
+        THROW_HR_IF_NULL(E_INVALIDARG, appLogic);
+        return appLogic->GetSettings();
+    }
+
+    AppLogic::AppLogic() :
+        _reloadState{ std::chrono::milliseconds(100), []() { ApplicationState::SharedInstance().Reload(); } }
+    {
+        // For your own sanity, it's better to do setup outside the ctor.
+        // If you do any setup in the ctor that ends up throwing an exception,
+        // then it might look like App just failed to activate, which will
+        // cause you to chase down the rabbit hole of "why is App not
+        // registered?" when it definitely is.
+
+        // The TerminalPage has to be constructed during our construction, to
+        // make sure that there's a terminal page for callers of
+        // SetTitleBarContent
+        _isElevated = _isUserAdmin();
+        _root = winrt::make_self<TerminalPage>();
+
+        _reloadSettings = std::make_shared<ThrottledFuncTrailing<>>(winrt::Windows::System::DispatcherQueue::GetForCurrentThread(), std::chrono::milliseconds(100), [weakSelf = get_weak()]() {
+            if (auto self{ weakSelf.get() })
+            {
+                self->_ReloadSettings();
+            }
+        });
+
+        _languageProfileNotifier = winrt::make_self<LanguageProfileNotifier>([this]() {
+            _reloadSettings->Run();
+        });
+    }
+
+    // Method Description:
+    // - Implements the IInitializeWithWindow interface from shobjidl_core.
+    HRESULT AppLogic::Initialize(HWND hwnd)
+    {
+        return _root->Initialize(hwnd);
+    }
+
+    // Method Description:
+    // - Called around the codebase to discover if this is a UWP where we need to turn off specific settings.
+    // Arguments:
+    // - <none> - reports internal state
+    // Return Value:
+    // - True if UWP, false otherwise.
+    bool AppLogic::IsUwp() const noexcept
+    {
+        return _isUwp;
+    }
+
+    // Method Description:
+    // - Called around the codebase to discover if Terminal is running elevated
+    // Arguments:
+    // - <none> - reports internal state
+    // Return Value:
+    // - True if elevated, false otherwise.
+    bool AppLogic::IsElevated() const noexcept
+    {
+        return _isElevated;
+    }
+
+    // Method Description:
+    // - Called by UWP context invoker to let us know that we may have to change some of our behaviors
+    //   for being a UWP
+    // Arguments:
+    // - <none> (sets to UWP = true, one way change)
+    // Return Value:
+    // - <none>
+    void AppLogic::RunAsUwp()
+    {
+        _isUwp = true;
+    }
+
+    // Method Description:
+    // - Build the UI for the terminal app. Before this method is called, it
+    //   should not be assumed that the TerminalApp is usable. The Settings
+    //   should be loaded before this is called, either with LoadSettings or
+    //   GetLaunchDimensions (which will call LoadSettings)
+    // Arguments:
+    // - <none>
+    // Return Value:
+    // - <none>
+    void AppLogic::Create()
+    {
+        // Assert that we've already loaded our settings. We have to do
+        // this as a MTA, before the app is Create()'d
+        WINRT_ASSERT(_loadedInitialSettings);
+
+        _root->DialogPresenter(*this);
+
+        // In UWP mode, we cannot handle taking over the title bar for tabs,
+        // so this setting is overridden to false no matter what the preference is.
+        if (_isUwp)
+        {
+            _settings.GlobalSettings().ShowTabsInTitlebar(false);
+        }
+
+        // Pay attention, that even if some command line arguments were parsed (like launch mode),
+        // we will not use the startup actions from settings.
+        // While this simplifies the logic, we might want to reconsider this behavior in the future.
+        if (!_hasCommandLineArguments && _hasSettingsStartupActions)
+        {
+            _root->SetStartupActions(_settingsAppArgs.GetStartupActions());
+        }
+
+        _root->SetSettings(_settings, false);
+        _root->Loaded({ this, &AppLogic::_OnLoaded });
+        _root->Initialized([this](auto&&, auto&&) {
+            // GH#288 - When we finish initialization, if the user wanted us
+            // launched _fullscreen_, toggle fullscreen mode. This will make sure
+            // that the window size is _first_ set up as something sensible, so
+            // leaving fullscreen returns to a reasonable size.
+            //
+            // We know at the start, that the root TerminalPage definitely isn't
+            // in focus nor fullscreen mode. So "Toggle" here will always work
+            // to "enable".
+            const auto launchMode = this->GetLaunchMode();
+            if (IsQuakeWindow())
+            {
+                _root->ToggleFocusMode();
+            }
+            else if (launchMode == LaunchMode::FullscreenMode)
+            {
+                _root->ToggleFullscreen();
+            }
+            else if (launchMode == LaunchMode::FocusMode ||
+                     launchMode == LaunchMode::MaximizedFocusMode)
+            {
+                _root->ToggleFocusMode();
+            }
+        });
+        _root->Create();
+
+        _ApplyLanguageSettingChange();
+        _RefreshThemeRoutine();
+        _ApplyStartupTaskStateChange();
+
+        TraceLoggingWrite(
+            g_hTerminalAppProvider,
+            "AppCreated",
+            TraceLoggingDescription("Event emitted when the application is started"),
+            TraceLoggingBool(_settings.GlobalSettings().ShowTabsInTitlebar(), "TabsInTitlebar"),
+            TraceLoggingKeyword(MICROSOFT_KEYWORD_MEASURES),
+            TelemetryPrivacyDataTag(PDT_ProductAndServicePerformance));
+    }
+
+    void AppLogic::Quit()
+    {
+        if (_root)
+        {
+            _root->CloseWindow(true);
+        }
+    }
+
+    // Method Description:
+    // - Show a ContentDialog with buttons to take further action. Uses the
+    //   FrameworkElements provided as the title and content of this dialog, and
+    //   displays buttons (or a single button). Two buttons (primary and secondary)
+    //   will be displayed if this is an warning dialog for closing the terminal,
+    //   this allows the users to abandon the closing action. Otherwise, a single
+    //   close button will be displayed.
+    // - Only one dialog can be visible at a time. If another dialog is visible
+    //   when this is called, nothing happens.
+    // Arguments:
+    // - dialog: the dialog object that is going to show up
+    // Return value:
+    // - an IAsyncOperation with the dialog result
+    winrt::Windows::Foundation::IAsyncOperation<ContentDialogResult> AppLogic::ShowDialog(winrt::Windows::UI::Xaml::Controls::ContentDialog dialog)
+    {
+        // DON'T release this lock in a wil::scope_exit. The scope_exit will get
+        // called when we await, which is not what we want.
+        std::unique_lock lock{ _dialogLock, std::try_to_lock };
+        if (!lock)
+        {
+            // Another dialog is visible.
+            co_return ContentDialogResult::None;
+        }
+
+        // IMPORTANT: This is necessary as documented in the ContentDialog MSDN docs.
+        // Since we're hosting the dialog in a Xaml island, we need to connect it to the
+        // xaml tree somehow.
+        dialog.XamlRoot(_root->XamlRoot());
+
+        // IMPORTANT: Set the requested theme of the dialog, because the
+        // PopupRoot isn't directly in the Xaml tree of our root. So the dialog
+        // won't inherit our RequestedTheme automagically.
+        // GH#5195, GH#3654 Because we cannot set RequestedTheme at the application level,
+        // we occasionally run into issues where parts of our UI end up themed incorrectly.
+        // Dialogs, for example, live under a different Xaml root element than the rest of
+        // our application. This makes our popup menus and buttons "disappear" when the
+        // user wants Terminal to be in a different theme than the rest of the system.
+        // This hack---and it _is_ a hack--walks up a dialog's ancestry and forces the
+        // theme on each element up to the root. We're relying a bit on Xaml's implementation
+        // details here, but it does have the desired effect.
+        // It's not enough to set the theme on the dialog alone.
+        auto themingLambda{ [this](const Windows::Foundation::IInspectable& sender, const RoutedEventArgs&) {
+            auto theme{ _settings.GlobalSettings().Theme() };
+            auto element{ sender.try_as<winrt::Windows::UI::Xaml::FrameworkElement>() };
+            while (element)
+            {
+                element.RequestedTheme(theme);
+                element = element.Parent().try_as<winrt::Windows::UI::Xaml::FrameworkElement>();
+            }
+        } };
+
+        themingLambda(dialog, nullptr); // if it's already in the tree
+        auto loadedRevoker{ dialog.Loaded(winrt::auto_revoke, themingLambda) }; // if it's not yet in the tree
+
+        // Display the dialog.
+        co_return co_await dialog.ShowAsync(Controls::ContentDialogPlacement::Popup);
+
+        // After the dialog is dismissed, the dialog lock (held by `lock`) will
+        // be released so another can be shown
+    }
+
+    // Method Description:
+    // - Displays a dialog for errors found while loading or validating the
+    //   settings. Uses the resources under the provided  title and content keys
+    //   as the title and first content of the dialog, then also displays a
+    //   message for whatever exception was found while validating the settings.
+    // - Only one dialog can be visible at a time. If another dialog is visible
+    //   when this is called, nothing happens. See ShowDialog for details
+    // Arguments:
+    // - titleKey: The key to use to lookup the title text from our resources.
+    // - contentKey: The key to use to lookup the content text from our resources.
+    void AppLogic::_ShowLoadErrorsDialog(const winrt::hstring& titleKey,
+                                         const winrt::hstring& contentKey,
+                                         HRESULT settingsLoadedResult)
+    {
+        auto title = GetLibraryResourceString(titleKey);
+        auto buttonText = RS_(L"Ok");
+
+        Controls::TextBlock warningsTextBlock;
+        // Make sure you can copy-paste
+        warningsTextBlock.IsTextSelectionEnabled(true);
+        // Make sure the lines of text wrap
+        warningsTextBlock.TextWrapping(TextWrapping::Wrap);
+
+        winrt::Windows::UI::Xaml::Documents::Run errorRun;
+        const auto errorLabel = GetLibraryResourceString(contentKey);
+        errorRun.Text(errorLabel);
+        warningsTextBlock.Inlines().Append(errorRun);
+        warningsTextBlock.Inlines().Append(Documents::LineBreak{});
+
+        if (FAILED(settingsLoadedResult))
+        {
+            if (!_settingsLoadExceptionText.empty())
+            {
+                warningsTextBlock.Inlines().Append(_BuildErrorRun(_settingsLoadExceptionText, ::winrt::Windows::UI::Xaml::Application::Current().as<::winrt::TerminalApp::App>().Resources()));
+                warningsTextBlock.Inlines().Append(Documents::LineBreak{});
+            }
+        }
+
+        // Add a note that we're using the default settings in this case.
+        winrt::Windows::UI::Xaml::Documents::Run usingDefaultsRun;
+        const auto usingDefaultsText = RS_(L"UsingDefaultSettingsText");
+        usingDefaultsRun.Text(usingDefaultsText);
+        warningsTextBlock.Inlines().Append(Documents::LineBreak{});
+        warningsTextBlock.Inlines().Append(usingDefaultsRun);
+
+        Controls::ContentDialog dialog;
+        dialog.Title(winrt::box_value(title));
+        dialog.Content(winrt::box_value(warningsTextBlock));
+        dialog.CloseButtonText(buttonText);
+        dialog.DefaultButton(Controls::ContentDialogButton::Close);
+
+        ShowDialog(dialog);
+    }
+
+    // Method Description:
+    // - Displays a dialog for warnings found while loading or validating the
+    //   settings. Displays messages for whatever warnings were found while
+    //   validating the settings.
+    // - Only one dialog can be visible at a time. If another dialog is visible
+    //   when this is called, nothing happens. See ShowDialog for details
+    void AppLogic::_ShowLoadWarningsDialog()
+    {
+        auto title = RS_(L"SettingsValidateErrorTitle");
+        auto buttonText = RS_(L"Ok");
+
+        Controls::TextBlock warningsTextBlock;
+        // Make sure you can copy-paste
+        warningsTextBlock.IsTextSelectionEnabled(true);
+        // Make sure the lines of text wrap
+        warningsTextBlock.TextWrapping(TextWrapping::Wrap);
+
+        for (const auto& warning : _warnings)
+        {
+            // Try looking up the warning message key for each warning.
+            const auto warningText = _GetWarningText(warning);
+            if (!warningText.empty())
+            {
+                warningsTextBlock.Inlines().Append(_BuildErrorRun(warningText, ::winrt::Windows::UI::Xaml::Application::Current().as<::winrt::TerminalApp::App>().Resources()));
+
+                // The "LegacyGlobalsProperty" warning is special - it has a URL
+                // that goes with it. So we need to manually construct a
+                // Hyperlink and insert it along with the warning text.
+                if (warning == SettingsLoadWarnings::LegacyGlobalsProperty)
+                {
+                    // Add the URL here too
+                    const auto legacyGlobalsLinkLabel = RS_(L"LegacyGlobalsPropertyHrefLabel");
+                    const auto legacyGlobalsLinkUriValue = RS_(L"LegacyGlobalsPropertyHrefUrl");
+
+                    winrt::Windows::UI::Xaml::Documents::Run legacyGlobalsLinkText;
+                    winrt::Windows::UI::Xaml::Documents::Hyperlink legacyGlobalsLink;
+                    winrt::Windows::Foundation::Uri legacyGlobalsLinkUri{ legacyGlobalsLinkUriValue };
+
+                    legacyGlobalsLinkText.Text(legacyGlobalsLinkLabel);
+                    legacyGlobalsLink.NavigateUri(legacyGlobalsLinkUri);
+                    legacyGlobalsLink.Inlines().Append(legacyGlobalsLinkText);
+
+                    warningsTextBlock.Inlines().Append(legacyGlobalsLink);
+                }
+
+                warningsTextBlock.Inlines().Append(Documents::LineBreak{});
+            }
+        }
+
+        Controls::ContentDialog dialog;
+        dialog.Title(winrt::box_value(title));
+        dialog.Content(winrt::box_value(warningsTextBlock));
+        dialog.CloseButtonText(buttonText);
+        dialog.DefaultButton(Controls::ContentDialogButton::Close);
+
+        ShowDialog(dialog);
+    }
+
+    // Method Description:
+    // - Triggered when the application is finished loading. If we failed to load
+    //   the settings, then this will display the error dialog. This is done
+    //   here instead of when loading the settings, because we need our UI to be
+    //   visible to display the dialog, and when we're loading the settings,
+    //   the UI might not be visible yet.
+    // Arguments:
+    // - <unused>
+    void AppLogic::_OnLoaded(const IInspectable& /*sender*/,
+                             const RoutedEventArgs& /*eventArgs*/)
+    {
+        if (_settings.GlobalSettings().InputServiceWarning())
+        {
+            const auto keyboardServiceIsDisabled = !_IsKeyboardServiceEnabled();
+            if (keyboardServiceIsDisabled)
+            {
+                _root->ShowKeyboardServiceWarning();
+            }
+        }
+
+        if (FAILED(_settingsLoadedResult))
+        {
+            const winrt::hstring titleKey = USES_RESOURCE(L"InitialJsonParseErrorTitle");
+            const winrt::hstring textKey = USES_RESOURCE(L"InitialJsonParseErrorText");
+            _ShowLoadErrorsDialog(titleKey, textKey, _settingsLoadedResult);
+        }
+        else if (_settingsLoadedResult == S_FALSE)
+        {
+            _ShowLoadWarningsDialog();
+        }
+    }
+
+    // Method Description:
+    // - Helper for determining if the "Touch Keyboard and Handwriting Panel
+    //   Service" is enabled. If it isn't, we want to be able to display a
+    //   warning to the user, because they won't be able to type in the
+    //   Terminal.
+    // Return Value:
+    // - true if the service is enabled, or if we fail to query the service. We
+    //   return true in that case, to be less noisy (though, that is unexpected)
+    bool AppLogic::_IsKeyboardServiceEnabled()
+    {
+        if (IsUwp())
+        {
+            return true;
+        }
+
+        // If at any point we fail to open the service manager, the service,
+        // etc, then just quick return true to disable the dialog. We'd rather
+        // not be noisy with this dialog if we failed for some reason.
+
+        // Open the service manager. This will return 0 if it failed.
+        wil::unique_schandle hManager{ OpenSCManager(nullptr, nullptr, 0) };
+
+        if (LOG_LAST_ERROR_IF(!hManager.is_valid()))
+        {
+            return true;
+        }
+
+        // Get a handle to the keyboard service
+        wil::unique_schandle hService{ OpenService(hManager.get(), TabletInputServiceKey.data(), SERVICE_QUERY_STATUS) };
+        if (LOG_LAST_ERROR_IF(!hService.is_valid()))
+        {
+            return true;
+        }
+
+        // Get the current state of the service
+        SERVICE_STATUS status{ 0 };
+        if (!LOG_IF_WIN32_BOOL_FALSE(QueryServiceStatus(hService.get(), &status)))
+        {
+            return true;
+        }
+
+        const auto state = status.dwCurrentState;
+        return (state == SERVICE_RUNNING || state == SERVICE_START_PENDING);
+    }
+
+    // Method Description:
+    // - Get the size in pixels of the client area we'll need to launch this
+    //   terminal app. This method will use the default profile's settings to do
+    //   this calculation, as well as the _system_ dpi scaling. See also
+    //   TermControl::GetProposedDimensions.
+    // Arguments:
+    // - <none>
+    // Return Value:
+    // - a point containing the requested dimensions in pixels.
+    winrt::Windows::Foundation::Size AppLogic::GetLaunchDimensions(uint32_t dpi)
+    {
+        if (!_loadedInitialSettings)
+        {
+            // Load settings if we haven't already
+            LoadSettings();
+        }
+
+        winrt::Windows::Foundation::Size proposedSize{};
+
+        const float scale = static_cast<float>(dpi) / static_cast<float>(USER_DEFAULT_SCREEN_DPI);
+        if (_root->ShouldUsePersistedLayout(_settings))
+        {
+            const auto layouts = ApplicationState::SharedInstance().PersistedWindowLayouts();
+
+            if (layouts && layouts.Size() > 0 && layouts.GetAt(0).InitialSize())
+            {
+                proposedSize = layouts.GetAt(0).InitialSize().Value();
+                // The size is saved as a non-scaled real pixel size,
+                // so we need to scale it appropriately.
+                proposedSize.Height = proposedSize.Height * scale;
+                proposedSize.Width = proposedSize.Width * scale;
+            }
+        }
+
+        if (proposedSize.Width == 0 && proposedSize.Height == 0)
+        {
+            // Use the default profile to determine how big of a window we need.
+            const auto settings{ TerminalSettings::CreateWithNewTerminalArgs(_settings, nullptr, nullptr) };
+
+            proposedSize = TermControl::GetProposedDimensions(settings.DefaultSettings(), dpi);
+        }
+
+        // GH#2061 - If the global setting "Always show tab bar" is
+        // set or if "Show tabs in title bar" is set, then we'll need to add
+        // the height of the tab bar here.
+        if (_settings.GlobalSettings().ShowTabsInTitlebar())
+        {
+            // If we're showing the tabs in the titlebar, we need to use a
+            // TitlebarControl here to calculate how much space to reserve.
+            //
+            // We'll create a fake TitlebarControl, and we'll propose an
+            // available size to it with Measure(). After Measure() is called,
+            // the TitlebarControl's DesiredSize will contain the _unscaled_
+            // size that the titlebar would like to use. We'll use that as part
+            // of the height calculation here.
+            auto titlebar = TitlebarControl{ static_cast<uint64_t>(0) };
+            titlebar.Measure({ SHRT_MAX, SHRT_MAX });
+            proposedSize.Height += (titlebar.DesiredSize().Height) * scale;
+        }
+        else if (_settings.GlobalSettings().AlwaysShowTabs())
+        {
+            // Otherwise, let's use a TabRowControl to calculate how much extra
+            // space we'll need.
+            //
+            // Similarly to above, we'll measure it with an arbitrarily large
+            // available space, to make sure we get all the space it wants.
+            auto tabControl = TabRowControl();
+            tabControl.Measure({ SHRT_MAX, SHRT_MAX });
+
+            // For whatever reason, there's about 10px of unaccounted-for space
+            // in the application. I couldn't tell you where these 10px are
+            // coming from, but they need to be included in this math.
+            proposedSize.Height += (tabControl.DesiredSize().Height + 10) * scale;
+        }
+
+        return proposedSize;
+    }
+
+    // Method Description:
+    // - Get the launch mode in json settings file. Now there
+    //   two launch mode: default, maximized. Default means the window
+    //   will launch according to the launch dimensions provided. Maximized
+    //   means the window will launch as a maximized window
+    // Arguments:
+    // - <none>
+    // Return Value:
+    // - LaunchMode enum that indicates the launch mode
+    LaunchMode AppLogic::GetLaunchMode()
+    {
+        if (!_loadedInitialSettings)
+        {
+            // Load settings if we haven't already
+            LoadSettings();
+        }
+
+        // GH#4620/#5801 - If the user passed --maximized or --fullscreen on the
+        // commandline, then use that to override the value from the settings.
+        const auto valueFromSettings = _settings.GlobalSettings().LaunchMode();
+        const auto valueFromCommandlineArgs = _appArgs.GetLaunchMode();
+        return valueFromCommandlineArgs.has_value() ?
+                   valueFromCommandlineArgs.value() :
+                   valueFromSettings;
+    }
+
+    // Method Description:
+    // - Get the user defined initial position from Json settings file.
+    //   This position represents the top left corner of the Terminal window.
+    //   This setting is optional, if not provided, we will use the system
+    //   default size, which is provided in IslandWindow::MakeWindow.
+    // Arguments:
+    // - defaultInitialX: the system default x coordinate value
+    // - defaultInitialY: the system default y coordinate value
+    // Return Value:
+    // - a point containing the requested initial position in pixels.
+    TerminalApp::InitialPosition AppLogic::GetInitialPosition(int64_t defaultInitialX, int64_t defaultInitialY)
+    {
+        if (!_loadedInitialSettings)
+        {
+            // Load settings if we haven't already
+            LoadSettings();
+        }
+
+        auto initialPosition{ _settings.GlobalSettings().InitialPosition() };
+
+        if (_root->ShouldUsePersistedLayout(_settings))
+        {
+            const auto layouts = ApplicationState::SharedInstance().PersistedWindowLayouts();
+
+            if (layouts && layouts.Size() > 0 && layouts.GetAt(0).InitialPosition())
+            {
+                initialPosition = layouts.GetAt(0).InitialPosition().Value();
+            }
+        }
+
+        return {
+            initialPosition.X ? initialPosition.X.Value() : defaultInitialX,
+            initialPosition.Y ? initialPosition.Y.Value() : defaultInitialY
+        };
+    }
+
+    bool AppLogic::CenterOnLaunch()
+    {
+        if (!_loadedInitialSettings)
+        {
+            // Load settings if we haven't already
+            LoadSettings();
+        }
+        return _settings.GlobalSettings().CenterOnLaunch();
+    }
+
+    winrt::Windows::UI::Xaml::ElementTheme AppLogic::GetRequestedTheme()
+    {
+        if (!_loadedInitialSettings)
+        {
+            // Load settings if we haven't already
+            LoadSettings();
+        }
+
+        return _settings.GlobalSettings().Theme();
+    }
+
+    bool AppLogic::GetShowTabsInTitlebar()
+    {
+        if (!_loadedInitialSettings)
+        {
+            // Load settings if we haven't already
+            LoadSettings();
+        }
+
+        return _settings.GlobalSettings().ShowTabsInTitlebar();
+    }
+
+    bool AppLogic::GetInitialAlwaysOnTop()
+    {
+        if (!_loadedInitialSettings)
+        {
+            // Load settings if we haven't already
+            LoadSettings();
+        }
+
+        return _settings.GlobalSettings().AlwaysOnTop();
+    }
+
+    // Method Description:
+    // - See Pane::CalcSnappedDimension
+    float AppLogic::CalcSnappedDimension(const bool widthOrHeight, const float dimension) const
+    {
+        return _root->CalcSnappedDimension(widthOrHeight, dimension);
+    }
+
+    // Method Description:
+    // - Attempt to load the settings. If we fail for any reason, returns an error.
+    // Return Value:
+    // - S_OK if we successfully parsed the settings, otherwise an appropriate HRESULT.
+    [[nodiscard]] HRESULT AppLogic::_TryLoadSettings() noexcept
+    {
+        HRESULT hr = E_FAIL;
+
+        try
+        {
+            auto newSettings = _isUwp ? CascadiaSettings::LoadUniversal() : CascadiaSettings::LoadAll();
+            _settings = newSettings;
+
+            if (_settings.GetLoadingError())
+            {
+                _settingsLoadExceptionText = _GetErrorText(_settings.GetLoadingError().Value());
+                return E_INVALIDARG;
+            }
+            else if (!_settings.GetSerializationErrorMessage().empty())
+            {
+                _settingsLoadExceptionText = _settings.GetSerializationErrorMessage();
+                return E_INVALIDARG;
+            }
+
+            _warnings.clear();
+            for (uint32_t i = 0; i < _settings.Warnings().Size(); i++)
+            {
+                _warnings.push_back(_settings.Warnings().GetAt(i));
+            }
+
+            _hasSettingsStartupActions = false;
+            const auto startupActions = _settings.GlobalSettings().StartupActions();
+            if (!startupActions.empty())
+            {
+                _settingsAppArgs.FullResetState();
+
+                ExecuteCommandlineArgs args{ _settings.GlobalSettings().StartupActions() };
+                auto result = _settingsAppArgs.ParseArgs(args);
+                if (result == 0)
+                {
+                    _hasSettingsStartupActions = true;
+
+                    // Validation also injects new-tab command if implicit new-tab was provided.
+                    _settingsAppArgs.ValidateStartupCommands();
+                }
+                else
+                {
+                    _warnings.push_back(SettingsLoadWarnings::FailedToParseStartupActions);
+                }
+            }
+
+            hr = _warnings.empty() ? S_OK : S_FALSE;
+        }
+        catch (const winrt::hresult_error& e)
+        {
+            hr = e.code();
+            _settingsLoadExceptionText = e.message();
+            LOG_HR(hr);
+        }
+        catch (...)
+        {
+            hr = wil::ResultFromCaughtException();
+            LOG_HR(hr);
+        }
+        return hr;
+    }
+
+    // Method Description:
+    // - Initialized our settings. See CascadiaSettings for more details.
+    //      Additionally hooks up our callbacks for keybinding events to the
+    //      keybindings object.
+    // NOTE: This must be called from a MTA if we're running as a packaged
+    //      application. The Windows.Storage APIs require a MTA. If this isn't
+    //      happening during startup, it'll need to happen on a background thread.
+    void AppLogic::LoadSettings()
+    {
+        auto start = std::chrono::high_resolution_clock::now();
+
+        TraceLoggingWrite(
+            g_hTerminalAppProvider,
+            "SettingsLoadStarted",
+            TraceLoggingDescription("Event emitted before loading the settings"),
+            TraceLoggingKeyword(MICROSOFT_KEYWORD_MEASURES),
+            TelemetryPrivacyDataTag(PDT_ProductAndServicePerformance));
+
+        // Attempt to load the settings.
+        // If it fails,
+        //  - use Default settings,
+        //  - don't persist them (LoadAll won't save them in this case).
+        //  - _settingsLoadedResult will be set to an error, indicating that
+        //    we should display the loading error.
+        //    * We can't display the error now, because we might not have a
+        //      UI yet. We'll display the error in _OnLoaded.
+        _settingsLoadedResult = _TryLoadSettings();
+
+        if (FAILED(_settingsLoadedResult))
+        {
+            _settings = CascadiaSettings::LoadDefaults();
+        }
+
+        auto end = std::chrono::high_resolution_clock::now();
+        std::chrono::duration<double> delta = end - start;
+
+        TraceLoggingWrite(
+            g_hTerminalAppProvider,
+            "SettingsLoadComplete",
+            TraceLoggingDescription("Event emitted when loading the settings is finished"),
+            TraceLoggingFloat64(delta.count(), "Duration"),
+            TraceLoggingKeyword(MICROSOFT_KEYWORD_MEASURES),
+            TelemetryPrivacyDataTag(PDT_ProductAndServicePerformance));
+
+        _loadedInitialSettings = true;
+
+        // Register for directory change notification.
+        _RegisterSettingsChange();
+
+        Jumplist::UpdateJumplist(_settings);
+    }
+
+    // Method Description:
+    // - Registers for changes to the settings folder and upon a updated settings
+    //      profile calls _ReloadSettings().
+    // Arguments:
+    // - <none>
+    // Return Value:
+    // - <none>
+    void AppLogic::_RegisterSettingsChange()
+    {
+        const std::filesystem::path settingsPath{ std::wstring_view{ CascadiaSettings::SettingsPath() } };
+        _reader.create(
+            settingsPath.parent_path().c_str(),
+            false,
+            // We want file modifications, AND when files are renamed to be
+            // settings.json. This second case will oftentimes happen with text
+            // editors, who will write a temp file, then rename it to be the
+            // actual file you wrote. So listen for that too.
+            wil::FolderChangeEvents::FileName | wil::FolderChangeEvents::LastWriteTime,
+            [this, settingsPath](wil::FolderChangeEvent, PCWSTR fileModified) {
+                static const std::filesystem::path statePath{ std::wstring_view{ ApplicationState::SharedInstance().FilePath() } };
+
+                const auto modifiedBasename = std::filesystem::path{ fileModified }.filename();
+
+                if (modifiedBasename == settingsPath.filename())
+                {
+                    _reloadSettings->Run();
+                }
+                else if (modifiedBasename == statePath.filename())
+                {
+                    _reloadState();
+                }
+            });
+    }
+
+    void AppLogic::_ApplyLanguageSettingChange() noexcept
+    try
+    {
+        if (!IsPackaged())
+        {
+            return;
+        }
+
+        using ApplicationLanguages = winrt::Windows::Globalization::ApplicationLanguages;
+
+        // NOTE: PrimaryLanguageOverride throws if this instance is unpackaged.
+        const auto primaryLanguageOverride = ApplicationLanguages::PrimaryLanguageOverride();
+        const auto language = _settings.GlobalSettings().Language();
+
+        if (primaryLanguageOverride != language)
+        {
+            ApplicationLanguages::PrimaryLanguageOverride(language);
+        }
+    }
+    CATCH_LOG()
+
+    void AppLogic::_RefreshThemeRoutine()
+    {
+        _ApplyTheme(_settings.GlobalSettings().Theme());
+    }
+
+    // Function Description:
+    // Returns the current app package or nullptr.
+    // TRANSITIONAL
+    // Exists to work around a compiler bug. This function encapsulates the
+    // exception handling that we used to keep around calls to Package::Current,
+    // so that when it's called inside a coroutine and fails it doesn't explode
+    // terribly.
+    static winrt::Windows::ApplicationModel::Package GetCurrentPackageNoThrow() noexcept
+    {
+        try
+        {
+            return winrt::Windows::ApplicationModel::Package::Current();
+        }
+        catch (...)
+        {
+            // discard any exception -- literally pretend we're not in a package
+        }
+        return nullptr;
+    }
+
+    fire_and_forget AppLogic::_ApplyStartupTaskStateChange()
+    try
+    {
+        // First, make sure we're running in a packaged context. This method
+        // won't work, and will crash mysteriously if we're running unpackaged.
+        const auto package{ GetCurrentPackageNoThrow() };
+        if (package == nullptr)
+        {
+            return;
+        }
+
+        const auto tryEnableStartupTask = _settings.GlobalSettings().StartOnUserLogin();
+        const auto task = co_await StartupTask::GetAsync(StartupTaskName);
+
+        switch (task.State())
+        {
+        case StartupTaskState::Disabled:
+            if (tryEnableStartupTask)
+            {
+                co_await task.RequestEnableAsync();
+            }
+            break;
+        case StartupTaskState::DisabledByUser:
+            // TODO: GH#6254: define UX for other StartupTaskStates
+            break;
+        case StartupTaskState::Enabled:
+            if (!tryEnableStartupTask)
+            {
+                task.Disable();
+            }
+            break;
+        }
+    }
+    CATCH_LOG();
+
+    // Method Description:
+    // - Reloads the settings from the settings.json file.
+    void AppLogic::_ReloadSettings()
+    {
+        // Attempt to load our settings.
+        // If it fails,
+        //  - don't change the settings (and don't actually apply the new settings)
+        //  - don't persist them.
+        //  - display a loading error
+        _settingsLoadedResult = _TryLoadSettings();
+
+        if (FAILED(_settingsLoadedResult))
+        {
+            const winrt::hstring titleKey = USES_RESOURCE(L"ReloadJsonParseErrorTitle");
+            const winrt::hstring textKey = USES_RESOURCE(L"ReloadJsonParseErrorText");
+            _ShowLoadErrorsDialog(titleKey, textKey, _settingsLoadedResult);
+            return;
+        }
+
+        if (_settingsLoadedResult == S_FALSE)
+        {
+            _ShowLoadWarningsDialog();
+        }
+
+        // Here, we successfully reloaded the settings, and created a new
+        // TerminalSettings object.
+
+        // Update the settings in TerminalPage
+        _root->SetSettings(_settings, true);
+
+        _ApplyLanguageSettingChange();
+        _RefreshThemeRoutine();
+        _ApplyStartupTaskStateChange();
+
+        Jumplist::UpdateJumplist(_settings);
+
+        _SettingsChangedHandlers(*this, nullptr);
+    }
+
+    // Method Description:
+    // - Returns a pointer to the global shared settings.
+    [[nodiscard]] CascadiaSettings AppLogic::GetSettings() const noexcept
+    {
+        return _settings;
+    }
+
+    // Method Description:
+    // - Update the current theme of the application. This will trigger our
+    //   RequestedThemeChanged event, to have our host change the theme of the
+    //   root of the application.
+    // Arguments:
+    // - newTheme: The ElementTheme to apply to our elements.
+    void AppLogic::_ApplyTheme(const Windows::UI::Xaml::ElementTheme& newTheme)
+    {
+        // Propagate the event to the host layer, so it can update its own UI
+        _RequestedThemeChangedHandlers(*this, newTheme);
+    }
+
+    UIElement AppLogic::GetRoot() noexcept
+    {
+        return _root.as<winrt::Windows::UI::Xaml::Controls::Control>();
+    }
+
+    // Method Description:
+    // - Gets the title of the currently focused terminal control. If there
+    //   isn't a control selected for any reason, returns "Windows Terminal"
+    // Arguments:
+    // - <none>
+    // Return Value:
+    // - the title of the focused control if there is one, else "Windows Terminal"
+    hstring AppLogic::Title()
+    {
+        if (_root)
+        {
+            return _root->Title();
+        }
+        return { L"Windows Terminal" };
+    }
+
+    // Method Description:
+    // - Used to tell the app that the titlebar has been clicked. The App won't
+    //   actually receive any clicks in the titlebar area, so this is a helper
+    //   to clue the app in that a click has happened. The App will use this as
+    //   a indicator that it needs to dismiss any open flyouts.
+    // Arguments:
+    // - <none>
+    // Return Value:
+    // - <none>
+    void AppLogic::TitlebarClicked()
+    {
+        if (_root)
+        {
+            _root->TitlebarClicked();
+        }
+    }
+
+    // Method Description:
+    // - Implements the F7 handler (per GH#638)
+    // - Implements the Alt handler (per GH#6421)
+    // Return value:
+    // - whether the key was handled
+    bool AppLogic::OnDirectKeyEvent(const uint32_t vkey, const uint8_t scanCode, const bool down)
+    {
+        if (_root)
+        {
+            // Manually bubble the OnDirectKeyEvent event up through the focus tree.
+            auto xamlRoot{ _root->XamlRoot() };
+            auto focusedObject{ Windows::UI::Xaml::Input::FocusManager::GetFocusedElement(xamlRoot) };
+            do
+            {
+                if (auto keyListener{ focusedObject.try_as<IDirectKeyListener>() })
+                {
+                    if (keyListener.OnDirectKeyEvent(vkey, scanCode, down))
+                    {
+                        return true;
+                    }
+                    // otherwise, keep walking. bubble the event manually.
+                }
+
+                if (auto focusedElement{ focusedObject.try_as<Windows::UI::Xaml::FrameworkElement>() })
+                {
+                    focusedObject = focusedElement.Parent();
+
+                    // Parent() seems to return null when the focusedElement is created from an ItemTemplate.
+                    // Use the VisualTreeHelper's GetParent as a fallback.
+                    if (!focusedObject)
+                    {
+                        focusedObject = winrt::Windows::UI::Xaml::Media::VisualTreeHelper::GetParent(focusedElement);
+                    }
+                }
+                else
+                {
+                    break; // we hit a non-FE object, stop bubbling.
+                }
+            } while (focusedObject);
+        }
+        return false;
+    }
+
+    // Method Description:
+    // - Used to tell the app that the 'X' button has been clicked and
+    //   the user wants to close the app. We kick off the close warning
+    //   experience.
+    // Arguments:
+    // - <none>
+    // Return Value:
+    // - <none>
+    void AppLogic::WindowCloseButtonClicked()
+    {
+        if (_root)
+        {
+            _root->CloseWindow(false);
+        }
+    }
+
+    winrt::TerminalApp::TaskbarState AppLogic::TaskbarState()
+    {
+        if (_root)
+        {
+            return _root->TaskbarState();
+        }
+        return {};
+    }
+
+    // Method Description:
+    // - Sets the initial commandline to process on startup, and attempts to
+    //   parse it. Commands will be parsed into a list of ShortcutActions that
+    //   will be processed on TerminalPage::Create().
+    // - This function will have no effective result after Create() is called.
+    // - This function returns 0, unless a there was a non-zero result from
+    //   trying to parse one of the commands provided. In that case, no commands
+    //   after the failing command will be parsed, and the non-zero code
+    //   returned.
+    // Arguments:
+    // - args: an array of strings to process as a commandline. These args can contain spaces
+    // Return Value:
+    // - the result of the first command who's parsing returned a non-zero code,
+    //   or 0. (see AppLogic::_ParseArgs)
+    int32_t AppLogic::SetStartupCommandline(array_view<const winrt::hstring> args)
+    {
+        const auto result = _appArgs.ParseArgs(args);
+        if (result == 0)
+        {
+            // If the size of the arguments list is 1,
+            // then it contains only the executable name and no other arguments.
+            _hasCommandLineArguments = args.size() > 1;
+            _appArgs.ValidateStartupCommands();
+            _root->SetStartupActions(_appArgs.GetStartupActions());
+
+            // Check if we were started as a COM server for inbound connections of console sessions
+            // coming out of the operating system default application feature. If so,
+            // tell TerminalPage to start the listener as we have to make sure it has the chance
+            // to register a handler to hear about the requests first and is all ready to receive
+            // them before the COM server registers itself. Otherwise, the request might come
+            // in and be routed to an event with no handlers or a non-ready Page.
+            if (_appArgs.IsHandoffListener())
+            {
+                _root->SetInboundListener(true);
+            }
+        }
+
+        return result;
+    }
+
+    // Method Description:
+    // - Triggers the setup of the listener for incoming console connections
+    //   from the operating system.
+    // Arguments:
+    // - <none>
+    // Return Value:
+    // - <none>
+    void AppLogic::SetInboundListener()
+    {
+        _root->SetInboundListener(false);
+    }
+
+    // Method Description:
+    // - Parse the provided commandline arguments into actions, and try to
+    //   perform them immediately.
+    // - This function returns 0, unless a there was a non-zero result from
+    //   trying to parse one of the commands provided. In that case, no commands
+    //   after the failing command will be parsed, and the non-zero code
+    //   returned.
+    // - If a non-empty cwd is provided, the entire terminal exe will switch to
+    //   that CWD while we handle these actions, then return to the original
+    //   CWD.
+    // Arguments:
+    // - args: an array of strings to process as a commandline. These args can contain spaces
+    // - cwd: The directory to use as the CWD while performing these actions.
+    // Return Value:
+    // - the result of the first command who's parsing returned a non-zero code,
+    //   or 0. (see AppLogic::_ParseArgs)
+    int32_t AppLogic::ExecuteCommandline(array_view<const winrt::hstring> args,
+                                         const winrt::hstring& cwd)
+    {
+        ::TerminalApp::AppCommandlineArgs appArgs;
+        auto result = appArgs.ParseArgs(args);
+        if (result == 0)
+        {
+            auto actions = winrt::single_threaded_vector<ActionAndArgs>(std::move(appArgs.GetStartupActions()));
+
+            _root->ProcessStartupActions(actions, false, cwd);
+
+            if (appArgs.IsHandoffListener())
+            {
+                _root->SetInboundListener(true);
+            }
+        }
+        // Return the result of parsing with commandline, though it may or may not be used.
+        return result;
+    }
+
+    // Method Description:
+    // - Parse the given commandline args in an attempt to find the specified
+    //   window. The rest of the args are ignored for now (they'll be handled
+    //   whenever the commandline gets to the window it was intended for).
+    // - Note that this function will only ever be called by the monarch. A
+    //   return value of `0` in this case does not mean "run the commandline in
+    //   _this_ process", rather it means "run the commandline in the current
+    //   process", whoever that may be.
+    // Arguments:
+    // - args: an array of strings to process as a commandline. These args can contain spaces
+    // Return Value:
+    // - 0: We should handle the args "in the current window".
+    // - WindowingBehaviorUseNew: We should handle the args in a new window
+    // - WindowingBehaviorUseExisting: We should handle the args "in
+    //   the current window ON THIS DESKTOP"
+    // - WindowingBehaviorUseAnyExisting: We should handle the args "in the current
+    //   window ON ANY DESKTOP"
+    // - anything else: We should handle the commandline in the window with the given ID.
+    TerminalApp::FindTargetWindowResult AppLogic::FindTargetWindow(array_view<const winrt::hstring> args)
+    {
+        if (!_loadedInitialSettings)
+        {
+            // Load settings if we haven't already
+            LoadSettings();
+        }
+
+        return AppLogic::_doFindTargetWindow(args, _settings.GlobalSettings().WindowingBehavior());
+    }
+
+    // The main body of this function is a static helper, to facilitate unit-testing
+    TerminalApp::FindTargetWindowResult AppLogic::_doFindTargetWindow(array_view<const winrt::hstring> args,
+                                                                      const Microsoft::Terminal::Settings::Model::WindowingMode& windowingBehavior)
+    {
+        ::TerminalApp::AppCommandlineArgs appArgs;
+        const auto result = appArgs.ParseArgs(args);
+        if (result == 0)
+        {
+            if (!appArgs.GetExitMessage().empty())
+            {
+                return winrt::make<FindTargetWindowResult>(WindowingBehaviorUseNew);
+            }
+
+            const std::string parsedTarget{ appArgs.GetTargetWindow() };
+
+            // If the user did not provide any value on the commandline,
+            // then lookup our windowing behavior to determine what to do
+            // now.
+            if (parsedTarget.empty())
+            {
+                int32_t windowId = WindowingBehaviorUseNew;
+                switch (windowingBehavior)
+                {
+                case WindowingMode::UseNew:
+                    windowId = WindowingBehaviorUseNew;
+                    break;
+                case WindowingMode::UseExisting:
+                    windowId = WindowingBehaviorUseExisting;
+                    break;
+                case WindowingMode::UseAnyExisting:
+                    windowId = WindowingBehaviorUseAnyExisting;
+                    break;
+                }
+                return winrt::make<FindTargetWindowResult>(windowId);
+            }
+
+            // Here, the user _has_ provided a window-id on the commandline.
+            // What is it? Let's start by checking if it's an int, for the
+            // window's ID:
+            try
+            {
+                int32_t windowId = ::base::saturated_cast<int32_t>(std::stoi(parsedTarget));
+
+                // If the user provides _any_ negative number, then treat it as
+                // -1, for "use a new window".
+                if (windowId < 0)
+                {
+                    windowId = -1;
+                }
+
+                // Hooray! This is a valid integer. The set of possible values
+                // here is {-1, 0, ℤ+}. Let's return that window ID.
+                return winrt::make<FindTargetWindowResult>(windowId);
+            }
+            catch (...)
+            {
+                // Value was not a valid int. It could be any other string to
+                // use as a title though!
+                //
+                // First, check the reserved keywords:
+                if (parsedTarget == "new")
+                {
+                    return winrt::make<FindTargetWindowResult>(WindowingBehaviorUseNew);
+                }
+                else if (parsedTarget == "last")
+                {
+                    return winrt::make<FindTargetWindowResult>(WindowingBehaviorUseExisting);
+                }
+                else
+                {
+                    // The string they provided wasn't an int, it wasn't "new"
+                    // or "last", so whatever it is, that's the name they get.
+                    winrt::hstring winrtName{ til::u8u16(parsedTarget) };
+                    return winrt::make<FindTargetWindowResult>(WindowingBehaviorUseName, winrtName);
+                }
+            }
+        }
+
+        // Any unsuccessful parse will be a new window. That new window will try
+        // to handle the commandline itself, and find that the commandline
+        // failed to parse. When that happens, the new window will display the
+        // message box.
+        //
+        // This will also work for the case where the user specifies an invalid
+        // commandline in conjunction with `-w 0`. This function will determine
+        // that the commandline has a  parse error, and indicate that we should
+        // create a new window. Then, in that new window, we'll try to  set the
+        // StartupActions, which will again fail, returning the correct error
+        // message.
+        return winrt::make<FindTargetWindowResult>(WindowingBehaviorUseNew);
+    }
+
+    // Method Description:
+    // - If there were any errors parsing the commandline that was used to
+    //   initialize the terminal, this will return a string containing that
+    //   message. If there were no errors, this message will be blank.
+    // - If the user requested help on any command (using --help), this will
+    //   contain the help message.
+    // - If the user requested the version number (using --version), this will
+    //   contain the version string.
+    // Arguments:
+    // - <none>
+    // Return Value:
+    // - the help text or error message for the provided commandline, if one
+    //   exists, otherwise the empty string.
+    winrt::hstring AppLogic::ParseCommandlineMessage()
+    {
+        return winrt::to_hstring(_appArgs.GetExitMessage());
+    }
+
+    // Method Description:
+    // - Returns true if we should exit the application before even starting the
+    //   window. We might want to do this if we're displaying an error message or
+    //   the version string, or if we want to open the settings file.
+    // Arguments:
+    // - <none>
+    // Return Value:
+    // - true iff we should exit the application before even starting the window
+    bool AppLogic::ShouldExitEarly()
+    {
+        return _appArgs.ShouldExitEarly();
+    }
+
+    bool AppLogic::FocusMode() const
+    {
+        return _root ? _root->FocusMode() : false;
+    }
+
+    bool AppLogic::Fullscreen() const
+    {
+        return _root ? _root->Fullscreen() : false;
+    }
+
+    bool AppLogic::AlwaysOnTop() const
+    {
+        return _root ? _root->AlwaysOnTop() : false;
+    }
+
+    Windows::Foundation::Collections::IMapView<Microsoft::Terminal::Control::KeyChord, Microsoft::Terminal::Settings::Model::Command> AppLogic::GlobalHotkeys()
+    {
+        return _settings.GlobalSettings().ActionMap().GlobalHotkeys();
+    }
+
+    void AppLogic::IdentifyWindow()
+    {
+        if (_root)
+        {
+            _root->IdentifyWindow();
+        }
+    }
+
+    winrt::hstring AppLogic::WindowName()
+    {
+        return _root ? _root->WindowName() : L"";
+    }
+    void AppLogic::WindowName(const winrt::hstring& name)
+    {
+        if (_root)
+        {
+            _root->WindowName(name);
+        }
+    }
+    uint64_t AppLogic::WindowId()
+    {
+        return _root ? _root->WindowId() : 0;
+    }
+    void AppLogic::WindowId(const uint64_t& id)
+    {
+        if (_root)
+        {
+            _root->WindowId(id);
+        }
+    }
+
+    void AppLogic::SetNumberOfOpenWindows(const uint64_t num)
+    {
+        if (_root)
+        {
+            _root->SetNumberOfOpenWindows(num);
+        }
+    }
+
+    void AppLogic::RenameFailed()
+    {
+        if (_root)
+        {
+            _root->RenameFailed();
+        }
+    }
+
+    bool AppLogic::IsQuakeWindow() const noexcept
+    {
+        return _root->IsQuakeWindow();
+    }
+
+    bool AppLogic::GetMinimizeToNotificationArea()
+    {
+        if constexpr (Feature_NotificationIcon::IsEnabled())
+        {
+            if (!_loadedInitialSettings)
+            {
+                // Load settings if we haven't already
+                LoadSettings();
+            }
+
+            return _settings.GlobalSettings().MinimizeToNotificationArea();
+        }
+        else
+        {
+            return false;
+        }
+    }
+
+    bool AppLogic::GetAlwaysShowNotificationIcon()
+    {
+        if constexpr (Feature_NotificationIcon::IsEnabled())
+        {
+            if (!_loadedInitialSettings)
+            {
+                // Load settings if we haven't already
+                LoadSettings();
+            }
+
+            return _settings.GlobalSettings().AlwaysShowNotificationIcon();
+        }
+        else
+        {
+            return false;
+        }
+    }
+
+    bool AppLogic::GetShowTitleInTitlebar()
+    {
+        return _settings.GlobalSettings().ShowTitleInTitlebar();
+    }
+}