// Copyright (c) Microsoft Corporation.
// Licensed under the MIT license.

#include "pch.h"
#include "TerminalPage.h"
#include "Utils.h"
#include "../../types/inc/utils.hpp"

#include <filesystem>
#include <LibraryResources.h>

#include "TerminalPage.g.cpp"
#include <winrt/Windows.Storage.h>

#include "../WinRTUtils/inc/WtExeUtils.h"

#include "TabRowControl.h"
#include "ColorHelper.h"
#include "DebugTapConnection.h"
#include "SettingsTab.h"
#include "RenameWindowRequestedArgs.g.cpp"
#include "AdminWarningPlaceholder.h"
#include "../inc/WindowingBehavior.h"

#include <til/latch.h>

using namespace winrt;
using namespace winrt::Windows::Foundation::Collections;
using namespace winrt::Windows::UI::Xaml;
using namespace winrt::Windows::UI::Xaml::Controls;
using namespace winrt::Windows::UI::Core;
using namespace winrt::Windows::System;
using namespace winrt::Windows::ApplicationModel::DataTransfer;
using namespace winrt::Windows::UI::Text;
using namespace winrt::Microsoft::Terminal;
using namespace winrt::Microsoft::Terminal::Control;
using namespace winrt::Microsoft::Terminal::TerminalConnection;
using namespace winrt::Microsoft::Terminal::Settings::Model;
using namespace ::TerminalApp;
using namespace ::Microsoft::Console;
using namespace std::chrono_literals;

#define HOOKUP_ACTION(action) _actionDispatch->action({ this, &TerminalPage::_Handle##action });

namespace winrt
{
    namespace MUX = Microsoft::UI::Xaml;
    namespace WUX = Windows::UI::Xaml;
    using IInspectable = Windows::Foundation::IInspectable;
    using VirtualKeyModifiers = Windows::System::VirtualKeyModifiers;
}

namespace winrt::TerminalApp::implementation
{
    TerminalPage::TerminalPage() :
        _tabs{ winrt::single_threaded_observable_vector<TerminalApp::TabBase>() },
        _mruTabs{ winrt::single_threaded_observable_vector<TerminalApp::TabBase>() },
        _startupActions{ winrt::single_threaded_vector<ActionAndArgs>() },
        _hostingHwnd{}
    {
        InitializeComponent();
    }

    // Method Description:
    // - implements the IInitializeWithWindow interface from shobjidl_core.
    HRESULT TerminalPage::Initialize(HWND hwnd)
    {
        _hostingHwnd = hwnd;
        return S_OK;
    }

    // Function Description:
    // - Recursively check our commands to see if there's a keybinding for
    //   exactly their action. If there is, label that command with the text
    //   corresponding to that key chord.
    // - Will recurse into nested commands as well.
    // Arguments:
    // - settings: The settings who's keybindings we should use to look up the key chords from
    // - commands: The list of commands to label.
    static void _recursiveUpdateCommandKeybindingLabels(CascadiaSettings settings,
                                                        IMapView<winrt::hstring, Command> commands)
    {
        for (const auto& nameAndCmd : commands)
        {
            const auto& command = nameAndCmd.Value();
            if (command.HasNestedCommands())
            {
                _recursiveUpdateCommandKeybindingLabels(settings, command.NestedCommands());
            }
            else
            {
                // If there's a keybinding that's bound to exactly this command,
                // then get the keychord and display it as a
                // part of the command in the UI.
                // We specifically need to do this for nested commands.
                const auto keyChord{ settings.ActionMap().GetKeyBindingForAction(command.ActionAndArgs().Action(), command.ActionAndArgs().Args()) };
                command.RegisterKey(keyChord);
            }
        }
    }

    void TerminalPage::SetSettings(CascadiaSettings settings, bool needRefreshUI)
    {
        _settings = settings;

        // Make sure to _UpdateCommandsForPalette before
        // _RefreshUIForSettingsReload. _UpdateCommandsForPalette will make
        // sure the KeyChordText of Commands is updated, which needs to
        // happen before the Settings UI is reloaded and tries to re-read
        // those values.
        _UpdateCommandsForPalette();
        CommandPalette().SetActionMap(_settings.ActionMap());

        if (needRefreshUI)
        {
            _RefreshUIForSettingsReload();
        }

        // Upon settings update we reload the system settings for scrolling as well.
        // TODO: consider reloading this value periodically.
        _systemRowsToScroll = _ReadSystemRowsToScroll();
    }

    bool TerminalPage::IsElevated() const noexcept
    {
        // use C++11 magic statics to make sure we only do this once.
        // This won't change over the lifetime of the application

        static const bool isElevated = []() {
            // *** THIS IS A SINGLETON ***
            auto result = false;

            // GH#2455 - Make sure to try/catch calls to Application::Current,
            // because that _won't_ be an instance of TerminalApp::App in the
            // LocalTests
            try
            {
                result = ::winrt::Windows::UI::Xaml::Application::Current().as<::winrt::TerminalApp::App>().Logic().IsElevated();
            }
            CATCH_LOG();
            return result;
        }();

        return isElevated;
    }

    void TerminalPage::Create()
    {
        // Hookup the key bindings
        _HookupKeyBindings(_settings.ActionMap());

        _tabContent = this->TabContent();
        _tabRow = this->TabRow();
        _tabView = _tabRow.TabView();
        _rearranging = false;

        const auto isElevated = IsElevated();

        if (_settings.GlobalSettings().UseAcrylicInTabRow())
        {
            const auto res = Application::Current().Resources();

            const auto lightKey = winrt::box_value(L"Light");
            const auto darkKey = winrt::box_value(L"Dark");
            const auto tabViewBackgroundKey = winrt::box_value(L"TabViewBackground");

            for (auto const& dictionary : res.MergedDictionaries())
            {
                // Don't change MUX resources
                if (dictionary.Source())
                {
                    continue;
                }

                for (auto const& kvPair : dictionary.ThemeDictionaries())
                {
                    const auto themeDictionary = kvPair.Value().as<winrt::Windows::UI::Xaml::ResourceDictionary>();

                    if (themeDictionary.HasKey(tabViewBackgroundKey))
                    {
                        const auto backgroundSolidBrush = themeDictionary.Lookup(tabViewBackgroundKey).as<Media::SolidColorBrush>();

                        const til::color backgroundColor = backgroundSolidBrush.Color();

                        const auto acrylicBrush = Media::AcrylicBrush();
                        acrylicBrush.BackgroundSource(Media::AcrylicBackgroundSource::HostBackdrop);
                        acrylicBrush.FallbackColor(backgroundColor);
                        acrylicBrush.TintColor(backgroundColor);
                        acrylicBrush.TintOpacity(0.5);

                        themeDictionary.Insert(tabViewBackgroundKey, acrylicBrush);
                    }
                }
            }
        }

        _tabRow.PointerMoved({ get_weak(), &TerminalPage::_RestorePointerCursorHandler });
        _tabView.CanReorderTabs(!isElevated);
        _tabView.CanDragTabs(!isElevated);
        _tabView.TabDragStarting({ get_weak(), &TerminalPage::_TabDragStarted });
        _tabView.TabDragCompleted({ get_weak(), &TerminalPage::_TabDragCompleted });

        auto tabRowImpl = winrt::get_self<implementation::TabRowControl>(_tabRow);
        _newTabButton = tabRowImpl->NewTabButton();

        if (_settings.GlobalSettings().ShowTabsInTitlebar())
        {
            // Remove the TabView from the page. We'll hang on to it, we need to
            // put it in the titlebar.
            uint32_t index = 0;
            if (this->Root().Children().IndexOf(_tabRow, index))
            {
                this->Root().Children().RemoveAt(index);
            }

            // Inform the host that our titlebar content has changed.
            _SetTitleBarContentHandlers(*this, _tabRow);
        }

        // Hookup our event handlers to the ShortcutActionDispatch
        _RegisterActionCallbacks();

        // Hook up inbound connection event handler
        ConptyConnection::NewConnection({ this, &TerminalPage::_OnNewConnection });

        //Event Bindings (Early)
        _newTabButton.Click([weakThis{ get_weak() }](auto&&, auto&&) {
            if (auto page{ weakThis.get() })
            {
                page->_OpenNewTerminal(NewTerminalArgs());
            }
        });
        _newTabButton.Drop([weakThis{ get_weak() }](Windows::Foundation::IInspectable const&, winrt::Windows::UI::Xaml::DragEventArgs e) {
            if (auto page{ weakThis.get() })
            {
                page->NewTerminalByDrop(e);
            }
        });
        _tabView.SelectionChanged({ this, &TerminalPage::_OnTabSelectionChanged });
        _tabView.TabCloseRequested({ this, &TerminalPage::_OnTabCloseRequested });
        _tabView.TabItemsChanged({ this, &TerminalPage::_OnTabItemsChanged });

        _CreateNewTabFlyout();

        _UpdateTabWidthMode();

        _tabContent.SizeChanged({ this, &TerminalPage::_OnContentSizeChanged });

        // When the visibility of the command palette changes to "collapsed",
        // the palette has been closed. Toss focus back to the currently active
        // control.
        CommandPalette().RegisterPropertyChangedCallback(UIElement::VisibilityProperty(), [this](auto&&, auto&&) {
            if (CommandPalette().Visibility() == Visibility::Collapsed)
            {
                _FocusActiveControl(nullptr, nullptr);
            }
        });
        CommandPalette().DispatchCommandRequested({ this, &TerminalPage::_OnDispatchCommandRequested });
        CommandPalette().CommandLineExecutionRequested({ this, &TerminalPage::_OnCommandLineExecutionRequested });
        CommandPalette().SwitchToTabRequested({ this, &TerminalPage::_OnSwitchToTabRequested });
        CommandPalette().PreviewAction({ this, &TerminalPage::_PreviewActionHandler });

        // Settings AllowDependentAnimations will affect whether animations are
        // enabled application-wide, so we don't need to check it each time we
        // want to create an animation.
        WUX::Media::Animation::Timeline::AllowDependentAnimations(!_settings.GlobalSettings().DisableAnimations());

        // Once the page is actually laid out on the screen, trigger all our
        // startup actions. Things like Panes need to know at least how big the
        // window will be, so they can subdivide that space.
        //
        // _OnFirstLayout will remove this handler so it doesn't get called more than once.
        _layoutUpdatedRevoker = _tabContent.LayoutUpdated(winrt::auto_revoke, { this, &TerminalPage::_OnFirstLayout });

        _isAlwaysOnTop = _settings.GlobalSettings().AlwaysOnTop();

        // DON'T set up Toasts/TeachingTips here. They should be loaded and
        // initialized the first time they're opened, in whatever method opens
        // them.

        // Setup mouse vanish attributes
        SystemParametersInfoW(SPI_GETMOUSEVANISH, 0, &_shouldMouseVanish, false);

        _tabRow.ShowElevationShield(IsElevated() && _settings.GlobalSettings().ShowAdminShield());

        // Store cursor, so we can restore it, e.g., after mouse vanishing
        // (we'll need to adapt this logic once we make cursor context aware)
        try
        {
            _defaultPointerCursor = CoreWindow::GetForCurrentThread().PointerCursor();
        }
        CATCH_LOG();

        ShowSetAsDefaultInfoBar();
    }

    // Method Description;
    // - Checks if the current terminal window should load or save its layout information.
    // Arguments:
    // - settings: The settings to use as this may be called before the page is
    //   fully initialized.
    // Return Value:
    // - true if the ApplicationState should be used.
    bool TerminalPage::ShouldUsePersistedLayout(CascadiaSettings& settings) const
    {
        return Feature_PersistedWindowLayout::IsEnabled() &&
               settings.GlobalSettings().FirstWindowPreference() == FirstWindowPreference::PersistedWindowLayout;
    }

    // Method Description;
    // - Checks if the current window is configured to load a particular layout
    // Arguments:
    // - settings: The settings to use as this may be called before the page is
    //   fully initialized.
    // Return Value:
    // - non-null if there is a particular saved layout to use
    std::optional<uint32_t> TerminalPage::LoadPersistedLayoutIdx(CascadiaSettings& settings) const
    {
        return ShouldUsePersistedLayout(settings) ? _loadFromPersistedLayoutIdx : std::nullopt;
    }

    WindowLayout TerminalPage::LoadPersistedLayout(CascadiaSettings& settings) const
    {
        if (const auto idx = LoadPersistedLayoutIdx(settings))
        {
            const auto i = idx.value();
            const auto layouts = ApplicationState::SharedInstance().PersistedWindowLayouts();
            if (layouts && layouts.Size() > i)
            {
                return layouts.GetAt(i);
            }
        }
        return nullptr;
    }

    winrt::fire_and_forget TerminalPage::NewTerminalByDrop(winrt::Windows::UI::Xaml::DragEventArgs& e)
    {
        Windows::Foundation::Collections::IVectorView<Windows::Storage::IStorageItem> items;
        try
        {
            items = co_await e.DataView().GetStorageItemsAsync();
        }
        CATCH_LOG();

        if (items.Size() == 1)
        {
            std::filesystem::path path(items.GetAt(0).Path().c_str());
            if (!std::filesystem::is_directory(path))
            {
                path = path.parent_path();
            }

            NewTerminalArgs args;
            args.StartingDirectory(winrt::hstring{ path.wstring() });
            this->_OpenNewTerminal(args);

            TraceLoggingWrite(
                g_hTerminalAppProvider,
                "NewTabByDragDrop",
                TraceLoggingDescription("Event emitted when the user drag&drops onto the new tab button"),
                TraceLoggingKeyword(MICROSOFT_KEYWORD_MEASURES),
                TelemetryPrivacyDataTag(PDT_ProductAndServicePerformance));
        }
    }

    // Method Description:
    // - This method is called once command palette action was chosen for dispatching
    //   We'll use this event to dispatch this command.
    // Arguments:
    // - command - command to dispatch
    // Return Value:
    // - <none>
    void TerminalPage::_OnDispatchCommandRequested(const IInspectable& /*sender*/, const Microsoft::Terminal::Settings::Model::Command& command)
    {
        const auto& actionAndArgs = command.ActionAndArgs();
        _actionDispatch->DoAction(actionAndArgs);
    }

    // Method Description:
    // - This method is called once command palette command line was chosen for execution
    //   We'll use this event to create a command line execution command and dispatch it.
    // Arguments:
    // - command - command to dispatch
    // Return Value:
    // - <none>
    void TerminalPage::_OnCommandLineExecutionRequested(const IInspectable& /*sender*/, const winrt::hstring& commandLine)
    {
        ExecuteCommandlineArgs args{ commandLine };
        ActionAndArgs actionAndArgs{ ShortcutAction::ExecuteCommandline, args };
        _actionDispatch->DoAction(actionAndArgs);
    }

    // Method Description:
    // - This method is called once on startup, on the first LayoutUpdated event.
    //   We'll use this event to know that we have an ActualWidth and
    //   ActualHeight, so we can now attempt to process our list of startup
    //   actions.
    // - We'll remove this event handler when the event is first handled.
    // - If there are no startup actions, we'll open a single tab with the
    //   default profile.
    // Arguments:
    // - <unused>
    // Return Value:
    // - <none>
    void TerminalPage::_OnFirstLayout(const IInspectable& /*sender*/, const IInspectable& /*eventArgs*/)
    {
        // Only let this succeed once.
        _layoutUpdatedRevoker.revoke();

        // This event fires every time the layout changes, but it is always the
        // last one to fire in any layout change chain. That gives us great
        // flexibility in finding the right point at which to initialize our
        // renderer (and our terminal). Any earlier than the last layout update
        // and we may not know the terminal's starting size.
        if (_startupState == StartupState::NotInitialized)
        {
            _startupState = StartupState::InStartup;

            // If we are provided with an index, the cases where we have
            // commandline args and startup actions are already handled.
            if (const auto layout = LoadPersistedLayout(_settings))
            {
                if (layout.TabLayout().Size() > 0)
                {
                    _startupActions = layout.TabLayout();
                }
            }

            ProcessStartupActions(_startupActions, true);

            // If we were told that the COM server needs to be started to listen for incoming
            // default application connections, start it now.
            // This MUST be done after we've registered the event listener for the new connections
            // or the COM server might start receiving requests on another thread and dispatch
            // them to nowhere.
            _StartInboundListener();
        }
    }

    // Routine Description:
    // - Will start the listener for inbound console handoffs if we have already determined
    //   that we should do so.
    // NOTE: Must be after TerminalPage::_OnNewConnection has been connected up.
    // Arguments:
    // - <unused> - Looks at _shouldStartInboundListener
    // Return Value:
    // - <none> - May fail fast if setup fails as that would leave us in a weird state.
    void TerminalPage::_StartInboundListener()
    {
        if (_shouldStartInboundListener)
        {
            _shouldStartInboundListener = false;

            try
            {
                winrt::Microsoft::Terminal::TerminalConnection::ConptyConnection::StartInboundListener();
            }
            // If we failed to start the listener, it will throw.
            // We don't want to fail fast here because if a peasant has some trouble with
            // starting the listener, we don't want it to crash and take all its tabs down
            // with it.
            catch (...)
            {
                LOG_CAUGHT_EXCEPTION();
            }
        }
    }

    // Method Description:
    // - Process all the startup actions in the provided list of startup
    //   actions. We'll do this all at once here.
    // Arguments:
    // - actions: a winrt vector of actions to process. Note that this must NOT
    //   be an IVector&, because we need the collection to be accessible on the
    //   other side of the co_await.
    // - initial: if true, we're parsing these args during startup, and we
    //   should fire an Initialized event.
    // - cwd: If not empty, we should try switching to this provided directory
    //   while processing these actions. This will allow something like `wt -w 0
    //   nt -d .` from inside another directory to work as expected.
    // Return Value:
    // - <none>
    winrt::fire_and_forget TerminalPage::ProcessStartupActions(Windows::Foundation::Collections::IVector<ActionAndArgs> actions,
                                                               const bool initial,
                                                               const winrt::hstring cwd)
    {
        auto weakThis{ get_weak() };

        // Handle it on a subsequent pass of the UI thread.
        co_await winrt::resume_foreground(Dispatcher(), CoreDispatcherPriority::Normal);

        // If the caller provided a CWD, switch to that directory, then switch
        // back once we're done. This looks weird though, because we have to set
        // up the scope_exit _first_. We'll release the scope_exit if we don't
        // actually need it.
        std::wstring originalCwd{ wil::GetCurrentDirectoryW<std::wstring>() };
        auto restoreCwd = wil::scope_exit([&originalCwd]() {
            // ignore errors, we'll just power on through. We'd rather do
            // something rather than fail silently if the directory doesn't
            // actually exist.
            LOG_IF_WIN32_BOOL_FALSE(SetCurrentDirectory(originalCwd.c_str()));
        });
        if (cwd.empty())
        {
            restoreCwd.release();
        }
        else
        {
            // ignore errors, we'll just power on through. We'd rather do
            // something rather than fail silently if the directory doesn't
            // actually exist.
            LOG_IF_WIN32_BOOL_FALSE(SetCurrentDirectory(cwd.c_str()));
        }

        if (auto page{ weakThis.get() })
        {
            for (const auto& action : actions)
            {
                if (auto page{ weakThis.get() })
                {
                    _actionDispatch->DoAction(action);
                }
                else
                {
                    co_return;
                }
            }

            // GH#6586: now that we're done processing all startup commands,
            // focus the active control. This will work as expected for both
            // commandline invocations and for `wt` action invocations.
            if (const auto control = _GetActiveControl())
            {
                control.Focus(FocusState::Programmatic);
            }
        }
        if (initial)
        {
            _CompleteInitialization();
        }
    }

    // Method Description:
    // - Perform and steps that need to be done once our initial state is all
    //   set up. This includes entering fullscreen mode and firing our
    //   Initialized event.
    // Arguments:
    // - <none>
    // Return Value:
    // - <none>
    void TerminalPage::_CompleteInitialization()
    {
        _startupState = StartupState::Initialized;

        // GH#632 - It's possible that the user tried to create the terminal
        // with only one tab, with only an elevated profile. If that happens,
        // we'll create _another_ process to host the elevated version of that
        // profile. This can happen from the jumplist, or if the default profile
        // is `elevate:true`, or from the commandline.
        //
        // However, we need to make sure to close this window in that scenario.
        // Since there aren't any _tabs_ in this window, we won't ever get a
        // closed event. So do it manually.
        if (_tabs.Size() == 0)
        {
            _LastTabClosedHandlers(*this, nullptr);
        }
        else
        {
            _InitializedHandlers(*this, nullptr);
        }
    }

    // Method Description:
    // - Show a dialog with "About" information. Displays the app's Display
    //   Name, version, getting started link, documentation link, release
    //   Notes link, and privacy policy link.
    void TerminalPage::_ShowAboutDialog()
    {
        if (auto presenter{ _dialogPresenter.get() })
        {
            presenter.ShowDialog(FindName(L"AboutDialog").try_as<WUX::Controls::ContentDialog>());
        }
    }

    winrt::hstring TerminalPage::ApplicationDisplayName()
    {
        return CascadiaSettings::ApplicationDisplayName();
    }

    winrt::hstring TerminalPage::ApplicationVersion()
    {
        return CascadiaSettings::ApplicationVersion();
    }

    void TerminalPage::_ThirdPartyNoticesOnClick(const IInspectable& /*sender*/, const Windows::UI::Xaml::RoutedEventArgs& /*eventArgs*/)
    {
        std::filesystem::path currentPath{ wil::GetModuleFileNameW<std::wstring>(nullptr) };
        currentPath.replace_filename(L"NOTICE.html");
        ShellExecute(nullptr, nullptr, currentPath.c_str(), nullptr, nullptr, SW_SHOW);
    }

    // Method Description:
    // - Displays a dialog to warn the user that they are about to close all open windows.
    //   Once the user clicks the OK button, shut down the application.
    //   If cancel is clicked, the dialog will close.
    // - Only one dialog can be visible at a time. If another dialog is visible
    //   when this is called, nothing happens. See _ShowDialog for details
    winrt::Windows::Foundation::IAsyncOperation<ContentDialogResult> TerminalPage::_ShowQuitDialog()
    {
        if (auto presenter{ _dialogPresenter.get() })
        {
            co_return co_await presenter.ShowDialog(FindName(L"QuitDialog").try_as<WUX::Controls::ContentDialog>());
        }
        co_return ContentDialogResult::None;
    }

    // Method Description:
    // - Displays a dialog for warnings found while closing the terminal app using
    //   key binding with multiple tabs opened. Display messages to warn user
    //   that more than 1 tab is opened, and once the user clicks the OK button, remove
    //   all the tabs and shut down and app. If cancel is clicked, the dialog will close
    // - Only one dialog can be visible at a time. If another dialog is visible
    //   when this is called, nothing happens. See _ShowDialog for details
    winrt::Windows::Foundation::IAsyncOperation<ContentDialogResult> TerminalPage::_ShowCloseWarningDialog()
    {
        if (auto presenter{ _dialogPresenter.get() })
        {
            co_return co_await presenter.ShowDialog(FindName(L"CloseAllDialog").try_as<WUX::Controls::ContentDialog>());
        }
        co_return ContentDialogResult::None;
    }

    // Method Description:
    // - Displays a dialog for warnings found while closing the terminal tab marked as read-only
    winrt::Windows::Foundation::IAsyncOperation<ContentDialogResult> TerminalPage::_ShowCloseReadOnlyDialog()
    {
        if (auto presenter{ _dialogPresenter.get() })
        {
            co_return co_await presenter.ShowDialog(FindName(L"CloseReadOnlyDialog").try_as<WUX::Controls::ContentDialog>());
        }
        co_return ContentDialogResult::None;
    }

    // Method Description:
    // - Displays a dialog to warn the user about the fact that the text that
    //   they are trying to paste contains the "new line" character which can
    //   have the effect of starting commands without the user's knowledge if
    //   it is pasted on a shell where the "new line" character marks the end
    //   of a command.
    // - Only one dialog can be visible at a time. If another dialog is visible
    //   when this is called, nothing happens. See _ShowDialog for details
    winrt::Windows::Foundation::IAsyncOperation<ContentDialogResult> TerminalPage::_ShowMultiLinePasteWarningDialog()
    {
        if (auto presenter{ _dialogPresenter.get() })
        {
            co_return co_await presenter.ShowDialog(FindName(L"MultiLinePasteDialog").try_as<WUX::Controls::ContentDialog>());
        }
        co_return ContentDialogResult::None;
    }

    // Method Description:
    // - Displays a dialog to warn the user about the fact that the text that
    //   they are trying to paste is very long, in case they did not mean to
    //   paste it but pressed the paste shortcut by accident.
    // - Only one dialog can be visible at a time. If another dialog is visible
    //   when this is called, nothing happens. See _ShowDialog for details
    winrt::Windows::Foundation::IAsyncOperation<ContentDialogResult> TerminalPage::_ShowLargePasteWarningDialog()
    {
        if (auto presenter{ _dialogPresenter.get() })
        {
            co_return co_await presenter.ShowDialog(FindName(L"LargePasteDialog").try_as<WUX::Controls::ContentDialog>());
        }
        co_return ContentDialogResult::None;
    }

    // Method Description:
    // - Builds the flyout (dropdown) attached to the new tab button, and
    //   attaches it to the button. Populates the flyout with one entry per
    //   Profile, displaying the profile's name. Clicking each flyout item will
    //   open a new tab with that profile.
    //   Below the profiles are the static menu items: settings, command palette
    void TerminalPage::_CreateNewTabFlyout()
    {
        auto newTabFlyout = WUX::Controls::MenuFlyout{};
        newTabFlyout.Placement(WUX::Controls::Primitives::FlyoutPlacementMode::BottomEdgeAlignedLeft);

        auto actionMap = _settings.ActionMap();
        const auto defaultProfileGuid = _settings.GlobalSettings().DefaultProfile();
        // the number of profiles should not change in the loop for this to work
        auto const profileCount = gsl::narrow_cast<int>(_settings.ActiveProfiles().Size());
        for (int profileIndex = 0; profileIndex < profileCount; profileIndex++)
        {
            const auto profile = _settings.ActiveProfiles().GetAt(profileIndex);
            auto profileMenuItem = WUX::Controls::MenuFlyoutItem{};

            // Add the keyboard shortcuts based on the number of profiles defined
            // Look for a keychord that is bound to the equivalent
            // NewTab(ProfileIndex=N) action
            NewTerminalArgs newTerminalArgs{ profileIndex };
            NewTabArgs newTabArgs{ newTerminalArgs };
            auto profileKeyChord{ actionMap.GetKeyBindingForAction(ShortcutAction::NewTab, newTabArgs) };

            // make sure we find one to display
            if (profileKeyChord)
            {
                _SetAcceleratorForMenuItem(profileMenuItem, profileKeyChord);
            }

            auto profileName = profile.Name();
            profileMenuItem.Text(profileName);

            // If there's an icon set for this profile, set it as the icon for
            // this flyout item.
            if (!profile.Icon().empty())
            {
                const auto iconSource{ IconPathConverter().IconSourceWUX(profile.Icon()) };

                WUX::Controls::IconSourceElement iconElement;
                iconElement.IconSource(iconSource);
                profileMenuItem.Icon(iconElement);
                Automation::AutomationProperties::SetAccessibilityView(iconElement, Automation::Peers::AccessibilityView::Raw);
            }

            if (profile.Guid() == defaultProfileGuid)
            {
                // Contrast the default profile with others in font weight.
                profileMenuItem.FontWeight(FontWeights::Bold());
            }

            auto newTabRun = WUX::Documents::Run();
            newTabRun.Text(RS_(L"NewTabRun/Text"));
            auto newPaneRun = WUX::Documents::Run();
            newPaneRun.Text(RS_(L"NewPaneRun/Text"));
            newPaneRun.FontStyle(FontStyle::Italic);
            auto newWindowRun = WUX::Documents::Run();
            newWindowRun.Text(RS_(L"NewWindowRun/Text"));
            newWindowRun.FontStyle(FontStyle::Italic);

            auto textBlock = WUX::Controls::TextBlock{};
            textBlock.Inlines().Append(newTabRun);
            textBlock.Inlines().Append(WUX::Documents::LineBreak{});
            textBlock.Inlines().Append(newPaneRun);
            textBlock.Inlines().Append(WUX::Documents::LineBreak{});
            textBlock.Inlines().Append(newWindowRun);

            auto toolTip = WUX::Controls::ToolTip{};
            toolTip.Content(textBlock);
            WUX::Controls::ToolTipService::SetToolTip(profileMenuItem, toolTip);

            profileMenuItem.Click([profileIndex, weakThis{ get_weak() }](auto&&, auto&&) {
                if (auto page{ weakThis.get() })
                {
                    NewTerminalArgs newTerminalArgs{ profileIndex };
                    page->_OpenNewTerminal(newTerminalArgs);
                }
            });
            newTabFlyout.Items().Append(profileMenuItem);
        }

        // add menu separator
        auto separatorItem = WUX::Controls::MenuFlyoutSeparator{};
        newTabFlyout.Items().Append(separatorItem);

        // add static items
        {
            // GH#2455 - Make sure to try/catch calls to Application::Current,
            // because that _won't_ be an instance of TerminalApp::App in the
            // LocalTests
            auto isUwp = false;
            try
            {
                isUwp = ::winrt::Windows::UI::Xaml::Application::Current().as<::winrt::TerminalApp::App>().Logic().IsUwp();
            }
            CATCH_LOG();

            if (!isUwp)
            {
                // Create the settings button.
                auto settingsItem = WUX::Controls::MenuFlyoutItem{};
                settingsItem.Text(RS_(L"SettingsMenuItem"));

                WUX::Controls::SymbolIcon ico{};
                ico.Symbol(WUX::Controls::Symbol::Setting);
                settingsItem.Icon(ico);

                settingsItem.Click({ this, &TerminalPage::_SettingsButtonOnClick });
                newTabFlyout.Items().Append(settingsItem);

                const auto settingsKeyChord{ actionMap.GetKeyBindingForAction(ShortcutAction::OpenSettings, OpenSettingsArgs{ SettingsTarget::SettingsUI }) };
                if (settingsKeyChord)
                {
                    _SetAcceleratorForMenuItem(settingsItem, settingsKeyChord);
                }

                // Create the command palette button.
                auto commandPaletteFlyout = WUX::Controls::MenuFlyoutItem{};
                commandPaletteFlyout.Text(RS_(L"CommandPaletteMenuItem"));

                WUX::Controls::FontIcon commandPaletteIcon{};
                commandPaletteIcon.Glyph(L"\xE945");
                commandPaletteIcon.FontFamily(Media::FontFamily{ L"Segoe MDL2 Assets" });
                commandPaletteFlyout.Icon(commandPaletteIcon);

                commandPaletteFlyout.Click({ this, &TerminalPage::_CommandPaletteButtonOnClick });
                newTabFlyout.Items().Append(commandPaletteFlyout);

                const auto commandPaletteKeyChord{ actionMap.GetKeyBindingForAction(ShortcutAction::ToggleCommandPalette) };
                if (commandPaletteKeyChord)
                {
                    _SetAcceleratorForMenuItem(commandPaletteFlyout, commandPaletteKeyChord);
                }
            }

            // Create the about button.
            auto aboutFlyout = WUX::Controls::MenuFlyoutItem{};
            aboutFlyout.Text(RS_(L"AboutMenuItem"));

            WUX::Controls::SymbolIcon aboutIcon{};
            aboutIcon.Symbol(WUX::Controls::Symbol::Help);
            aboutFlyout.Icon(aboutIcon);

            aboutFlyout.Click({ this, &TerminalPage::_AboutButtonOnClick });
            newTabFlyout.Items().Append(aboutFlyout);
        }

        // Before opening the fly-out set focus on the current tab
        // so no matter how fly-out is closed later on the focus will return to some tab.
        // We cannot do it on closing because if the window loses focus (alt+tab)
        // the closing event is not fired.
        // It is important to set the focus on the tab
        // Since the previous focus location might be discarded in the background,
        // e.g., the command palette will be dismissed by the menu,
        // and then closing the fly-out will move the focus to wrong location.
        newTabFlyout.Opening([this](auto&&, auto&&) {
            _FocusCurrentTab(true);
        });
        _newTabButton.Flyout(newTabFlyout);
    }

    // Function Description:
    // Called when the openNewTabDropdown keybinding is used.
    // Shows the dropdown flyout.
    void TerminalPage::_OpenNewTabDropdown()
    {
        _newTabButton.Flyout().ShowAt(_newTabButton);
    }

    void TerminalPage::_OpenNewTerminal(const NewTerminalArgs newTerminalArgs)
    {
        // if alt is pressed, open a pane
        const CoreWindow window = CoreWindow::GetForCurrentThread();
        const auto rAltState = window.GetKeyState(VirtualKey::RightMenu);
        const auto lAltState = window.GetKeyState(VirtualKey::LeftMenu);
        const bool altPressed = WI_IsFlagSet(lAltState, CoreVirtualKeyStates::Down) ||
                                WI_IsFlagSet(rAltState, CoreVirtualKeyStates::Down);

        const auto shiftState{ window.GetKeyState(VirtualKey::Shift) };
        const auto rShiftState = window.GetKeyState(VirtualKey::RightShift);
        const auto lShiftState = window.GetKeyState(VirtualKey::LeftShift);
        const auto shiftPressed{ WI_IsFlagSet(shiftState, CoreVirtualKeyStates::Down) ||
                                 WI_IsFlagSet(lShiftState, CoreVirtualKeyStates::Down) ||
                                 WI_IsFlagSet(rShiftState, CoreVirtualKeyStates::Down) };

        // Check for DebugTap
        bool debugTap = this->_settings.GlobalSettings().DebugFeaturesEnabled() &&
                        WI_IsFlagSet(lAltState, CoreVirtualKeyStates::Down) &&
                        WI_IsFlagSet(rAltState, CoreVirtualKeyStates::Down);

        if (shiftPressed && !debugTap)
        {
            // Manually fill in the evaluated profile.
            if (newTerminalArgs.ProfileIndex() != nullptr)
            {
                // We want to promote the index to a GUID because there is no "launch to profile index" command.
                const auto profile = _settings.GetProfileForArgs(newTerminalArgs);
                if (profile)
                {
                    newTerminalArgs.Profile(::Microsoft::Console::Utils::GuidToString(profile.Guid()));
                }
            }
            this->_OpenNewWindow(false, newTerminalArgs);
        }
        else
        {
            const auto newPane = _MakePane(newTerminalArgs);
            if (altPressed && !debugTap)
            {
                this->_SplitPane(SplitDirection::Automatic,
                                 0.5f,
                                 newPane);
            }
            else
            {
                _CreateNewTabFromPane(newPane);
            }
        }
    }

    winrt::fire_and_forget TerminalPage::_RemoveOnCloseRoutine(Microsoft::UI::Xaml::Controls::TabViewItem tabViewItem, winrt::com_ptr<TerminalPage> page)
    {
        co_await winrt::resume_foreground(page->_tabView.Dispatcher());

        if (auto tab{ _GetTabByTabViewItem(tabViewItem) })
        {
            _RemoveTab(tab);
        }
    }

    // Method Description:
    // - Creates a new connection based on the profile settings
    // Arguments:
    // - the profile we want the settings from
    // - the terminal settings
    // Return value:
    // - the desired connection
    TerminalConnection::ITerminalConnection TerminalPage::_CreateConnectionFromSettings(Profile profile,
                                                                                        TerminalSettings settings)
    {
        TerminalConnection::ITerminalConnection connection{ nullptr };

        winrt::guid connectionType = profile.ConnectionType();
        winrt::guid sessionGuid{};

        if (connectionType == TerminalConnection::AzureConnection::ConnectionType() &&
            TerminalConnection::AzureConnection::IsAzureConnectionAvailable())
        {
            // TODO GH#4661: Replace this with directly using the AzCon when our VT is better
            std::filesystem::path azBridgePath{ wil::GetModuleFileNameW<std::wstring>(nullptr) };
            azBridgePath.replace_filename(L"TerminalAzBridge.exe");
            connection = TerminalConnection::ConptyConnection();
            connection.Initialize(TerminalConnection::ConptyConnection::CreateSettings(azBridgePath.wstring(),
                                                                                       L".",
                                                                                       L"Azure",
                                                                                       nullptr,
                                                                                       ::base::saturated_cast<uint32_t>(settings.InitialRows()),
                                                                                       ::base::saturated_cast<uint32_t>(settings.InitialCols()),
                                                                                       winrt::guid()));
        }

        else
        {
            // profile is guaranteed to exist here
            std::wstring guidWString = Utils::GuidToString(profile.Guid());

            StringMap envMap{};
            envMap.Insert(L"WT_PROFILE_ID", guidWString);
            envMap.Insert(L"WSLENV", L"WT_PROFILE_ID");

            // Update the path to be relative to whatever our CWD is.
            //
            // Refer to the examples in
            // https://en.cppreference.com/w/cpp/filesystem/path/append
            //
            // We need to do this here, to ensure we tell the ConptyConnection
            // the correct starting path. If we're being invoked from another
            // terminal instance (e.g. wt -w 0 -d .), then we have switched our
            // CWD to the provided path. We should treat the StartingDirectory
            // as relative to the current CWD.
            //
            // The connection must be informed of the current CWD on
            // construction, because the connection might not spawn the child
            // process until later, on another thread, after we've already
            // restored the CWD to it's original value.
            winrt::hstring newWorkingDirectory{ settings.StartingDirectory() };
            if (newWorkingDirectory.size() <= 1 ||
                !(newWorkingDirectory[0] == L'~' || newWorkingDirectory[0] == L'/'))
            { // We only want to resolve the new WD against the CWD if it doesn't look like a Linux path (see GH#592)
                std::wstring cwdString{ wil::GetCurrentDirectoryW<std::wstring>() };
                std::filesystem::path cwd{ cwdString };
                cwd /= settings.StartingDirectory().c_str();
                newWorkingDirectory = winrt::hstring{ cwd.wstring() };
            }

            auto conhostConn = TerminalConnection::ConptyConnection();
            conhostConn.Initialize(TerminalConnection::ConptyConnection::CreateSettings(settings.Commandline(),
                                                                                        newWorkingDirectory,
                                                                                        settings.StartingTitle(),
                                                                                        envMap.GetView(),
                                                                                        ::base::saturated_cast<uint32_t>(settings.InitialRows()),
                                                                                        ::base::saturated_cast<uint32_t>(settings.InitialCols()),
                                                                                        winrt::guid()));

            sessionGuid = conhostConn.Guid();
            connection = conhostConn;
        }

        TraceLoggingWrite(
            g_hTerminalAppProvider,
            "ConnectionCreated",
            TraceLoggingDescription("Event emitted upon the creation of a connection"),
            TraceLoggingGuid(connectionType, "ConnectionTypeGuid", "The type of the connection"),
            TraceLoggingGuid(profile.Guid(), "ProfileGuid", "The profile's GUID"),
            TraceLoggingGuid(sessionGuid, "SessionGuid", "The WT_SESSION's GUID"),
            TraceLoggingKeyword(MICROSOFT_KEYWORD_MEASURES),
            TelemetryPrivacyDataTag(PDT_ProductAndServicePerformance));

        return connection;
    }

    // Method Description:
    // - Called when the settings button is clicked. Launches a background
    //   thread to open the settings file in the default JSON editor.
    // Arguments:
    // - <none>
    // Return Value:
    // - <none>
    void TerminalPage::_SettingsButtonOnClick(const IInspectable&,
                                              const RoutedEventArgs&)
    {
        const CoreWindow window = CoreWindow::GetForCurrentThread();

        // check alt state
        const auto rAltState{ window.GetKeyState(VirtualKey::RightMenu) };
        const auto lAltState{ window.GetKeyState(VirtualKey::LeftMenu) };
        const bool altPressed{ WI_IsFlagSet(lAltState, CoreVirtualKeyStates::Down) ||
                               WI_IsFlagSet(rAltState, CoreVirtualKeyStates::Down) };

        // check shift state
        const auto shiftState{ window.GetKeyState(VirtualKey::Shift) };
        const auto lShiftState{ window.GetKeyState(VirtualKey::LeftShift) };
        const auto rShiftState{ window.GetKeyState(VirtualKey::RightShift) };
        const auto shiftPressed{ WI_IsFlagSet(shiftState, CoreVirtualKeyStates::Down) ||
                                 WI_IsFlagSet(lShiftState, CoreVirtualKeyStates::Down) ||
                                 WI_IsFlagSet(rShiftState, CoreVirtualKeyStates::Down) };

        auto target{ SettingsTarget::SettingsUI };
        if (shiftPressed)
        {
            target = SettingsTarget::SettingsFile;
        }
        else if (altPressed)
        {
            target = SettingsTarget::DefaultsFile;
        }
        _LaunchSettings(target);
    }

    // Method Description:
    // - Called when the command palette button is clicked. Opens the command palette.
    void TerminalPage::_CommandPaletteButtonOnClick(const IInspectable&,
                                                    const RoutedEventArgs&)
    {
        CommandPalette().EnableCommandPaletteMode(CommandPaletteLaunchMode::Action);
        CommandPalette().Visibility(Visibility::Visible);
    }

    // Method Description:
    // - Called when the about button is clicked. See _ShowAboutDialog for more info.
    // Arguments:
    // - <unused>
    // Return Value:
    // - <none>
    void TerminalPage::_AboutButtonOnClick(const IInspectable&,
                                           const RoutedEventArgs&)
    {
        _ShowAboutDialog();
    }

    // Method Description:
    // Called when the users pressed keyBindings while CommandPalette is open.
    // Arguments:
    // - e: the KeyRoutedEventArgs containing info about the keystroke.
    // Return Value:
    // - <none>
    void TerminalPage::_KeyDownHandler(Windows::Foundation::IInspectable const& /*sender*/, Windows::UI::Xaml::Input::KeyRoutedEventArgs const& e)
    {
        const auto key = e.OriginalKey();
        const auto scanCode = e.KeyStatus().ScanCode;
        const auto coreWindow = CoreWindow::GetForCurrentThread();
        const auto ctrlDown = WI_IsFlagSet(coreWindow.GetKeyState(winrt::Windows::System::VirtualKey::Control), CoreVirtualKeyStates::Down);
        const auto altDown = WI_IsFlagSet(coreWindow.GetKeyState(winrt::Windows::System::VirtualKey::Menu), CoreVirtualKeyStates::Down);
        const auto shiftDown = WI_IsFlagSet(coreWindow.GetKeyState(winrt::Windows::System::VirtualKey::Shift), CoreVirtualKeyStates::Down);

        winrt::Microsoft::Terminal::Control::KeyChord kc{ ctrlDown, altDown, shiftDown, false, static_cast<int32_t>(key), static_cast<int32_t>(scanCode) };
        if (const auto cmd{ _settings.ActionMap().GetActionByKeyChord(kc) })
        {
            if (CommandPalette().Visibility() == Visibility::Visible && cmd.ActionAndArgs().Action() != ShortcutAction::ToggleCommandPalette)
            {
                CommandPalette().Visibility(Visibility::Collapsed);
            }
            _actionDispatch->DoAction(cmd.ActionAndArgs());
            e.Handled(true);
        }
    }

    // Method Description:
    // - Configure the AppKeyBindings to use our ShortcutActionDispatch and the updated ActionMap
    //    as the object to handle dispatching ShortcutAction events.
    // Arguments:
    // - bindings: An IActionMapView object to wire up with our event handlers
    void TerminalPage::_HookupKeyBindings(const IActionMapView& actionMap) noexcept
    {
        _bindings->SetDispatch(*_actionDispatch);
        _bindings->SetActionMap(actionMap);
    }

    // Method Description:
    // - Register our event handlers with our ShortcutActionDispatch. The
    //   ShortcutActionDispatch is responsible for raising the appropriate
    //   events for an ActionAndArgs. WE'll handle each possible event in our
    //   own way.
    // Arguments:
    // - <none>
    void TerminalPage::_RegisterActionCallbacks()
    {
        // Hook up the ShortcutActionDispatch object's events to our handlers.
        // They should all be hooked up here, regardless of whether or not
        // there's an actual keychord for them.
#define ON_ALL_ACTIONS(action) HOOKUP_ACTION(action);
        ALL_SHORTCUT_ACTIONS
#undef ON_ALL_ACTIONS
    }

    // Method Description:
    // - Get the title of the currently focused terminal control. If this tab is
    //   the focused tab, then also bubble this title to any listeners of our
    //   TitleChanged event.
    // Arguments:
    // - tab: the Tab to update the title for.
    void TerminalPage::_UpdateTitle(const TerminalTab& tab)
    {
        auto newTabTitle = tab.Title();

        if (tab == _GetFocusedTab())
        {
            _TitleChangedHandlers(*this, newTabTitle);
        }
    }

    // Method Description:
    // - Connects event handlers to the TermControl for events that we want to
    //   handle. This includes:
    //    * the Copy and Paste events, for setting and retrieving clipboard data
    //      on the right thread
    // Arguments:
    // - term: The newly created TermControl to connect the events for
    void TerminalPage::_RegisterTerminalEvents(TermControl term)
    {
        term.RaiseNotice({ this, &TerminalPage::_ControlNoticeRaisedHandler });

        // Add an event handler when the terminal's selection wants to be copied.
        // When the text buffer data is retrieved, we'll copy the data into the Clipboard
        term.CopyToClipboard({ this, &TerminalPage::_CopyToClipboardHandler });

        // Add an event handler when the terminal wants to paste data from the Clipboard.
        term.PasteFromClipboard({ this, &TerminalPage::_PasteFromClipboardHandler });

        term.OpenHyperlink({ this, &TerminalPage::_OpenHyperlinkHandler });

        term.HidePointerCursor({ get_weak(), &TerminalPage::_HidePointerCursorHandler });
        term.RestorePointerCursor({ get_weak(), &TerminalPage::_RestorePointerCursorHandler });
        // Add an event handler for when the terminal or tab wants to set a
        // progress indicator on the taskbar
        term.SetTaskbarProgress({ get_weak(), &TerminalPage::_SetTaskbarProgressHandler });

        term.ConnectionStateChanged({ get_weak(), &TerminalPage::_ConnectionStateChangedHandler });
    }

    // Method Description:
    // - Connects event handlers to the TerminalTab for events that we want to
    //   handle. This includes:
    //    * the TitleChanged event, for changing the text of the tab
    //    * the Color{Selected,Cleared} events to change the color of a tab.
    // Arguments:
    // - hostingTab: The Tab that's hosting this TermControl instance
    void TerminalPage::_RegisterTabEvents(TerminalTab& hostingTab)
    {
        auto weakTab{ hostingTab.get_weak() };
        auto weakThis{ get_weak() };
        // PropertyChanged is the generic mechanism by which the Tab
        // communicates changes to any of its observable properties, including
        // the Title
        hostingTab.PropertyChanged([weakTab, weakThis](auto&&, const WUX::Data::PropertyChangedEventArgs& args) {
            auto page{ weakThis.get() };
            auto tab{ weakTab.get() };
            if (page && tab)
            {
                if (args.PropertyName() == L"Title")
                {
                    page->_UpdateTitle(*tab);
                }
                else if (args.PropertyName() == L"Content")
                {
                    if (*tab == page->_GetFocusedTab())
                    {
                        page->_tabContent.Children().Clear();
                        page->_tabContent.Children().Append(tab->Content());

                        tab->Focus(FocusState::Programmatic);
                    }
                }
            }
        });

        // react on color changed events
        hostingTab.ColorSelected([weakTab, weakThis](auto&& color) {
            auto page{ weakThis.get() };
            auto tab{ weakTab.get() };

            if (page && tab && (tab->FocusState() != FocusState::Unfocused))
            {
                page->_SetNonClientAreaColors(color);
            }
        });

        hostingTab.ColorCleared([weakTab, weakThis]() {
            auto page{ weakThis.get() };
            auto tab{ weakTab.get() };

            if (page && tab && (tab->FocusState() != FocusState::Unfocused))
            {
                page->_ClearNonClientAreaColors();
            }
        });

        // Add an event handler for when the terminal or tab wants to set a
        // progress indicator on the taskbar
        hostingTab.TaskbarProgressChanged({ get_weak(), &TerminalPage::_SetTaskbarProgressHandler });

        // TODO GH#3327: Once we support colorizing the NewTab button based on
        // the color of the tab, we'll want to make sure to call
        // _ClearNewTabButtonColor here, to reset it to the default (for the
        // newly created tab).
        // remove any colors left by other colored tabs
        // _ClearNewTabButtonColor();
    }

    // Method Description:
    // - Helper to manually exit "zoom" when certain actions take place.
    //   Anything that modifies the state of the pane tree should probably
    //   un-zoom the focused pane first, so that the user can see the full pane
    //   tree again. These actions include:
    //   * Splitting a new pane
    //   * Closing a pane
    //   * Moving focus between panes
    //   * Resizing a pane
    // Arguments:
    // - <none>
    // Return Value:
    // - <none>
    void TerminalPage::_UnZoomIfNeeded()
    {
        if (const auto activeTab{ _GetFocusedTabImpl() })
        {
            if (activeTab->IsZoomed())
            {
                // Remove the content from the tab first, so Pane::UnZoom can
                // re-attach the content to the tree w/in the pane
                _tabContent.Children().Clear();
                // In ExitZoom, we'll change the Tab's Content(), triggering the
                // content changed event, which will re-attach the tab's new content
                // root to the tree.
                activeTab->ExitZoom();
            }
        }
    }

    // Method Description:
    // - Attempt to move focus between panes, as to focus the child on
    //   the other side of the separator. See Pane::NavigateFocus for details.
    // - Moves the focus of the currently focused tab.
    // Arguments:
    // - direction: The direction to move the focus in.
    // Return Value:
    // - Whether changing the focus succeeded. This allows a keychord to propagate
    //   to the terminal when no other panes are present (GH#6219)
    bool TerminalPage::_MoveFocus(const FocusDirection& direction)
    {
        if (const auto terminalTab{ _GetFocusedTabImpl() })
        {
            return terminalTab->NavigateFocus(direction);
        }
        return false;
    }

    // Method Description:
    // - Attempt to swap the positions of the focused pane with another pane.
    //   See Pane::SwapPane for details.
    // Arguments:
    // - direction: The direction to move the focused pane in.
    // Return Value:
    // - true if panes were swapped.
    bool TerminalPage::_SwapPane(const FocusDirection& direction)
    {
        if (const auto terminalTab{ _GetFocusedTabImpl() })
        {
            _UnZoomIfNeeded();
            return terminalTab->SwapPane(direction);
        }
        return false;
    }

    TermControl TerminalPage::_GetActiveControl()
    {
        if (const auto terminalTab{ _GetFocusedTabImpl() })
        {
            return terminalTab->GetActiveTerminalControl();
        }
        return nullptr;
    }
    // Method Description:
    // - Warn the user that they are about to close all open windows, then
    //   signal that we want to close everything.
    fire_and_forget TerminalPage::RequestQuit()
    {
        if (!_displayingCloseDialog)
        {
            _displayingCloseDialog = true;
            ContentDialogResult warningResult = co_await _ShowQuitDialog();
            _displayingCloseDialog = false;

            if (warningResult != ContentDialogResult::Primary)
            {
                co_return;
            }

            _QuitRequestedHandlers(nullptr, nullptr);
        }
    }

    // Method Description:
    // - Saves the window position and tab layout to the application state
    // - This does not create the InitialPosition field, that needs to be
    //   added externally.
    // Arguments:
    // - <none>
    // Return Value:
    // - the window layout
    WindowLayout TerminalPage::GetWindowLayout()
    {
        if (_startupState != StartupState::Initialized)
        {
            return nullptr;
        }

        std::vector<ActionAndArgs> actions;

        for (auto tab : _tabs)
        {
            if (auto terminalTab = _GetTerminalTabImpl(tab))
            {
                auto tabActions = terminalTab->BuildStartupActions();
                actions.insert(actions.end(), std::make_move_iterator(tabActions.begin()), std::make_move_iterator(tabActions.end()));
            }
            else if (tab.try_as<SettingsTab>())
            {
                ActionAndArgs action;
                action.Action(ShortcutAction::OpenSettings);
                OpenSettingsArgs args{ SettingsTarget::SettingsUI };
                action.Args(args);

                actions.emplace_back(std::move(action));
            }
        }

        // if the focused tab was not the last tab, restore that
        auto idx = _GetFocusedTabIndex();
        if (idx && idx != _tabs.Size() - 1)
        {
            ActionAndArgs action;
            action.Action(ShortcutAction::SwitchToTab);
            SwitchToTabArgs switchToTabArgs{ idx.value() };
            action.Args(switchToTabArgs);

            actions.emplace_back(std::move(action));
        }

        // If the user set a custom name, save it
        if (_WindowName != L"")
        {
            ActionAndArgs action;
            action.Action(ShortcutAction::RenameWindow);
            RenameWindowArgs args{ _WindowName };
            action.Args(args);

            actions.emplace_back(std::move(action));
        }

        WindowLayout layout{};
        layout.TabLayout(winrt::single_threaded_vector<ActionAndArgs>(std::move(actions)));

        // Only save the content size because the tab size will be added on load.
        const float contentWidth = ::base::saturated_cast<float>(_tabContent.ActualWidth());
        const float contentHeight = ::base::saturated_cast<float>(_tabContent.ActualHeight());
        const winrt::Windows::Foundation::Size windowSize{ contentWidth, contentHeight };

        layout.InitialSize(windowSize);

        return layout;
    }

    // Method Description:
    // - Close the terminal app. If there is more
    //   than one tab opened, show a warning dialog.
    // Arguments:
    // - bypassDialog: if true a dialog won't be shown even if the user would
    //   normally get confirmation. This is used in the case where the user
    //   has already been prompted by the Quit action.
    fire_and_forget TerminalPage::CloseWindow(bool bypassDialog)
    {
        if (!bypassDialog &&
            _HasMultipleTabs() &&
            _settings.GlobalSettings().ConfirmCloseAllTabs() &&
            !_displayingCloseDialog)
        {
            _displayingCloseDialog = true;
            ContentDialogResult warningResult = co_await _ShowCloseWarningDialog();
            _displayingCloseDialog = false;

            if (warningResult != ContentDialogResult::Primary)
            {
                co_return;
            }
        }

        if (ShouldUsePersistedLayout(_settings))
        {
            // Don't delete the ApplicationState when all of the tabs are removed.
            // If there is still a monarch living they will get the event that
            // a window closed and trigger a new save without this window.
            _maintainStateOnTabClose = true;
        }

        _RemoveAllTabs();
    }

    // Method Description:
    // - Move the viewport of the terminal of the currently focused tab up or
    //      down a number of lines.
    // Arguments:
    // - scrollDirection: ScrollUp will move the viewport up, ScrollDown will move the viewport down
    // - rowsToScroll: a number of lines to move the viewport. If not provided we will use a system default.
    void TerminalPage::_Scroll(ScrollDirection scrollDirection, const Windows::Foundation::IReference<uint32_t>& rowsToScroll)
    {
        if (const auto terminalTab{ _GetFocusedTabImpl() })
        {
            uint32_t realRowsToScroll;
            if (rowsToScroll == nullptr)
            {
                // The magic value of WHEEL_PAGESCROLL indicates that we need to scroll the entire page
                realRowsToScroll = _systemRowsToScroll == WHEEL_PAGESCROLL ?
                                       terminalTab->GetActiveTerminalControl().ViewHeight() :
                                       _systemRowsToScroll;
            }
            else
            {
                // use the custom value specified in the command
                realRowsToScroll = rowsToScroll.Value();
            }
            auto scrollDelta = _ComputeScrollDelta(scrollDirection, realRowsToScroll);
            terminalTab->Scroll(scrollDelta);
        }
    }

    // Method Description:
    // - Moves the currently active pane on the currently active tab to the
    //   specified tab. If the tab index is greater than the number of
    //   tabs, then a new tab will be created for the pane. Similarly, if a pane
    //   is the last remaining pane on a tab, that tab will be closed upon moving.
    // - No move will occur if the tabIdx is the same as the current tab, or if
    //   the specified tab is not a host of terminals (such as the settings tab).
    // Arguments:
    // - tabIdx: The target tab index.
    // Return Value:
    // - true if the pane was successfully moved to the new tab.
    bool TerminalPage::_MovePane(const uint32_t tabIdx)
    {
        auto focusedTab{ _GetFocusedTabImpl() };

        if (!focusedTab)
        {
            return false;
        }

        // If we are trying to move from the current tab to the current tab do nothing.
        if (_GetFocusedTabIndex() == tabIdx)
        {
            return false;
        }

        // Moving the pane from the current tab might close it, so get the next
        // tab before its index changes.
        if (_tabs.Size() > tabIdx)
        {
            auto targetTab = _GetTerminalTabImpl(_tabs.GetAt(tabIdx));
            // if the selected tab is not a host of terminals (e.g. settings)
            // don't attempt to add a pane to it.
            if (!targetTab)
            {
                return false;
            }
            auto pane = focusedTab->DetachPane();
            targetTab->AttachPane(pane);
            _SetFocusedTab(*targetTab);
        }
        else
        {
            auto pane = focusedTab->DetachPane();
            _CreateNewTabFromPane(pane);
        }

        return true;
    }

    // Function Description:
    // - Returns true if this commandline is a commandline that we know is safe.
    //   Generally, this is true for any executables in system32. We can use
    //   this to bypass the elevated state check, because we're confident that
    //   executables in that path won't have been hijacked.
    //   - TECHNICALLY a user can take ownership of a file in system32 and
    //     replace it as the system administrator. You could say it's OK though
    //     because you'd already have to have had admin rights to mess that
    //     folder up or something.
    // - Will attempt to resolve environment strings.
    // - Will also manually allow commandlines as generated for the default WSL
    //   distros.
    // - Will also trust %ProgramFiles%\Powershell\...\pwsh.exe paths, for
    //   PowerShell Core.
    // Arguments:
    // - commandLine: the command to check.
    // Return Value (example):
    // - C:\windows\system32\cmd.exe -> returns true
    // - cmd.exe -> returns false
    // - C:\windows\system32\cmd.exe /k echo sneaky sneak -> returns false
    // - %SystemRoot%\System32\cmd.exe -> returns true
    // - %SystemRoot%\System32\wsl.exe -d <distro name> -> returns true
    static bool _isTrustedCommandline(std::wstring_view commandLine)
    {
        // use C++11 magic statics to make sure we only do this once.
        static std::wstring systemDirectory = []() -> std::wstring {
            // *** THIS IS A SINGLETON ***
            static std::wstring sys32{};
            if (FAILED(wil::GetSystemDirectoryW(sys32)))
            {
                // we couldn't look up where system32 is?? Then it's definitely not
                // in System32
                return {};
            }
            return sys32;
        }();

        if (systemDirectory.empty())
        {
            return false;
        }

        const std::filesystem::path fullCommandlinePath{
            wil::ExpandEnvironmentStringsW<std::wstring>(commandLine.data())
        };

        if (fullCommandlinePath.wstring().size() > systemDirectory.size())
        {
            // Get the first part of the executable path
            const auto start = fullCommandlinePath.wstring().substr(0, systemDirectory.size());
            // Doing this as an ASCII only check might be wrong, but I'm
            // guessing if system32 isn't at X:\windows\system32... this isn't
            // the only thing that is going to be sad in Windows.
            const auto pathEquals = til::equals_insensitive_ascii(start, systemDirectory);
            if (pathEquals && std::filesystem::exists(fullCommandlinePath))
            {
                return true;
            }
        }

        // Also, if the path is literally
        //   %SystemRoot%\System32\wsl.exe -d <distro name>
        // then allow it.

        // Largely stolen from _tryMangleStartingDirectoryForWSL in ConptyConnection.
        // Find the first space, quote or the end of the string -- we'll look
        // for wsl before that.
        const auto terminator{ commandLine.find_first_of(LR"(" )", 1) }; // look past the first character in case it starts with "
        const auto start{ til::at(commandLine, 0) == L'"' ? 1 : 0 };
        const std::filesystem::path executablePath{ commandLine.substr(start, terminator - start) };
        const auto executableFilename{ executablePath.filename().wstring() };

        if (executableFilename == L"wsl" || executableFilename == L"wsl.exe")
        {
            // We've got a WSL -- let's just make sure it's the right one.
            if (executablePath.has_parent_path())
            {
                if (executablePath.parent_path().wstring() != systemDirectory)
                {
                    return false; // it wasn't in system32!
                }
            }
            else
            {
                // Unqualified WSL, this is dangerous, so return false.
                return false;
            }

            // Get everything after the wsl.exe
            const auto arguments{ terminator == std::wstring_view::npos ?
                                      std::wstring_view{} :
                                      commandLine.substr(terminator + 1) };
            const auto dashD{ arguments.find(L"-d ") };

            // If we found a "-d " IMMEDIATELY AFTER wsl.exe. If it wasn't
            // immediately after, it could have been `wsl.exe --doSomethingEvil`
            if (dashD == 0)
            {
                // Using the string following "-d "...
                const auto afterDashD{ arguments.substr(dashD + 3) };
                // Find the next space
                const auto afterFirstWord = afterDashD.find(L" ");
                // if that space _wasn't_ at the end of the commandline, then
                // there were some other args. That means it was `wsl -d distro
                // anything`, and we should ask the user.
                //
                // So if it was at the end of the commandline, then there were
                // no other args besides the distro name.
                if (afterFirstWord == std::wstring::npos)
                {
                    return true;
                }
            }
        }
        else if (executableFilename == L"pwsh" || executableFilename == L"pwsh.exe")
        {
            // is does executablePath start with %ProgramFiles%\\PowerShell?
            const std::filesystem::path powershellCoreRoot
            {
                wil::ExpandEnvironmentStringsW<std::wstring>(
#if defined(_M_AMD64) || defined(_M_ARM64) // No point in looking for WOW if we're not somewhere it exists
                    L"%ProgramFiles(x86)%\\PowerShell"
#elif defined(_M_ARM64) // same with ARM
                    L"%ProgramFiles(Arm)%\\PowerShell"
#else
                    L"%ProgramFiles%\\PowerShell"
#endif
                )
            };

            // Is the path to the commandline actually exactly one of the
            // versions that exists in this directory?
            for (const auto& versionedDir : std::filesystem::directory_iterator(powershellCoreRoot))
            {
                const auto versionedPath = versionedDir.path();
                if (executablePath.parent_path() == versionedPath)
                {
                    return true;
                }
            }
        }

        return false;
    }

    // Method Description:
    // - For a given commandline, determines if we should prompt the user for
    //   approval. We only do this check when elevated. This will check the
    //   AllowedCommandlines in `elevated-state.json`, to see if the commandline
    //   already exists in that list.
    // Arguments:
    // - cmdline: The commandline to check
    // Return Value:
    // - true if we should prompt the user for approval.
    bool TerminalPage::_shouldPromptForCommandline(const winrt::hstring& cmdline) const
    {
        // NOTE: For debugging purposes, changing this to `true || IsElevated()`
        // is a handy way of forcing the elevation logic, even when unelevated.
        if (true || IsElevated())
        {
            // If the cmdline is EXACTLY an executable in
            // `C:\WINDOWS\System32`, then ignore this check.
            if (_isTrustedCommandline(cmdline))
            {
                return false;
            }

            if (const auto& allowedCommandlines{ ApplicationState::SharedInstance().AllowedCommandlines() })
            {
                for (const auto& approved : allowedCommandlines)
                {
                    if (approved == cmdline)
                    {
                        return false;
                    }
                }
            }
            return true;
        }

        return false;
    }

    void TerminalPage::_adminWarningPrimaryClicked(const TerminalApp::AdminWarningPlaceholder& sender,
                                                   const winrt::Windows::UI::Xaml::RoutedEventArgs& /*args*/)
    {
        auto warningControl{ winrt::get_self<AdminWarningPlaceholder>(sender) };
        const auto& cmdline{ warningControl->Commandline() };
        // Look through the tabs and panes to look for us. Whichever pane had us
        // as content - replace their content with the TermControl we were
        // holding on to.
        for (const auto& tab : _tabs)
        {
            if (const auto& tabImpl{ _GetTerminalTabImpl(tab) })
            {
                tabImpl->GetRootPane()->WalkTree([warningControl, cmdline, tabImpl](std::shared_ptr<Pane> pane) -> bool {
                    const auto& projectedWarningControl{ pane->GetUserControl().try_as<TerminalApp::AdminWarningPlaceholder>() };
                    // If it was a warning control, then get our implementation
                    // type out of it.
                    if (const auto& otherWarning{ winrt::get_self<AdminWarningPlaceholder>(projectedWarningControl) })
                    {
                        // This pane had a warning in it.
                        // Was it a warning for the same commandline that we
                        // just approved?
                        if (otherWarning->Commandline() == cmdline)
                        {
                            // Go ahead and allow them. Swap the control into
                            // the pane, which will initialize and start it.
                            tabImpl->ReplaceControl(pane, otherWarning->Control());
                        }
                        // Don't return true here. We want to make sure to check
                        // all the panes for the same commandline we just
                        // approved.
                    }
                    // return false so we make sure to iterate on every leaf.
                    return false;
                });
            }
        }

        // Update the list of approved commandlines.
        auto allowedCommandlines{ ApplicationState::SharedInstance().AllowedCommandlines() };
        if (!allowedCommandlines)
        {
            allowedCommandlines = winrt::single_threaded_vector<winrt::hstring>();
        }

        // But of course, we don't need to add this commandline if it's already
        // in the list of approved commandlines.
        bool foundCopy = false;
        for (const auto& approved : allowedCommandlines)
        {
            if (approved == cmdline)
            {
                foundCopy = true;
                break;
            }
        }
        if (!foundCopy)
        {
            allowedCommandlines.Append(cmdline);
        }
        ApplicationState::SharedInstance().AllowedCommandlines(allowedCommandlines);
    }

    void TerminalPage::_adminWarningCancelClicked(const TerminalApp::AdminWarningPlaceholder& sender,
                                                  const winrt::Windows::UI::Xaml::RoutedEventArgs& /*args*/)
    {
        auto warningControl{ winrt::get_self<AdminWarningPlaceholder>(sender) };

        for (const auto& tab : _tabs)
        {
            if (const auto& tabImpl{ _GetTerminalTabImpl(tab) })
            {
                tabImpl->GetRootPane()->WalkTree([warningControl](std::shared_ptr<Pane> pane) -> bool {
                    if (pane->GetUserControl() == *warningControl)
                    {
                        pane->Close();
                        return true;
                    }
                    // We're not going to auto-close all the other panes with
                    // the same commandline warning, akin to what we're doing in
                    // the approve handler. If they want to reject one pane, but
                    // accept the next one, that's okay.
                    return false;
                });
            }
        }
    }

    // Method Description:
    // - If the requested settings want us to elevate this new terminal
    //   instance, and we're not currently elevated, then open the new terminal
    //   as an elevated instance (using _OpenElevatedWT). Does nothing if we're
    //   already elevated, or if the control settings don't want to be elevated.
    // Arguments:
    // - newTerminalArgs: The NewTerminalArgs for this terminal instance
    // - controlSettings: The constructed TerminalSettingsCreateResult for this Terminal instance
    // - profile: The Profile we're using to launch this Terminal instance
    // Return Value:
    // - true iff we tossed this request to an elevated window. Callers can use
    //   this result to early-return if needed.
    bool TerminalPage::_maybeElevate(const NewTerminalArgs& newTerminalArgs,
                                     const TerminalSettingsCreateResult& controlSettings,
                                     const Profile& profile)
    {
        // Try to handle auto-elevation
        const bool requestedElevation = controlSettings.DefaultSettings().Elevate();
        const bool currentlyElevated = IsElevated();

        // We aren't elevated, but we want to be.
        if (requestedElevation && !currentlyElevated)
        {
            // Manually set the Profile of the NewTerminalArgs to the guid we've
            // resolved to. If there was a profile in the NewTerminalArgs, this
            // will be that profile's GUID. If there wasn't, then we'll use
            // whatever the default profile's GUID is.

            newTerminalArgs.Profile(::Microsoft::Console::Utils::GuidToString(profile.Guid()));
            _OpenElevatedWT(newTerminalArgs);
            return true;
        }
        return false;
    }

    // Method Description:
    // - Split the focused pane either horizontally or vertically, and place the
    //   given pane accordingly in the tree
    // Arguments:
    // - newPane: the pane to add to our tree of panes
    // - splitDirection: one value from the TerminalApp::SplitDirection enum, indicating how the
    //   new pane should be split from its parent.
    // - splitSize: the size of the split
    void TerminalPage::_SplitPane(const SplitDirection splitDirection,
                                  const float splitSize,
                                  std::shared_ptr<Pane> newPane)
    {
        const auto focusedTab{ _GetFocusedTabImpl() };

        // Do nothing if no TerminalTab is focused
        if (!focusedTab)
        {
            // GH#632
            // If there's no tab, but we're requesting a elevated split,
            // we still want to toss that over to the elevated window. This is
            // for something like
            //
            //   `wtd nt -p "elevated cmd" ; sp -p "elevated cmd"`
            //
            // We should just make two elevated tabs for that.

            // Note: If the action was a "duplicate pane" action, but there's no
            // existing tab to duplicate, then we can't resolve the profile from
            // the existing pane. So in that scenario, we won't be able to toss
            // anything over to the elevated window.
            TerminalSettingsCreateResult controlSettings{ TerminalSettings::CreateWithNewTerminalArgs(_settings,
                                                                                                      newTerminalArgs,
                                                                                                      *_bindings) };
            Profile profile{ _settings.GetProfileForArgs(newTerminalArgs) };
            _maybeElevate(newTerminalArgs, controlSettings, profile);

            return;
        }

        _SplitPane(*focusedTab, splitDirection, splitSize, newPane);
    }

    // Method Description:
    // - Split the focused pane of the given tab, either horizontally or vertically, and place the
    //   given pane accordingly
    // Arguments:
    // - tab: The tab that is going to be split.
    // - newPane: the pane to add to our tree of panes
    // - splitDirection: one value from the TerminalApp::SplitDirection enum, indicating how the
    //   new pane should be split from its parent.
    // - splitSize: the size of the split
    void TerminalPage::_SplitPane(TerminalTab& tab,
                                  const SplitDirection splitDirection,
                                  const float splitSize,
                                  std::shared_ptr<Pane> newPane)
    {
<<<<<<< HEAD
        try
        {
            TerminalSettingsCreateResult controlSettings{ nullptr };
            Profile profile{ nullptr };

            if (splitMode == SplitType::Duplicate)
            {
                profile = tab.GetFocusedProfile();
                if (profile)
                {
                    // TODO GH#5047 If we cache the NewTerminalArgs, we no longer need to do this.
                    profile = GetClosestProfileForDuplicationOfProfile(profile);
                    controlSettings = TerminalSettings::CreateWithProfile(_settings, profile, *_bindings);
                    const auto workingDirectory = tab.GetActiveTerminalControl().WorkingDirectory();
                    const auto validWorkingDirectory = !workingDirectory.empty();
                    if (validWorkingDirectory)
                    {
                        controlSettings.DefaultSettings().StartingDirectory(workingDirectory);
                    }
                }
                // TODO: GH#5047 - In the future, we should get the Profile of
                // the focused pane, and use that to build a new instance of the
                // settings so we can duplicate this tab/pane.
                //
                // Currently, if the profile doesn't exist anymore in our
                // settings, we'll silently do nothing.
                //
                // In the future, it will be preferable to just duplicate the
                // current control's settings, but we can't do that currently,
                // because we won't be able to create a new instance of the
                // connection without keeping an instance of the original Profile
                // object around.
            }
            if (!profile)
            {
                profile = _settings.GetProfileForArgs(newTerminalArgs);
                controlSettings = TerminalSettings::CreateWithNewTerminalArgs(_settings, newTerminalArgs, *_bindings);
            }

            // Try to handle auto-elevation
            if (_maybeElevate(newTerminalArgs, controlSettings, profile))
            {
                return;
            }

            const auto controlConnection = _CreateConnectionFromSettings(profile, controlSettings.DefaultSettings());

            const float contentWidth = ::base::saturated_cast<float>(_tabContent.ActualWidth());
            const float contentHeight = ::base::saturated_cast<float>(_tabContent.ActualHeight());
            const winrt::Windows::Foundation::Size availableSpace{ contentWidth, contentHeight };

            auto realSplitType = splitDirection;
            if (realSplitType == SplitDirection::Automatic)
            {
                realSplitType = tab.PreCalculateAutoSplit(availableSpace);
            }

            const auto canSplit = tab.PreCalculateCanSplit(realSplitType, splitSize, availableSpace);
            if (!canSplit)
            {
                return;
            }

            auto newControl = _InitControl(controlSettings, controlConnection);
            WUX::Controls::UserControl controlToAdd{ newControl };

            const auto& cmdline{ controlSettings.DefaultSettings().Commandline() };
            const auto doAdminWarning{ _shouldPromptForCommandline(cmdline) };
            if (doAdminWarning)
            {
                auto warningControl{ winrt::make_self<implementation::AdminWarningPlaceholder>(newControl, cmdline) };
                warningControl->PrimaryButtonClicked({ get_weak(), &TerminalPage::_adminWarningPrimaryClicked });
                warningControl->CancelButtonClicked({ get_weak(), &TerminalPage::_adminWarningCancelClicked });
                controlToAdd = *warningControl;
            }
=======
        const float contentWidth = ::base::saturated_cast<float>(_tabContent.ActualWidth());
        const float contentHeight = ::base::saturated_cast<float>(_tabContent.ActualHeight());
        const winrt::Windows::Foundation::Size availableSpace{ contentWidth, contentHeight };
>>>>>>> 1c66877b

        auto realSplitType = splitDirection;
        if (realSplitType == SplitDirection::Automatic)
        {
            realSplitType = tab.PreCalculateAutoSplit(availableSpace);
        }

        const auto canSplit = tab.PreCalculateCanSplit(realSplitType, splitSize, availableSpace);
        if (!canSplit)
        {
            return;
        }

        _UnZoomIfNeeded();
        tab.SplitPane(realSplitType, splitSize, newPane);

        // After GH#6586, the control will no longer focus itself
        // automatically when it's finished being laid out. Manually focus
        // the control here instead.
        if (_startupState == StartupState::Initialized)
        {
            if (const auto control = _GetActiveControl())
            {
                control.Focus(FocusState::Programmatic);
            }
        }
    }

    // Method Description:
    // - Switches the split orientation of the currently focused pane.
    // Arguments:
    // - <none>
    // Return Value:
    // - <none>
    void TerminalPage::_ToggleSplitOrientation()
    {
        if (const auto terminalTab{ _GetFocusedTabImpl() })
        {
            _UnZoomIfNeeded();
            terminalTab->ToggleSplitOrientation();
        }
    }

    // Method Description:
    // - Attempt to move a separator between panes, as to resize each child on
    //   either size of the separator. See Pane::ResizePane for details.
    // - Moves a separator on the currently focused tab.
    // Arguments:
    // - direction: The direction to move the separator in.
    // Return Value:
    // - <none>
    void TerminalPage::_ResizePane(const ResizeDirection& direction)
    {
        if (const auto terminalTab{ _GetFocusedTabImpl() })
        {
            _UnZoomIfNeeded();
            terminalTab->ResizePane(direction);
        }
    }

    // Method Description:
    // - Move the viewport of the terminal of the currently focused tab up or
    //      down a page. The page length will be dependent on the terminal view height.
    // Arguments:
    // - scrollDirection: ScrollUp will move the viewport up, ScrollDown will move the viewport down
    void TerminalPage::_ScrollPage(ScrollDirection scrollDirection)
    {
        // Do nothing if for some reason, there's no terminal tab in focus. We don't want to crash.
        if (const auto terminalTab{ _GetFocusedTabImpl() })
        {
            if (const auto& control{ _GetActiveControl() })
            {
                const auto termHeight = control.ViewHeight();
                auto scrollDelta = _ComputeScrollDelta(scrollDirection, termHeight);
                terminalTab->Scroll(scrollDelta);
            }
        }
    }

    void TerminalPage::_ScrollToBufferEdge(ScrollDirection scrollDirection)
    {
        if (const auto terminalTab{ _GetFocusedTabImpl() })
        {
            auto scrollDelta = _ComputeScrollDelta(scrollDirection, INT_MAX);
            terminalTab->Scroll(scrollDelta);
        }
    }

    // Method Description:
    // - Gets the title of the currently focused terminal control. If there
    //   isn't a control selected for any reason, returns "Windows Terminal"
    // Arguments:
    // - <none>
    // Return Value:
    // - the title of the focused control if there is one, else "Windows Terminal"
    hstring TerminalPage::Title()
    {
        if (_settings.GlobalSettings().ShowTitleInTitlebar())
        {
            auto selectedIndex = _tabView.SelectedIndex();
            if (selectedIndex >= 0)
            {
                try
                {
                    if (auto focusedControl{ _GetActiveControl() })
                    {
                        return focusedControl.Title();
                    }
                }
                CATCH_LOG();
            }
        }
        return { L"Windows Terminal" };
    }

    // Method Description:
    // - Handles the special case of providing a text override for the UI shortcut due to VK_OEM issue.
    //      Looks at the flags from the KeyChord modifiers and provides a concatenated string value of all
    //      in the same order that XAML would put them as well.
    // Return Value:
    // - a string representation of the key modifiers for the shortcut
    //NOTE: This needs to be localized with https://github.com/microsoft/terminal/issues/794 if XAML framework issue not resolved before then
    static std::wstring _FormatOverrideShortcutText(VirtualKeyModifiers modifiers)
    {
        std::wstring buffer{ L"" };

        if (WI_IsFlagSet(modifiers, VirtualKeyModifiers::Control))
        {
            buffer += L"Ctrl+";
        }

        if (WI_IsFlagSet(modifiers, VirtualKeyModifiers::Shift))
        {
            buffer += L"Shift+";
        }

        if (WI_IsFlagSet(modifiers, VirtualKeyModifiers::Menu))
        {
            buffer += L"Alt+";
        }

        if (WI_IsFlagSet(modifiers, VirtualKeyModifiers::Windows))
        {
            buffer += L"Win+";
        }

        return buffer;
    }

    // Method Description:
    // - Takes a MenuFlyoutItem and a corresponding KeyChord value and creates the accelerator for UI display.
    //   Takes into account a special case for an error condition for a comma
    // Arguments:
    // - MenuFlyoutItem that will be displayed, and a KeyChord to map an accelerator
    void TerminalPage::_SetAcceleratorForMenuItem(WUX::Controls::MenuFlyoutItem& menuItem,
                                                  const KeyChord& keyChord)
    {
#ifdef DEP_MICROSOFT_UI_XAML_708_FIXED
        // work around https://github.com/microsoft/microsoft-ui-xaml/issues/708 in case of VK_OEM_COMMA
        if (keyChord.Vkey() != VK_OEM_COMMA)
        {
            // use the XAML shortcut to give us the automatic capabilities
            auto menuShortcut = Windows::UI::Xaml::Input::KeyboardAccelerator{};

            // TODO: Modify this when https://github.com/microsoft/terminal/issues/877 is resolved
            menuShortcut.Key(static_cast<Windows::System::VirtualKey>(keyChord.Vkey()));

            // add the modifiers to the shortcut
            menuShortcut.Modifiers(keyChord.Modifiers());

            // add to the menu
            menuItem.KeyboardAccelerators().Append(menuShortcut);
        }
        else // we've got a comma, so need to just use the alternate method
#endif
        {
            // extract the modifier and key to a nice format
            auto overrideString = _FormatOverrideShortcutText(keyChord.Modifiers());
            auto mappedCh = MapVirtualKeyW(keyChord.Vkey(), MAPVK_VK_TO_CHAR);
            if (mappedCh != 0)
            {
                menuItem.KeyboardAcceleratorTextOverride(overrideString + gsl::narrow_cast<wchar_t>(mappedCh));
            }
        }
    }

    // Method Description:
    // - Calculates the appropriate size to snap to in the given direction, for
    //   the given dimension. If the global setting `snapToGridOnResize` is set
    //   to `false`, this will just immediately return the provided dimension,
    //   effectively disabling snapping.
    // - See Pane::CalcSnappedDimension
    float TerminalPage::CalcSnappedDimension(const bool widthOrHeight, const float dimension) const
    {
        if (_settings && _settings.GlobalSettings().SnapToGridOnResize())
        {
            if (const auto terminalTab{ _GetFocusedTabImpl() })
            {
                return terminalTab->CalcSnappedDimension(widthOrHeight, dimension);
            }
        }
        return dimension;
    }

    // Method Description:
    // - Place `copiedData` into the clipboard as text. Triggered when a
    //   terminal control raises it's CopyToClipboard event.
    // Arguments:
    // - copiedData: the new string content to place on the clipboard.
    winrt::fire_and_forget TerminalPage::_CopyToClipboardHandler(const IInspectable /*sender*/,
                                                                 const CopyToClipboardEventArgs copiedData)
    {
        co_await winrt::resume_foreground(Dispatcher(), CoreDispatcherPriority::High);

        DataPackage dataPack = DataPackage();
        dataPack.RequestedOperation(DataPackageOperation::Copy);

        // The EventArgs.Formats() is an override for the global setting "copyFormatting"
        //   iff it is set
        bool useGlobal = copiedData.Formats() == nullptr;
        auto copyFormats = useGlobal ?
                               _settings.GlobalSettings().CopyFormatting() :
                               copiedData.Formats().Value();

        // copy text to dataPack
        dataPack.SetText(copiedData.Text());

        if (WI_IsFlagSet(copyFormats, CopyFormat::HTML))
        {
            // copy html to dataPack
            const auto htmlData = copiedData.Html();
            if (!htmlData.empty())
            {
                dataPack.SetHtmlFormat(htmlData);
            }
        }

        if (WI_IsFlagSet(copyFormats, CopyFormat::RTF))
        {
            // copy rtf data to dataPack
            const auto rtfData = copiedData.Rtf();
            if (!rtfData.empty())
            {
                dataPack.SetRtf(rtfData);
            }
        }

        try
        {
            Clipboard::SetContent(dataPack);
            Clipboard::Flush();
        }
        CATCH_LOG();
    }

    // Function Description:
    // - This function is called when the `TermControl` requests that we send
    //   it the clipboard's content.
    // - Retrieves the data from the Windows Clipboard and converts it to text.
    // - Shows warnings if the clipboard is too big or contains multiple lines
    //   of text.
    // - Sends the text back to the TermControl through the event's
    //   `HandleClipboardData` member function.
    // - Does some of this in a background thread, as to not hang/crash the UI thread.
    // Arguments:
    // - eventArgs: the PasteFromClipboard event sent from the TermControl
    fire_and_forget TerminalPage::_PasteFromClipboardHandler(const IInspectable /*sender*/,
                                                             const PasteFromClipboardEventArgs eventArgs)
    {
        const DataPackageView data = Clipboard::GetContent();

        // This will switch the execution of the function to a background (not
        // UI) thread. This is IMPORTANT, because the getting the clipboard data
        // will crash on the UI thread, because the main thread is a STA.
        co_await winrt::resume_background();

        try
        {
            hstring text = L"";
            if (data.Contains(StandardDataFormats::Text()))
            {
                text = co_await data.GetTextAsync();
            }
            // Windows Explorer's "Copy address" menu item stores a StorageItem in the clipboard, and no text.
            else if (data.Contains(StandardDataFormats::StorageItems()))
            {
                Windows::Foundation::Collections::IVectorView<Windows::Storage::IStorageItem> items = co_await data.GetStorageItemsAsync();
                if (items.Size() > 0)
                {
                    Windows::Storage::IStorageItem item = items.GetAt(0);
                    text = item.Path();
                }
            }

            if (_settings.GlobalSettings().TrimPaste())
            {
                std::wstring_view textView{ text };
                const auto pos = textView.find_last_not_of(L"\t\n\v\f\r ");
                if (pos == textView.npos)
                {
                    // Text is all white space, nothing to paste
                    co_return;
                }
                else if (const auto toRemove = textView.size() - 1 - pos; toRemove > 0)
                {
                    textView.remove_suffix(toRemove);
                    text = { textView };
                }
            }

            bool warnMultiLine = _settings.GlobalSettings().WarnAboutMultiLinePaste();
            if (warnMultiLine)
            {
                const auto isNewLineLambda = [](auto c) { return c == L'\n' || c == L'\r'; };
                const auto hasNewLine = std::find_if(text.cbegin(), text.cend(), isNewLineLambda) != text.cend();
                warnMultiLine = hasNewLine;
            }

            constexpr const std::size_t minimumSizeForWarning = 1024 * 5; // 5 KiB
            const bool warnLargeText = text.size() > minimumSizeForWarning &&
                                       _settings.GlobalSettings().WarnAboutLargePaste();

            if (warnMultiLine || warnLargeText)
            {
                co_await winrt::resume_foreground(Dispatcher());

                if (warnMultiLine)
                {
                    const auto focusedTab = _GetFocusedTabImpl();
                    // Do not warn about multi line pasting if the current tab has bracketed paste enabled.
                    warnMultiLine = warnMultiLine && !focusedTab->GetActiveTerminalControl().BracketedPasteEnabled();
                }

                // We have to initialize the dialog here to be able to change the text of the text block within it
                FindName(L"MultiLinePasteDialog").try_as<WUX::Controls::ContentDialog>();
                ClipboardText().Text(text);

                // The vertical offset on the scrollbar does not reset automatically, so reset it manually
                ClipboardContentScrollViewer().ScrollToVerticalOffset(0);

                ContentDialogResult warningResult = ContentDialogResult::Primary;
                if (warnMultiLine)
                {
                    warningResult = co_await _ShowMultiLinePasteWarningDialog();
                }
                else if (warnLargeText)
                {
                    warningResult = co_await _ShowLargePasteWarningDialog();
                }

                // Clear the clipboard text so it doesn't lie around in memory
                ClipboardText().Text(L"");

                if (warningResult != ContentDialogResult::Primary)
                {
                    // user rejected the paste
                    co_return;
                }
            }

            eventArgs.HandleClipboardData(text);
        }
        CATCH_LOG();
    }

    void TerminalPage::_OpenHyperlinkHandler(const IInspectable /*sender*/, const Microsoft::Terminal::Control::OpenHyperlinkEventArgs eventArgs)
    {
        try
        {
            auto parsed = winrt::Windows::Foundation::Uri(eventArgs.Uri().c_str());
            if (_IsUriSupported(parsed))
            {
                ShellExecute(nullptr, L"open", eventArgs.Uri().c_str(), nullptr, nullptr, SW_SHOWNORMAL);
            }
            else
            {
                _ShowCouldNotOpenDialog(RS_(L"UnsupportedSchemeText"), eventArgs.Uri());
            }
        }
        catch (...)
        {
            LOG_CAUGHT_EXCEPTION();
            _ShowCouldNotOpenDialog(RS_(L"InvalidUriText"), eventArgs.Uri());
        }
    }

    // Method Description:
    // - Opens up a dialog box explaining why we could not open a URI
    // Arguments:
    // - The reason (unsupported scheme, invalid uri, potentially more in the future)
    // - The uri
    void TerminalPage::_ShowCouldNotOpenDialog(winrt::hstring reason, winrt::hstring uri)
    {
        if (auto presenter{ _dialogPresenter.get() })
        {
            // FindName needs to be called first to actually load the xaml object
            auto unopenedUriDialog = FindName(L"CouldNotOpenUriDialog").try_as<WUX::Controls::ContentDialog>();

            // Insert the reason and the URI
            CouldNotOpenUriReason().Text(reason);
            UnopenedUri().Text(uri);

            // Show the dialog
            presenter.ShowDialog(unopenedUriDialog);
        }
    }

    // Method Description:
    // - Determines if the given URI is currently supported
    // Arguments:
    // - The parsed URI
    // Return value:
    // - True if we support it, false otherwise
    bool TerminalPage::_IsUriSupported(const winrt::Windows::Foundation::Uri& parsedUri)
    {
        if (parsedUri.SchemeName() == L"http" || parsedUri.SchemeName() == L"https")
        {
            return true;
        }
        if (parsedUri.SchemeName() == L"file")
        {
            const auto host = parsedUri.Host();
            // If no hostname was provided or if the hostname was "localhost", Host() will return an empty string
            // and we allow it
            if (host == L"")
            {
                return true;
            }
            // TODO: by the OSC 8 spec, if a hostname (other than localhost) is provided, we _should_ be
            // comparing that value against what is returned by GetComputerNameExW and making sure they match.
            // However, ShellExecute does not seem to be happy with file URIs of the form
            //          file://{hostname}/path/to/file.ext
            // and so while we could do the hostname matching, we do not know how to actually open the URI
            // if its given in that form. So for now we ignore all hostnames other than localhost
        }
        return false;
    }

    // Important! Don't take this eventArgs by reference, we need to extend the
    // lifetime of it to the other side of the co_await!
    winrt::fire_and_forget TerminalPage::_ControlNoticeRaisedHandler(const IInspectable /*sender*/,
                                                                     const Microsoft::Terminal::Control::NoticeEventArgs eventArgs)
    {
        auto weakThis = get_weak();
        co_await winrt::resume_foreground(Dispatcher());
        if (auto page = weakThis.get())
        {
            winrt::hstring message = eventArgs.Message();

            winrt::hstring title;

            switch (eventArgs.Level())
            {
            case NoticeLevel::Debug:
                title = RS_(L"NoticeDebug"); //\xebe8
                break;
            case NoticeLevel::Info:
                title = RS_(L"NoticeInfo"); // \xe946
                break;
            case NoticeLevel::Warning:
                title = RS_(L"NoticeWarning"); //\xe7ba
                break;
            case NoticeLevel::Error:
                title = RS_(L"NoticeError"); //\xe783
                break;
            }

            page->_ShowControlNoticeDialog(title, message);
        }
    }

    void TerminalPage::_ShowControlNoticeDialog(const winrt::hstring& title, const winrt::hstring& message)
    {
        if (auto presenter{ _dialogPresenter.get() })
        {
            // FindName needs to be called first to actually load the xaml object
            auto controlNoticeDialog = FindName(L"ControlNoticeDialog").try_as<WUX::Controls::ContentDialog>();

            ControlNoticeDialog().Title(winrt::box_value(title));

            // Insert the message
            NoticeMessage().Text(message);

            // Show the dialog
            presenter.ShowDialog(controlNoticeDialog);
        }
    }

    // Method Description:
    // - Copy text from the focused terminal to the Windows Clipboard
    // Arguments:
    // - singleLine: if enabled, copy contents as a single line of text
    // - formats: dictate which formats need to be copied
    // Return Value:
    // - true iff we we able to copy text (if a selection was active)
    bool TerminalPage::_CopyText(const bool singleLine, const Windows::Foundation::IReference<CopyFormat>& formats)
    {
        if (const auto& control{ _GetActiveControl() })
        {
            return control.CopySelectionToClipboard(singleLine, formats);
        }
        return false;
    }

    // Method Description:
    // - Send an event (which will be caught by AppHost) to set the progress indicator on the taskbar
    // Arguments:
    // - sender (not used)
    // - eventArgs: the arguments specifying how to set the progress indicator
    winrt::fire_and_forget TerminalPage::_SetTaskbarProgressHandler(const IInspectable /*sender*/, const IInspectable /*eventArgs*/)
    {
        co_await resume_foreground(Dispatcher());
        _SetTaskbarProgressHandlers(*this, nullptr);
    }

    // Method Description:
    // - Paste text from the Windows Clipboard to the focused terminal
    void TerminalPage::_PasteText()
    {
        if (const auto& control{ _GetActiveControl() })
        {
            control.PasteTextFromClipboard();
        }
    }

    // Function Description:
    // - Called when the settings button is clicked. ShellExecutes the settings
    //   file, as to open it in the default editor for .json files. Does this in
    //   a background thread, as to not hang/crash the UI thread.
    fire_and_forget TerminalPage::_LaunchSettings(const SettingsTarget target)
    {
        if (target == SettingsTarget::SettingsUI)
        {
            OpenSettingsUI();
        }
        else
        {
            // This will switch the execution of the function to a background (not
            // UI) thread. This is IMPORTANT, because the Windows.Storage API's
            // (used for retrieving the path to the file) will crash on the UI
            // thread, because the main thread is a STA.
            co_await winrt::resume_background();

            auto openFile = [](const auto& filePath) {
                HINSTANCE res = ShellExecute(nullptr, nullptr, filePath.c_str(), nullptr, nullptr, SW_SHOW);
                if (static_cast<int>(reinterpret_cast<uintptr_t>(res)) <= 32)
                {
                    ShellExecute(nullptr, nullptr, L"notepad", filePath.c_str(), nullptr, SW_SHOW);
                }
            };

            switch (target)
            {
            case SettingsTarget::DefaultsFile:
                openFile(CascadiaSettings::DefaultSettingsPath());
                break;
            case SettingsTarget::SettingsFile:
                openFile(CascadiaSettings::SettingsPath());
                break;
            case SettingsTarget::AllFiles:
                openFile(CascadiaSettings::DefaultSettingsPath());
                openFile(CascadiaSettings::SettingsPath());
                break;
            }
        }
    }

    // Method Description:
    // - Called when our tab content size changes. This updates each tab with
    //   the new size, so they have a chance to update each of their panes with
    //   the new size.
    // Arguments:
    // - e: the SizeChangedEventArgs with the new size of the tab content area.
    // Return Value:
    // - <none>
    void TerminalPage::_OnContentSizeChanged(const IInspectable& /*sender*/, Windows::UI::Xaml::SizeChangedEventArgs const& e)
    {
        const auto newSize = e.NewSize();
        _ResizeTabContent(newSize);
    }

    // Method Description:
    // - Responds to the TabView control's Tab Closing event by removing
    //      the indicated tab from the set and focusing another one.
    //      The event is cancelled so App maintains control over the
    //      items in the tabview.
    // Arguments:
    // - sender: the control that originated this event
    // - eventArgs: the event's constituent arguments
    void TerminalPage::_OnTabCloseRequested(const IInspectable& /*sender*/, const MUX::Controls::TabViewTabCloseRequestedEventArgs& eventArgs)
    {
        const auto tabViewItem = eventArgs.Tab();
        if (auto tab{ _GetTabByTabViewItem(tabViewItem) })
        {
            _HandleCloseTabRequested(tab);
        }
    }

    TermControl TerminalPage::_InitControl(const TerminalSettingsCreateResult& settings, const ITerminalConnection& connection)
    {
        // Give term control a child of the settings so that any overrides go in the child
        // This way, when we do a settings reload we just update the parent and the overrides remain
        const auto child = TerminalSettings::CreateWithParent(settings);
        TermControl term{ child.DefaultSettings(), connection };

        term.UnfocusedAppearance(child.UnfocusedSettings()); // It is okay for the unfocused settings to be null

        return term;
    }

    // Method Description:
    // - Creates a pane and returns a shared_ptr to it
    // - The caller should handle where the pane goes after creation,
    //   either to split an already existing pane or to create a new tab with it
    // Arguments:
    // - newTerminalArgs: an object that may contain a blob of parameters to
    //   control which profile is created and with possible other
    //   configurations. See CascadiaSettings::BuildSettings for more details.
    // - duplicate: a boolean to indicate whether the pane we create should be
    //   a duplicate of the currently focused pane
    // - existingConnection: optionally receives a connection from the outside
    //   world instead of attempting to create one
    std::shared_ptr<Pane> TerminalPage::_MakePane(const NewTerminalArgs& newTerminalArgs, const bool duplicate, TerminalConnection::ITerminalConnection existingConnection)
    {
        TerminalSettingsCreateResult controlSettings{ nullptr };
        Profile profile{ nullptr };

        if (duplicate)
        {
            const auto focusedTab{ _GetFocusedTabImpl() };
            if (focusedTab)
            {
                profile = focusedTab->GetFocusedProfile();
                if (profile)
                {
                    // TODO GH#5047 If we cache the NewTerminalArgs, we no longer need to do this.
                    profile = GetClosestProfileForDuplicationOfProfile(profile);
                    controlSettings = TerminalSettings::CreateWithProfile(_settings, profile, *_bindings);
                    const auto workingDirectory = focusedTab->GetActiveTerminalControl().WorkingDirectory();
                    const auto validWorkingDirectory = !workingDirectory.empty();
                    if (validWorkingDirectory)
                    {
                        controlSettings.DefaultSettings().StartingDirectory(workingDirectory);
                    }
                }
            }
        }
        if (!profile)
        {
            profile = _settings.GetProfileForArgs(newTerminalArgs);
            controlSettings = TerminalSettings::CreateWithNewTerminalArgs(_settings, newTerminalArgs, *_bindings);
        }

        auto connection = existingConnection ? existingConnection : _CreateConnectionFromSettings(profile, controlSettings.DefaultSettings());
        if (existingConnection)
        {
            connection.Resize(controlSettings.DefaultSettings().InitialRows(), controlSettings.DefaultSettings().InitialCols());
        }

        TerminalConnection::ITerminalConnection debugConnection{ nullptr };
        if (_settings.GlobalSettings().DebugFeaturesEnabled())
        {
            const CoreWindow window = CoreWindow::GetForCurrentThread();
            const auto rAltState = window.GetKeyState(VirtualKey::RightMenu);
            const auto lAltState = window.GetKeyState(VirtualKey::LeftMenu);
            const bool bothAltsPressed = WI_IsFlagSet(lAltState, CoreVirtualKeyStates::Down) &&
                                         WI_IsFlagSet(rAltState, CoreVirtualKeyStates::Down);
            if (bothAltsPressed)
            {
                std::tie(connection, debugConnection) = OpenDebugTapConnection(connection);
            }
        }

        const auto control = _InitControl(controlSettings, connection);
        _RegisterTerminalEvents(control);

        WUX::Controls::UserControl controlToAdd{ control };

        // Check if we should warn the user about running a new unelevated
        // commandline.
        const auto& cmdline{ controlSettings.DefaultSettings().Commandline() };
        const auto doAdminWarning{ _shouldPromptForCommandline(cmdline) };
        if (doAdminWarning)
        {
            auto warningControl{ winrt::make_self<implementation::AdminWarningPlaceholder>(control, cmdline) };
            warningControl->PrimaryButtonClicked({ get_weak(), &TerminalPage::_adminWarningPrimaryClicked });
            warningControl->CancelButtonClicked({ get_weak(), &TerminalPage::_adminWarningCancelClicked });
            controlToAdd = *warningControl;
        }

        auto resultPane = std::make_shared<Pane>(profile, controlToAdd);

        if (debugConnection) // this will only be set if global debugging is on and tap is active
        {
            auto newControl = _InitControl(controlSettings, debugConnection);
            _RegisterTerminalEvents(newControl);
            // Split (auto) with the debug tap.
            auto debugPane = std::make_shared<Pane>(profile, newControl);

            // Since we're doing this split directly on the pane (instead of going through TerminalTab,
            // we need to handle the panes 'active' states

            // Set the pane we're splitting to active (otherwise Split will not do anything)
            resultPane->SetActive();
            auto [original, _] = resultPane->Split(SplitDirection::Automatic, 0.5f, debugPane);

            // Set the non-debug pane as active
            resultPane->ClearActive();
            original->SetActive();
        }

        if (doAdminWarning)
        {
            // We know this is safe - we literally just added the
            // AdminWarningPlaceholder as the controlToAdd like 20 lines up.
            //
            // Focus the warning here. The LayoutUpdated within the dialog
            // itself isn't good enough. That, for some reason, fires _before_
            // the dialog is in the UI tree, which is useless for us.
            controlToAdd.try_as<implementation::AdminWarningPlaceholder>()->FocusOnLaunch();
        }

        return resultPane;
    }

    // Method Description:
    // - Hook up keybindings, and refresh the UI of the terminal.
    //   This includes update the settings of all the tabs according
    //   to their profiles, update the title and icon of each tab, and
    //   finally create the tab flyout
    void TerminalPage::_RefreshUIForSettingsReload()
    {
        // Re-wire the keybindings to their handlers, as we'll have created a
        // new AppKeyBindings object.
        _HookupKeyBindings(_settings.ActionMap());

        // Refresh UI elements

        // Mapping by GUID isn't _excellent_ because the defaults profile doesn't have a stable GUID; however,
        // when we stabilize its guid this will become fully safe.
        std::unordered_map<winrt::guid, std::pair<Profile, TerminalSettingsCreateResult>> profileGuidSettingsMap;
        const auto profileDefaults{ _settings.ProfileDefaults() };
        const auto allProfiles{ _settings.AllProfiles() };

        profileGuidSettingsMap.reserve(allProfiles.Size() + 1);

        // Include the Defaults profile for consideration
        profileGuidSettingsMap.insert_or_assign(profileDefaults.Guid(), std::pair{ profileDefaults, nullptr });
        for (const auto& newProfile : allProfiles)
        {
            // Avoid creating a TerminalSettings right now. They're not totally cheap, and we suspect that users with many
            // panes may not be using all of their profiles at the same time. Lazy evaluation is king!
            profileGuidSettingsMap.insert_or_assign(newProfile.Guid(), std::pair{ newProfile, nullptr });
        }

        for (const auto& tab : _tabs)
        {
            if (auto terminalTab{ _GetTerminalTabImpl(tab) })
            {
                terminalTab->UpdateSettings();

                // Manually enumerate the panes in each tab; this will let us recycle TerminalSettings
                // objects but only have to iterate one time.
                terminalTab->GetRootPane()->WalkTree([&](auto&& pane) {
                    if (const auto profile{ pane->GetProfile() })
                    {
                        const auto found{ profileGuidSettingsMap.find(profile.Guid()) };
                        // GH#2455: If there are any panes with controls that had been
                        // initialized with a Profile that no longer exists in our list of
                        // profiles, we'll leave it unmodified. The profile doesn't exist
                        // anymore, so we can't possibly update its settings.
                        if (found != profileGuidSettingsMap.cend())
                        {
                            auto& pair{ found->second };
                            if (!pair.second)
                            {
                                pair.second = TerminalSettings::CreateWithProfile(_settings, pair.first, *_bindings);
                            }
                            pane->UpdateSettings(pair.second, pair.first);
                        }
                    }
                    return false;
                });

                // Update the icon of the tab for the currently focused profile in that tab.
                // Only do this for TerminalTabs. Other types of tabs won't have multiple panes
                // and profiles so the Title and Icon will be set once and only once on init.
                _UpdateTabIcon(*terminalTab);

                // Force the TerminalTab to re-grab its currently active control's title.
                terminalTab->UpdateTitle();
            }
            else if (auto settingsTab = tab.try_as<TerminalApp::SettingsTab>())
            {
                settingsTab.UpdateSettings(_settings);
            }

            auto tabImpl{ winrt::get_self<TabBase>(tab) };
            tabImpl->SetActionMap(_settings.ActionMap());
        }

        // repopulate the new tab button's flyout with entries for each
        // profile, which might have changed
        _UpdateTabWidthMode();
        _CreateNewTabFlyout();

        // Reload the current value of alwaysOnTop from the settings file. This
        // will let the user hot-reload this setting, but any runtime changes to
        // the alwaysOnTop setting will be lost.
        _isAlwaysOnTop = _settings.GlobalSettings().AlwaysOnTop();
        _AlwaysOnTopChangedHandlers(*this, nullptr);

        // Settings AllowDependentAnimations will affect whether animations are
        // enabled application-wide, so we don't need to check it each time we
        // want to create an animation.
        WUX::Media::Animation::Timeline::AllowDependentAnimations(!_settings.GlobalSettings().DisableAnimations());

        _tabRow.ShowElevationShield(IsElevated() && _settings.GlobalSettings().ShowAdminShield());
    }

    // This is a helper to aid in sorting commands by their `Name`s, alphabetically.
    static bool _compareSchemeNames(const ColorScheme& lhs, const ColorScheme& rhs)
    {
        std::wstring leftName{ lhs.Name() };
        std::wstring rightName{ rhs.Name() };
        return leftName.compare(rightName) < 0;
    }

    // Method Description:
    // - Takes a mapping of names->commands and expands them
    // Arguments:
    // - <none>
    // Return Value:
    // - <none>
    IMap<winrt::hstring, Command> TerminalPage::_ExpandCommands(IMapView<winrt::hstring, Command> commandsToExpand,
                                                                IVectorView<Profile> profiles,
                                                                IMapView<winrt::hstring, ColorScheme> schemes)
    {
        IVector<SettingsLoadWarnings> warnings{ winrt::single_threaded_vector<SettingsLoadWarnings>() };

        std::vector<ColorScheme> sortedSchemes;
        sortedSchemes.reserve(schemes.Size());

        for (const auto& nameAndScheme : schemes)
        {
            sortedSchemes.push_back(nameAndScheme.Value());
        }
        std::sort(sortedSchemes.begin(),
                  sortedSchemes.end(),
                  _compareSchemeNames);

        IMap<winrt::hstring, Command> copyOfCommands = winrt::single_threaded_map<winrt::hstring, Command>();
        for (const auto& nameAndCommand : commandsToExpand)
        {
            copyOfCommands.Insert(nameAndCommand.Key(), nameAndCommand.Value());
        }

        Command::ExpandCommands(copyOfCommands,
                                profiles,
                                { sortedSchemes },
                                warnings);

        return copyOfCommands;
    }
    // Method Description:
    // - Repopulates the list of commands in the command palette with the
    //   current commands in the settings. Also updates the keybinding labels to
    //   reflect any matching keybindings.
    // Arguments:
    // - <none>
    // Return Value:
    // - <none>
    void TerminalPage::_UpdateCommandsForPalette()
    {
        IMap<winrt::hstring, Command> copyOfCommands = _ExpandCommands(_settings.GlobalSettings().ActionMap().NameMap(),
                                                                       _settings.ActiveProfiles().GetView(),
                                                                       _settings.GlobalSettings().ColorSchemes());

        _recursiveUpdateCommandKeybindingLabels(_settings, copyOfCommands.GetView());

        // Update the command palette when settings reload
        auto commandsCollection = winrt::single_threaded_vector<Command>();
        for (const auto& nameAndCommand : copyOfCommands)
        {
            commandsCollection.Append(nameAndCommand.Value());
        }

        CommandPalette().SetCommands(commandsCollection);
    }

    // Method Description:
    // - Sets the initial actions to process on startup. We'll make a copy of
    //   this list, and process these actions when we're loaded.
    // - This function will have no effective result after Create() is called.
    // Arguments:
    // - actions: a list of Actions to process on startup.
    // Return Value:
    // - <none>
    void TerminalPage::SetStartupActions(std::vector<ActionAndArgs>& actions)
    {
        // The fastest way to copy all the actions out of the std::vector and
        // put them into a winrt::IVector is by making a copy, then moving the
        // copy into the winrt vector ctor.
        auto listCopy = actions;
        _startupActions = winrt::single_threaded_vector<ActionAndArgs>(std::move(listCopy));
    }

    // Routine Description:
    // - Notifies this Terminal Page that it should start the incoming connection
    //   listener for command-line tools attempting to join this Terminal
    //   through the default application channel.
    // Arguments:
    // - isEmbedding - True if COM started us to be a server. False if we're doing it of our own accord.
    // Return Value:
    // - <none>
    void TerminalPage::SetInboundListener(bool isEmbedding)
    {
        _shouldStartInboundListener = true;
        _isEmbeddingInboundListener = isEmbedding;

        // If the page has already passed the NotInitialized state,
        // then it is ready-enough for us to just start this immediately.
        if (_startupState != StartupState::NotInitialized)
        {
            _StartInboundListener();
        }
    }

    winrt::TerminalApp::IDialogPresenter TerminalPage::DialogPresenter() const
    {
        return _dialogPresenter.get();
    }

    void TerminalPage::DialogPresenter(winrt::TerminalApp::IDialogPresenter dialogPresenter)
    {
        _dialogPresenter = dialogPresenter;
    }

    // Method Description:
    // - Get the combined taskbar state for the page. This is the combination of
    //   all the states of all the tabs, which are themselves a combination of
    //   all their panes. Taskbar states are given a priority based on the rules
    //   in:
    //   https://docs.microsoft.com/en-us/windows/win32/api/shobjidl_core/nf-shobjidl_core-itaskbarlist3-setprogressstate
    //   under "How the Taskbar Button Chooses the Progress Indicator for a Group"
    // Arguments:
    // - <none>
    // Return Value:
    // - A TaskbarState object representing the combined taskbar state and
    //   progress percentage of all our tabs.
    winrt::TerminalApp::TaskbarState TerminalPage::TaskbarState() const
    {
        auto state{ winrt::make<winrt::TerminalApp::implementation::TaskbarState>() };

        for (const auto& tab : _tabs)
        {
            if (auto tabImpl{ _GetTerminalTabImpl(tab) })
            {
                auto tabState{ tabImpl->GetCombinedTaskbarState() };
                // lowest priority wins
                if (tabState.Priority() < state.Priority())
                {
                    state = tabState;
                }
            }
        }

        return state;
    }

    // Method Description:
    // - This is the method that App will call when the titlebar
    //   has been clicked. It dismisses any open flyouts.
    // Arguments:
    // - <none>
    // Return Value:
    // - <none>
    void TerminalPage::TitlebarClicked()
    {
        if (_newTabButton && _newTabButton.Flyout())
        {
            _newTabButton.Flyout().Hide();
        }
        _DismissTabContextMenus();
    }

    // Method Description:
    // - Called when the user tries to do a search using keybindings.
    //   This will tell the current focused terminal control to create
    //   a search box and enable find process.
    // Arguments:
    // - <none>
    // Return Value:
    // - <none>
    void TerminalPage::_Find()
    {
        if (const auto& control{ _GetActiveControl() })
        {
            control.CreateSearchBoxControl();
        }
    }

    // Method Description:
    // - Toggles borderless mode. Hides the tab row, and raises our
    //   FocusModeChanged event.
    // Arguments:
    // - <none>
    // Return Value:
    // - <none>
    void TerminalPage::ToggleFocusMode()
    {
        _SetFocusMode(!_isInFocusMode);
    }

    void TerminalPage::_SetFocusMode(const bool inFocusMode)
    {
        const bool newInFocusMode = inFocusMode;
        if (newInFocusMode != FocusMode())
        {
            _isInFocusMode = newInFocusMode;
            _UpdateTabView();
            _FocusModeChangedHandlers(*this, nullptr);
        }
    }

    // Method Description:
    // - Toggles fullscreen mode. Hides the tab row, and raises our
    //   FullscreenChanged event.
    // Arguments:
    // - <none>
    // Return Value:
    // - <none>
    void TerminalPage::ToggleFullscreen()
    {
        SetFullscreen(!_isFullscreen);
    }

    // Method Description:
    // - Toggles always on top mode. Raises our AlwaysOnTopChanged event.
    // Arguments:
    // - <none>
    // Return Value:
    // - <none>
    void TerminalPage::ToggleAlwaysOnTop()
    {
        _isAlwaysOnTop = !_isAlwaysOnTop;
        _AlwaysOnTopChangedHandlers(*this, nullptr);
    }

    // Method Description:
    // - Sets the tab split button color when a new tab color is selected
    // Arguments:
    // - color: The color of the newly selected tab, used to properly calculate
    //          the foreground color of the split button (to match the font
    //          color of the tab)
    // - accentColor: the actual color we are going to use to paint the tab row and
    //                split button, so that there is some contrast between the tab
    //                and the non-client are behind it
    // Return Value:
    // - <none>
    void TerminalPage::_SetNewTabButtonColor(const Windows::UI::Color& color, const Windows::UI::Color& accentColor)
    {
        // TODO GH#3327: Look at what to do with the tab button when we have XAML theming
        bool IsBrightColor = ColorHelper::IsBrightColor(color);
        bool isLightAccentColor = ColorHelper::IsBrightColor(accentColor);
        winrt::Windows::UI::Color pressedColor{};
        winrt::Windows::UI::Color hoverColor{};
        winrt::Windows::UI::Color foregroundColor{};
        const float hoverColorAdjustment = 5.f;
        const float pressedColorAdjustment = 7.f;

        if (IsBrightColor)
        {
            foregroundColor = winrt::Windows::UI::Colors::Black();
        }
        else
        {
            foregroundColor = winrt::Windows::UI::Colors::White();
        }

        if (isLightAccentColor)
        {
            hoverColor = ColorHelper::Darken(accentColor, hoverColorAdjustment);
            pressedColor = ColorHelper::Darken(accentColor, pressedColorAdjustment);
        }
        else
        {
            hoverColor = ColorHelper::Lighten(accentColor, hoverColorAdjustment);
            pressedColor = ColorHelper::Lighten(accentColor, pressedColorAdjustment);
        }

        Media::SolidColorBrush backgroundBrush{ accentColor };
        Media::SolidColorBrush backgroundHoverBrush{ hoverColor };
        Media::SolidColorBrush backgroundPressedBrush{ pressedColor };
        Media::SolidColorBrush foregroundBrush{ foregroundColor };

        _newTabButton.Resources().Insert(winrt::box_value(L"SplitButtonBackground"), backgroundBrush);
        _newTabButton.Resources().Insert(winrt::box_value(L"SplitButtonBackgroundPointerOver"), backgroundHoverBrush);
        _newTabButton.Resources().Insert(winrt::box_value(L"SplitButtonBackgroundPressed"), backgroundPressedBrush);

        _newTabButton.Resources().Insert(winrt::box_value(L"SplitButtonForeground"), foregroundBrush);
        _newTabButton.Resources().Insert(winrt::box_value(L"SplitButtonForegroundPointerOver"), foregroundBrush);
        _newTabButton.Resources().Insert(winrt::box_value(L"SplitButtonForegroundPressed"), foregroundBrush);

        _newTabButton.Background(backgroundBrush);
        _newTabButton.Foreground(foregroundBrush);
    }

    // Method Description:
    // - Clears the tab split button color to a system color
    //   (or white if none is found) when the tab's color is cleared
    // - Clears the tab row color to a system color
    //   (or white if none is found) when the tab's color is cleared
    // Arguments:
    // - <none>
    // Return Value:
    // - <none>
    void TerminalPage::_ClearNewTabButtonColor()
    {
        // TODO GH#3327: Look at what to do with the tab button when we have XAML theming
        winrt::hstring keys[] = {
            L"SplitButtonBackground",
            L"SplitButtonBackgroundPointerOver",
            L"SplitButtonBackgroundPressed",
            L"SplitButtonForeground",
            L"SplitButtonForegroundPointerOver",
            L"SplitButtonForegroundPressed"
        };

        // simply clear any of the colors in the split button's dict
        for (auto keyString : keys)
        {
            auto key = winrt::box_value(keyString);
            if (_newTabButton.Resources().HasKey(key))
            {
                _newTabButton.Resources().Remove(key);
            }
        }

        const auto res = Application::Current().Resources();

        const auto defaultBackgroundKey = winrt::box_value(L"TabViewItemHeaderBackground");
        const auto defaultForegroundKey = winrt::box_value(L"SystemControlForegroundBaseHighBrush");
        winrt::Windows::UI::Xaml::Media::SolidColorBrush backgroundBrush;
        winrt::Windows::UI::Xaml::Media::SolidColorBrush foregroundBrush;

        // TODO: Related to GH#3917 - I think if the system is set to "Dark"
        // theme, but the app is set to light theme, then this lookup still
        // returns to us the dark theme brushes. There's gotta be a way to get
        // the right brushes...
        // See also GH#5741
        if (res.HasKey(defaultBackgroundKey))
        {
            winrt::Windows::Foundation::IInspectable obj = res.Lookup(defaultBackgroundKey);
            backgroundBrush = obj.try_as<winrt::Windows::UI::Xaml::Media::SolidColorBrush>();
        }
        else
        {
            backgroundBrush = winrt::Windows::UI::Xaml::Media::SolidColorBrush{ winrt::Windows::UI::Colors::Black() };
        }

        if (res.HasKey(defaultForegroundKey))
        {
            winrt::Windows::Foundation::IInspectable obj = res.Lookup(defaultForegroundKey);
            foregroundBrush = obj.try_as<winrt::Windows::UI::Xaml::Media::SolidColorBrush>();
        }
        else
        {
            foregroundBrush = winrt::Windows::UI::Xaml::Media::SolidColorBrush{ winrt::Windows::UI::Colors::White() };
        }

        _newTabButton.Background(backgroundBrush);
        _newTabButton.Foreground(foregroundBrush);
    }

    // Method Description:
    // - Sets the tab split button color when a new tab color is selected
    // - This method could also set the color of the title bar and tab row
    // in the future
    // Arguments:
    // - selectedTabColor: The color of the newly selected tab
    // Return Value:
    // - <none>
    void TerminalPage::_SetNonClientAreaColors(const Windows::UI::Color& /*selectedTabColor*/)
    {
        // TODO GH#3327: Look at what to do with the NC area when we have XAML theming
    }

    // Method Description:
    // - Clears the tab split button color when the tab's color is cleared
    // - This method could also clear the color of the title bar and tab row
    // in the future
    // Arguments:
    // - <none>
    // Return Value:
    // - <none>
    void TerminalPage::_ClearNonClientAreaColors()
    {
        // TODO GH#3327: Look at what to do with the NC area when we have XAML theming
    }

    // Function Description:
    // - This is a helper method to get the commandline out of a
    //   ExecuteCommandline action, break it into subcommands, and attempt to
    //   parse it into actions. This is used by _HandleExecuteCommandline for
    //   processing commandlines in the current WT window.
    // Arguments:
    // - args: the ExecuteCommandlineArgs to synthesize a list of startup actions for.
    // Return Value:
    // - an empty list if we failed to parse, otherwise a list of actions to execute.
    std::vector<ActionAndArgs> TerminalPage::ConvertExecuteCommandlineToActions(const ExecuteCommandlineArgs& args)
    {
        ::TerminalApp::AppCommandlineArgs appArgs;
        if (appArgs.ParseArgs(args) == 0)
        {
            return appArgs.GetStartupActions();
        }

        return {};
    }

    void TerminalPage::_FocusActiveControl(IInspectable /*sender*/,
                                           IInspectable /*eventArgs*/)
    {
        _FocusCurrentTab(false);
    }

    bool TerminalPage::FocusMode() const
    {
        return _isInFocusMode;
    }

    bool TerminalPage::Fullscreen() const
    {
        return _isFullscreen;
    }

    // Method Description:
    // - Returns true if we're currently in "Always on top" mode. When we're in
    //   always on top mode, the window should be on top of all other windows.
    //   If multiple windows are all "always on top", they'll maintain their own
    //   z-order, with all the windows on top of all other non-topmost windows.
    // Arguments:
    // - <none>
    // Return Value:
    // - true if we should be in "always on top" mode
    bool TerminalPage::AlwaysOnTop() const
    {
        return _isAlwaysOnTop;
    }

    void TerminalPage::SetFullscreen(bool newFullscreen)
    {
        if (_isFullscreen == newFullscreen)
        {
            return;
        }
        _isFullscreen = newFullscreen;
        _UpdateTabView();
        _FullscreenChangedHandlers(*this, nullptr);
    }

    HRESULT TerminalPage::_OnNewConnection(const ConptyConnection& connection)
    {
        // We need to be on the UI thread in order for _OpenNewTab to run successfully.
        // HasThreadAccess will return true if we're currently on a UI thread and false otherwise.
        // When we're on a COM thread, we'll need to dispatch the calls to the UI thread
        // and wait on it hence the locking mechanism.
        if (!Dispatcher().HasThreadAccess())
        {
            til::latch latch{ 1 };
            HRESULT finalVal = S_OK;

            Dispatcher().RunAsync(CoreDispatcherPriority::Normal, [&]() {
                finalVal = _OnNewConnection(connection);
                latch.count_down();
            });

            latch.wait();
            return finalVal;
        }

        try
        {
            NewTerminalArgs newTerminalArgs;
            newTerminalArgs.Commandline(connection.Commandline());
            const auto profile{ _settings.GetProfileForArgs(newTerminalArgs) };
            const auto settings{ TerminalSettings::CreateWithProfile(_settings, profile, *_bindings) };

            _CreateNewTabFromPane(_MakePane(newTerminalArgs, false, connection));

            // Request a summon of this window to the foreground
            _SummonWindowRequestedHandlers(*this, nullptr);
            return S_OK;
        }
        CATCH_RETURN()
    }

    // Method Description:
    // - Creates a settings UI tab and focuses it. If there's already a settings UI tab open,
    //   just focus the existing one.
    // Arguments:
    // - <none>
    // Return Value:
    // - <none>
    void TerminalPage::OpenSettingsUI()
    {
        // If we're holding the settings tab's switch command, don't create a new one, switch to the existing one.
        if (!_settingsTab)
        {
            winrt::Microsoft::Terminal::Settings::Editor::MainPage sui{ _settings };
            if (_hostingHwnd)
            {
                sui.SetHostingWindow(reinterpret_cast<uint64_t>(*_hostingHwnd));
            }

            // GH#8767 - let unhandled keys in the SUI try to run commands too.
            sui.KeyDown({ this, &TerminalPage::_KeyDownHandler });

            sui.OpenJson([weakThis{ get_weak() }](auto&& /*s*/, winrt::Microsoft::Terminal::Settings::Model::SettingsTarget e) {
                if (auto page{ weakThis.get() })
                {
                    page->_LaunchSettings(e);
                }
            });

            auto newTabImpl = winrt::make_self<SettingsTab>(sui);

            // Add the new tab to the list of our tabs.
            _tabs.Append(*newTabImpl);
            _mruTabs.Append(*newTabImpl);

            newTabImpl->SetDispatch(*_actionDispatch);
            newTabImpl->SetActionMap(_settings.ActionMap());

            // Give the tab its index in the _tabs vector so it can manage its own SwitchToTab command.
            _UpdateTabIndices();

            // Don't capture a strong ref to the tab. If the tab is removed as this
            // is called, we don't really care anymore about handling the event.
            auto weakTab = make_weak(newTabImpl);

            auto tabViewItem = newTabImpl->TabViewItem();
            _tabView.TabItems().Append(tabViewItem);

            tabViewItem.PointerPressed({ this, &TerminalPage::_OnTabClick });

            // When the tab requests close, try to close it (prompt for approval, if required)
            newTabImpl->CloseRequested([weakTab, weakThis{ get_weak() }](auto&& /*s*/, auto&& /*e*/) {
                auto page{ weakThis.get() };
                auto tab{ weakTab.get() };

                if (page && tab)
                {
                    page->_HandleCloseTabRequested(*tab);
                }
            });

            // When the tab is closed, remove it from our list of tabs.
            newTabImpl->Closed([tabViewItem, weakThis{ get_weak() }](auto&& /*s*/, auto&& /*e*/) {
                if (auto page{ weakThis.get() })
                {
                    page->_settingsTab = nullptr;
                    page->_RemoveOnCloseRoutine(tabViewItem, page);
                }
            });

            _settingsTab = *newTabImpl;

            // This kicks off TabView::SelectionChanged, in response to which
            // we'll attach the terminal's Xaml control to the Xaml root.
            _tabView.SelectedItem(tabViewItem);
        }
        else
        {
            _tabView.SelectedItem(_settingsTab.TabViewItem());
        }
    }

    // Method Description:
    // - Returns a com_ptr to the implementation type of the given tab if it's a TerminalTab.
    //   If the tab is not a TerminalTab, returns nullptr.
    // Arguments:
    // - tab: the projected type of a Tab
    // Return Value:
    // - If the tab is a TerminalTab, a com_ptr to the implementation type.
    //   If the tab is not a TerminalTab, nullptr
    winrt::com_ptr<TerminalTab> TerminalPage::_GetTerminalTabImpl(const TerminalApp::TabBase& tab)
    {
        if (auto terminalTab = tab.try_as<TerminalApp::TerminalTab>())
        {
            winrt::com_ptr<TerminalTab> tabImpl;
            tabImpl.copy_from(winrt::get_self<TerminalTab>(terminalTab));
            return tabImpl;
        }
        else
        {
            return nullptr;
        }
    }

    // Method Description:
    // - Computes the delta for scrolling the tab's viewport.
    // Arguments:
    // - scrollDirection - direction (up / down) to scroll
    // - rowsToScroll - the number of rows to scroll
    // Return Value:
    // - delta - Signed delta, where a negative value means scrolling up.
    int TerminalPage::_ComputeScrollDelta(ScrollDirection scrollDirection, const uint32_t rowsToScroll)
    {
        return scrollDirection == ScrollUp ? -1 * rowsToScroll : rowsToScroll;
    }

    // Method Description:
    // - Reads system settings for scrolling (based on the step of the mouse scroll).
    // Upon failure fallbacks to default.
    // Return Value:
    // - The number of rows to scroll or a magic value of WHEEL_PAGESCROLL
    // indicating that we need to scroll an entire view height
    uint32_t TerminalPage::_ReadSystemRowsToScroll()
    {
        uint32_t systemRowsToScroll;
        if (!SystemParametersInfoW(SPI_GETWHEELSCROLLLINES, 0, &systemRowsToScroll, 0))
        {
            LOG_LAST_ERROR();

            // If SystemParametersInfoW fails, which it shouldn't, fall back to
            // Windows' default value.
            return DefaultRowsToScroll;
        }

        return systemRowsToScroll;
    }

    // Method Description:
    // - Displays a dialog stating the "Touch Keyboard and Handwriting Panel
    //   Service" is disabled.
    void TerminalPage::ShowKeyboardServiceWarning() const
    {
        if (!_IsMessageDismissed(InfoBarMessage::KeyboardServiceWarning))
        {
            if (const auto keyboardServiceWarningInfoBar = FindName(L"KeyboardServiceWarningInfoBar").try_as<MUX::Controls::InfoBar>())
            {
                keyboardServiceWarningInfoBar.IsOpen(true);
            }
        }
    }

    // Method Description:
    // - Displays a info popup guiding the user into setting their default terminal.
    void TerminalPage::ShowSetAsDefaultInfoBar() const
    {
        if (!CascadiaSettings::IsDefaultTerminalAvailable() || _IsMessageDismissed(InfoBarMessage::SetAsDefault))
        {
            return;
        }

        // If the user has already configured any terminal for hand-off we
        // shouldn't inform them again about the possibility to do so.
        if (CascadiaSettings::IsDefaultTerminalSet())
        {
            _DismissMessage(InfoBarMessage::SetAsDefault);
            return;
        }

        if (const auto infoBar = FindName(L"SetAsDefaultInfoBar").try_as<MUX::Controls::InfoBar>())
        {
            TraceLoggingWrite(g_hTerminalAppProvider, "SetAsDefaultTipPresented", TraceLoggingKeyword(MICROSOFT_KEYWORD_MEASURES), TelemetryPrivacyDataTag(PDT_ProductAndServicePerformance));
            infoBar.IsOpen(true);
        }
    }

    // Function Description:
    // - Helper function to get the OS-localized name for the "Touch Keyboard
    //   and Handwriting Panel Service". If we can't open up the service for any
    //   reason, then we'll just return the service's key, "TabletInputService".
    // Return Value:
    // - The OS-localized name for the TabletInputService
    winrt::hstring _getTabletServiceName()
    {
        auto isUwp = false;
        try
        {
            isUwp = ::winrt::Windows::UI::Xaml::Application::Current().as<::winrt::TerminalApp::App>().Logic().IsUwp();
        }
        CATCH_LOG();

        if (isUwp)
        {
            return winrt::hstring{ TabletInputServiceKey };
        }

        wil::unique_schandle hManager{ OpenSCManager(nullptr, nullptr, 0) };

        if (LOG_LAST_ERROR_IF(!hManager.is_valid()))
        {
            return winrt::hstring{ TabletInputServiceKey };
        }

        DWORD cchBuffer = 0;
        GetServiceDisplayName(hManager.get(), TabletInputServiceKey.data(), nullptr, &cchBuffer);
        std::wstring buffer;
        cchBuffer += 1; // Add space for a null
        buffer.resize(cchBuffer);

        if (LOG_LAST_ERROR_IF(!GetServiceDisplayName(hManager.get(),
                                                     TabletInputServiceKey.data(),
                                                     buffer.data(),
                                                     &cchBuffer)))
        {
            return winrt::hstring{ TabletInputServiceKey };
        }
        return winrt::hstring{ buffer };
    }

    // Method Description:
    // - Return the fully-formed warning message for the
    //   "KeyboardServiceDisabled" InfoBar. This InfoBar is used to warn the user
    //   if the keyboard service is disabled, and uses the OS localization for
    //   the service's actual name. It's bound to the bar in XAML.
    // Return Value:
    // - The warning message, including the OS-localized service name.
    winrt::hstring TerminalPage::KeyboardServiceDisabledText()
    {
        const winrt::hstring serviceName{ _getTabletServiceName() };
        const winrt::hstring text{ fmt::format(std::wstring_view(RS_(L"KeyboardServiceWarningText")), serviceName) };
        return text;
    }

    // Method Description:
    // - Hides cursor if required
    // Return Value:
    // - <none>
    void TerminalPage::_HidePointerCursorHandler(const IInspectable& /*sender*/, const IInspectable& /*eventArgs*/)
    {
        if (_shouldMouseVanish && !_isMouseHidden)
        {
            if (auto window{ CoreWindow::GetForCurrentThread() })
            {
                try
                {
                    window.PointerCursor(nullptr);
                    _isMouseHidden = true;
                }
                CATCH_LOG();
            }
        }
    }

    // Method Description:
    // - Restores cursor if required
    // Return Value:
    // - <none>
    void TerminalPage::_RestorePointerCursorHandler(const IInspectable& /*sender*/, const IInspectable& /*eventArgs*/)
    {
        if (_isMouseHidden)
        {
            if (auto window{ CoreWindow::GetForCurrentThread() })
            {
                try
                {
                    window.PointerCursor(_defaultPointerCursor);
                    _isMouseHidden = false;
                }
                CATCH_LOG();
            }
        }
    }

    // Method Description:
    // - Update the RequestedTheme of the specified FrameworkElement and all its
    //   Parent elements. We need to do this so that we can actually theme all
    //   of the elements of the TeachingTip. See GH#9717
    // Arguments:
    // - element: The TeachingTip to set the theme on.
    // Return Value:
    // - <none>
    void TerminalPage::_UpdateTeachingTipTheme(winrt::Windows::UI::Xaml::FrameworkElement element)
    {
        auto theme{ _settings.GlobalSettings().Theme() };
        while (element)
        {
            element.RequestedTheme(theme);
            element = element.Parent().try_as<winrt::Windows::UI::Xaml::FrameworkElement>();
        }
    }

    // Method Description:
    // - Display the name and ID of this window in a TeachingTip. If the window
    //   has no name, the name will be presented as "<unnamed-window>".
    // - This can be invoked by either:
    //   * An identifyWindow action, that displays the info only for the current
    //     window
    //   * An identifyWindows action, that displays the info for all windows.
    // Arguments:
    // - <none>
    // Return Value:
    // - <none>
    winrt::fire_and_forget TerminalPage::IdentifyWindow()
    {
        auto weakThis{ get_weak() };
        co_await winrt::resume_foreground(Dispatcher());
        if (auto page{ weakThis.get() })
        {
            // If we haven't ever loaded the TeachingTip, then do so now and
            // create the toast for it.
            if (page->_windowIdToast == nullptr)
            {
                if (MUX::Controls::TeachingTip tip{ page->FindName(L"WindowIdToast").try_as<MUX::Controls::TeachingTip>() })
                {
                    page->_windowIdToast = std::make_shared<Toast>(tip);
                    // Make sure to use the weak ref when setting up this
                    // callback.
                    tip.Closed({ page->get_weak(), &TerminalPage::_FocusActiveControl });
                }
            }
            _UpdateTeachingTipTheme(WindowIdToast().try_as<winrt::Windows::UI::Xaml::FrameworkElement>());

            if (page->_windowIdToast != nullptr)
            {
                page->_windowIdToast->Open();
            }
        }
    }

    // WindowName is a otherwise generic WINRT_OBSERVABLE_PROPERTY, but it needs
    // to raise a PropertyChanged for WindowNameForDisplay, instead of
    // WindowName.
    winrt::hstring TerminalPage::WindowName() const noexcept
    {
        return _WindowName;
    }

    winrt::fire_and_forget TerminalPage::WindowName(const winrt::hstring& value)
    {
        const bool oldIsQuakeMode = IsQuakeWindow();
        const bool changed = _WindowName != value;
        if (changed)
        {
            _WindowName = value;
        }
        auto weakThis{ get_weak() };
        // On the foreground thread, raise property changed notifications, and
        // display the success toast.
        co_await resume_foreground(Dispatcher());
        if (auto page{ weakThis.get() })
        {
            if (changed)
            {
                page->_PropertyChangedHandlers(*this, WUX::Data::PropertyChangedEventArgs{ L"WindowName" });
                page->_PropertyChangedHandlers(*this, WUX::Data::PropertyChangedEventArgs{ L"WindowNameForDisplay" });

                // DON'T display the confirmation if this is the name we were
                // given on startup!
                if (page->_startupState == StartupState::Initialized)
                {
                    page->IdentifyWindow();

                    // If we're entering quake mode, or leaving it
                    if (IsQuakeWindow() != oldIsQuakeMode)
                    {
                        // If we're entering Quake Mode from ~Focus Mode, then this will enter Focus Mode
                        // If we're entering Quake Mode from Focus Mode, then this will do nothing
                        // If we're leaving Quake Mode (we're already in Focus Mode), then this will do nothing
                        _SetFocusMode(true);
                        _IsQuakeWindowChangedHandlers(*this, nullptr);
                    }
                }
            }
        }
    }

    // WindowId is a otherwise generic WINRT_OBSERVABLE_PROPERTY, but it needs
    // to raise a PropertyChanged for WindowIdForDisplay, instead of
    // WindowId.
    uint64_t TerminalPage::WindowId() const noexcept
    {
        return _WindowId;
    }
    void TerminalPage::WindowId(const uint64_t& value)
    {
        if (_WindowId != value)
        {
            _WindowId = value;
            _PropertyChangedHandlers(*this, WUX::Data::PropertyChangedEventArgs{ L"WindowIdForDisplay" });
        }
    }

    void TerminalPage::SetPersistedLayoutIdx(const uint32_t idx)
    {
        _loadFromPersistedLayoutIdx = idx;
    }

    void TerminalPage::SetNumberOfOpenWindows(const uint64_t num)
    {
        _numOpenWindows = num;
    }

    // Method Description:
    // - Returns a label like "Window: 1234" for the ID of this window
    // Arguments:
    // - <none>
    // Return Value:
    // - a string for displaying the name of the window.
    winrt::hstring TerminalPage::WindowIdForDisplay() const noexcept
    {
        return winrt::hstring{ fmt::format(L"{}: {}",
                                           std::wstring_view(RS_(L"WindowIdLabel")),
                                           _WindowId) };
    }

    // Method Description:
    // - Returns a label like "<unnamed window>" when the window has no name, or the name of the window.
    // Arguments:
    // - <none>
    // Return Value:
    // - a string for displaying the name of the window.
    winrt::hstring TerminalPage::WindowNameForDisplay() const noexcept
    {
        return _WindowName.empty() ?
                   winrt::hstring{ fmt::format(L"<{}>", RS_(L"UnnamedWindowName")) } :
                   _WindowName;
    }

    // Method Description:
    // - Called when an attempt to rename the window has failed. This will open
    //   the toast displaying a message to the user that the attempt to rename
    //   the window has failed.
    // - This will load the RenameFailedToast TeachingTip the first time it's called.
    // Arguments:
    // - <none>
    // Return Value:
    // - <none>
    winrt::fire_and_forget TerminalPage::RenameFailed()
    {
        auto weakThis{ get_weak() };
        co_await winrt::resume_foreground(Dispatcher());
        if (auto page{ weakThis.get() })
        {
            // If we haven't ever loaded the TeachingTip, then do so now and
            // create the toast for it.
            if (page->_windowRenameFailedToast == nullptr)
            {
                if (MUX::Controls::TeachingTip tip{ page->FindName(L"RenameFailedToast").try_as<MUX::Controls::TeachingTip>() })
                {
                    page->_windowRenameFailedToast = std::make_shared<Toast>(tip);
                    // Make sure to use the weak ref when setting up this
                    // callback.
                    tip.Closed({ page->get_weak(), &TerminalPage::_FocusActiveControl });
                }
            }
            _UpdateTeachingTipTheme(RenameFailedToast().try_as<winrt::Windows::UI::Xaml::FrameworkElement>());

            if (page->_windowRenameFailedToast != nullptr)
            {
                page->_windowRenameFailedToast->Open();
            }
        }
    }

    // Method Description:
    // - Called when the user hits the "Ok" button on the WindowRenamer TeachingTip.
    // - Will raise an event that will bubble up to the monarch, asking if this
    //   name is acceptable.
    //   - If it is, we'll eventually get called back in TerminalPage::WindowName(hstring).
    //   - If not, then TerminalPage::RenameFailed will get called.
    // Arguments:
    // - <unused>
    // Return Value:
    // - <none>
    void TerminalPage::_WindowRenamerActionClick(const IInspectable& /*sender*/,
                                                 const IInspectable& /*eventArgs*/)
    {
        auto newName = WindowRenamerTextBox().Text();
        _RequestWindowRename(newName);
    }

    void TerminalPage::_RequestWindowRename(const winrt::hstring& newName)
    {
        auto request = winrt::make<implementation::RenameWindowRequestedArgs>(newName);
        // The WindowRenamer is _not_ a Toast - we want it to stay open until
        // the user dismisses it.
        if (WindowRenamer())
        {
            WindowRenamer().IsOpen(false);
        }
        _RenameWindowRequestedHandlers(*this, request);
        // We can't just use request.Successful here, because the handler might
        // (will) be handling this asynchronously, so when control returns to
        // us, this hasn't actually been handled yet. We'll get called back in
        // RenameFailed if this fails.
        //
        // Theoretically we could do a IAsyncOperation<RenameWindowResult> kind
        // of thing with co_return winrt::make<RenameWindowResult>(false).
    }

    // Method Description:
    // - Manually handle Enter and Escape for committing and dismissing a window
    //   rename. This is highly similar to the TabHeaderControl's KeyUp handler.
    // Arguments:
    // - e: the KeyRoutedEventArgs describing the key that was released
    // Return Value:
    // - <none>
    void TerminalPage::_WindowRenamerKeyUp(const IInspectable& sender,
                                           winrt::Windows::UI::Xaml::Input::KeyRoutedEventArgs const& e)
    {
        if (e.OriginalKey() == Windows::System::VirtualKey::Enter)
        {
            // User is done making changes, close the rename box
            _WindowRenamerActionClick(sender, nullptr);
        }
        else if (e.OriginalKey() == Windows::System::VirtualKey::Escape)
        {
            // User wants to discard the changes they made
            WindowRenamerTextBox().Text(WindowName());
            WindowRenamer().IsOpen(false);
        }
    }

    bool TerminalPage::IsQuakeWindow() const noexcept
    {
        return WindowName() == QuakeWindowName;
    }

    // Method Description:
    // - This function stops people from duplicating the base profile, because
    //   it gets ~ ~ weird ~ ~ when they do. Remove when TODO GH#5047 is done.
    Profile TerminalPage::GetClosestProfileForDuplicationOfProfile(const Profile& profile) const noexcept
    {
        if (profile == _settings.ProfileDefaults())
        {
            return _settings.FindProfile(_settings.GlobalSettings().DefaultProfile());
        }
        return profile;
    }

    // Function Description:
    // - Helper to launch a new WT instance elevated. It'll do this by spawning
    //   a helper process, who will asking the shell to elevate the process for
    //   us. This might cause a UAC prompt. The elevation is performed on a
    //   background thread, as to not block the UI thread.
    // Arguments:
    // - newTerminalArgs: A NewTerminalArgs describing the terminal instance
    //   that should be spawned. The Profile should be filled in with the GUID
    //   of the profile we want to launch.
    // Return Value:
    // - <none>
    // Important: Don't take the param by reference, since we'll be doing work
    // on another thread.
    void TerminalPage::_OpenElevatedWT(NewTerminalArgs newTerminalArgs)
    {
        // BODGY
        //
        // We're going to construct the commandline we want, then toss it to a
        // helper process called `elevate-shim.exe` that happens to live next to
        // us. elevate-shim.exe will be the one to call ShellExecute with the
        // args that we want (to elevate the given profile).
        //
        // We can't be the one to call ShellExecute ourselves. ShellExecute
        // requires that the calling process stays alive until the child is
        // spawned. However, in the case of something like `wt -p
        // AlwaysElevateMe`, then the original WT will try to ShellExecute a new
        // wt.exe (elevated) and immediately exit, preventing ShellExecute from
        // successfully spawning the elevated WT.

        std::filesystem::path exePath = wil::GetModuleFileNameW<std::wstring>(nullptr);
        exePath.replace_filename(L"elevate-shim.exe");

        // Build the commandline to pass to wt for this set of NewTerminalArgs
        std::wstring cmdline{
            fmt::format(L"new-tab {}", newTerminalArgs.ToCommandline().c_str())
        };

        wil::unique_process_information pi;
        STARTUPINFOW si{};
        si.cb = sizeof(si);

        LOG_IF_WIN32_BOOL_FALSE(CreateProcessW(exePath.c_str(),
                                               cmdline.data(),
                                               nullptr,
                                               nullptr,
                                               FALSE,
                                               0,
                                               nullptr,
                                               nullptr,
                                               &si,
                                               &pi));

        // TODO: GH#8592 - It may be useful to pop a Toast here in the original
        // Terminal window informing the user that the tab was opened in a new
        // window.
    }

    // Method Description:
    // - Handles the change of connection state.
    // If the connection state is failure show information bar suggesting to configure termination behavior
    // (unless user asked not to show this message again)
    // Arguments:
    // - sender: the ICoreState instance containing the connection state
    // Return Value:
    // - <none>
    winrt::fire_and_forget TerminalPage::_ConnectionStateChangedHandler(const IInspectable& sender, const IInspectable& /*args*/) const
    {
        if (const auto coreState{ sender.try_as<winrt::Microsoft::Terminal::Control::ICoreState>() })
        {
            const auto newConnectionState = coreState.ConnectionState();
            if (newConnectionState == ConnectionState::Failed && !_IsMessageDismissed(InfoBarMessage::CloseOnExitInfo))
            {
                co_await winrt::resume_foreground(Dispatcher());
                if (const auto infoBar = FindName(L"CloseOnExitInfoBar").try_as<MUX::Controls::InfoBar>())
                {
                    infoBar.IsOpen(true);
                }
            }
        }
    }

    // Method Description:
    // - Persists the user's choice not to show information bar guiding to configure termination behavior.
    // Then hides this information buffer.
    // Arguments:
    // - <none>
    // Return Value:
    // - <none>
    void TerminalPage::_CloseOnExitInfoDismissHandler(const IInspectable& /*sender*/, const IInspectable& /*args*/) const
    {
        _DismissMessage(InfoBarMessage::CloseOnExitInfo);
        if (const auto infoBar = FindName(L"CloseOnExitInfoBar").try_as<MUX::Controls::InfoBar>())
        {
            infoBar.IsOpen(false);
        }
    }

    // Method Description:
    // - Persists the user's choice not to show information bar warning about "Touch keyboard and Handwriting Panel Service" disabled
    // Then hides this information buffer.
    // Arguments:
    // - <none>
    // Return Value:
    // - <none>
    void TerminalPage::_KeyboardServiceWarningInfoDismissHandler(const IInspectable& /*sender*/, const IInspectable& /*args*/) const
    {
        _DismissMessage(InfoBarMessage::KeyboardServiceWarning);
        if (const auto infoBar = FindName(L"KeyboardServiceWarningInfoBar").try_as<MUX::Controls::InfoBar>())
        {
            infoBar.IsOpen(false);
        }
    }

    // Method Description:
    // - Persists the user's choice not to show the information bar warning about "Windows Terminal can be set as your default terminal application"
    // Then hides this information buffer.
    // Arguments:
    // - <none>
    // Return Value:
    // - <none>
    void TerminalPage::_SetAsDefaultDismissHandler(const IInspectable& /*sender*/, const IInspectable& /*args*/)
    {
        _DismissMessage(InfoBarMessage::SetAsDefault);
        if (const auto infoBar = FindName(L"SetAsDefaultInfoBar").try_as<MUX::Controls::InfoBar>())
        {
            infoBar.IsOpen(false);
        }

        TraceLoggingWrite(g_hTerminalAppProvider, "SetAsDefaultTipDismissed", TraceLoggingKeyword(MICROSOFT_KEYWORD_MEASURES), TelemetryPrivacyDataTag(PDT_ProductAndServiceUsage));

        _FocusCurrentTab(true);
    }

    // Method Description:
    // - Dismisses the Default Terminal tip and opens the settings.
    void TerminalPage::_SetAsDefaultOpenSettingsHandler(const IInspectable& /*sender*/, const IInspectable& /*args*/)
    {
        if (const auto infoBar = FindName(L"SetAsDefaultInfoBar").try_as<MUX::Controls::InfoBar>())
        {
            infoBar.IsOpen(false);
        }

        TraceLoggingWrite(g_hTerminalAppProvider, "SetAsDefaultTipInteracted", TraceLoggingKeyword(MICROSOFT_KEYWORD_MEASURES), TelemetryPrivacyDataTag(PDT_ProductAndServiceUsage));

        OpenSettingsUI();
    }

    // Method Description:
    // - Checks whether information bar message was dismissed earlier (in the application state)
    // Arguments:
    // - message: message to look for in the state
    // Return Value:
    // - true, if the message was dismissed
    bool TerminalPage::_IsMessageDismissed(const InfoBarMessage& message)
    {
        if (const auto dismissedMessages{ ApplicationState::SharedInstance().DismissedMessages() })
        {
            for (const auto& dismissedMessage : dismissedMessages)
            {
                if (dismissedMessage == message)
                {
                    return true;
                }
            }
        }
        return false;
    }

    // Method Description:
    // - Persists the user's choice to dismiss information bar message (in application state)
    // Arguments:
    // - message: message to dismiss
    // Return Value:
    // - <none>
    void TerminalPage::_DismissMessage(const InfoBarMessage& message)
    {
        const auto applicationState = ApplicationState::SharedInstance();
        std::vector<InfoBarMessage> messages;

        if (const auto values = applicationState.DismissedMessages())
        {
            messages.resize(values.Size());
            values.GetMany(0, messages);
        }

        if (std::none_of(messages.begin(), messages.end(), [&](const auto& m) { return m == message; }))
        {
            messages.emplace_back(message);
        }

        applicationState.DismissedMessages(std::move(messages));
    }

}<|MERGE_RESOLUTION|>--- conflicted
+++ resolved
@@ -884,6 +884,13 @@
         else
         {
             const auto newPane = _MakePane(newTerminalArgs);
+            // If the newTerminalArgs caused us to open an elevated window
+            // instead of creating a pane, it may have returned nullptr. Just do
+            // nothing then.
+            if (!newPane)
+            {
+                return;
+            }
             if (altPressed && !debugTap)
             {
                 this->_SplitPane(SplitDirection::Automatic,
@@ -1821,32 +1828,6 @@
                                   std::shared_ptr<Pane> newPane)
     {
         const auto focusedTab{ _GetFocusedTabImpl() };
-
-        // Do nothing if no TerminalTab is focused
-        if (!focusedTab)
-        {
-            // GH#632
-            // If there's no tab, but we're requesting a elevated split,
-            // we still want to toss that over to the elevated window. This is
-            // for something like
-            //
-            //   `wtd nt -p "elevated cmd" ; sp -p "elevated cmd"`
-            //
-            // We should just make two elevated tabs for that.
-
-            // Note: If the action was a "duplicate pane" action, but there's no
-            // existing tab to duplicate, then we can't resolve the profile from
-            // the existing pane. So in that scenario, we won't be able to toss
-            // anything over to the elevated window.
-            TerminalSettingsCreateResult controlSettings{ TerminalSettings::CreateWithNewTerminalArgs(_settings,
-                                                                                                      newTerminalArgs,
-                                                                                                      *_bindings) };
-            Profile profile{ _settings.GetProfileForArgs(newTerminalArgs) };
-            _maybeElevate(newTerminalArgs, controlSettings, profile);
-
-            return;
-        }
-
         _SplitPane(*focusedTab, splitDirection, splitSize, newPane);
     }
 
@@ -1864,87 +1845,17 @@
                                   const float splitSize,
                                   std::shared_ptr<Pane> newPane)
     {
-<<<<<<< HEAD
-        try
-        {
-            TerminalSettingsCreateResult controlSettings{ nullptr };
-            Profile profile{ nullptr };
-
-            if (splitMode == SplitType::Duplicate)
-            {
-                profile = tab.GetFocusedProfile();
-                if (profile)
-                {
-                    // TODO GH#5047 If we cache the NewTerminalArgs, we no longer need to do this.
-                    profile = GetClosestProfileForDuplicationOfProfile(profile);
-                    controlSettings = TerminalSettings::CreateWithProfile(_settings, profile, *_bindings);
-                    const auto workingDirectory = tab.GetActiveTerminalControl().WorkingDirectory();
-                    const auto validWorkingDirectory = !workingDirectory.empty();
-                    if (validWorkingDirectory)
-                    {
-                        controlSettings.DefaultSettings().StartingDirectory(workingDirectory);
-                    }
-                }
-                // TODO: GH#5047 - In the future, we should get the Profile of
-                // the focused pane, and use that to build a new instance of the
-                // settings so we can duplicate this tab/pane.
-                //
-                // Currently, if the profile doesn't exist anymore in our
-                // settings, we'll silently do nothing.
-                //
-                // In the future, it will be preferable to just duplicate the
-                // current control's settings, but we can't do that currently,
-                // because we won't be able to create a new instance of the
-                // connection without keeping an instance of the original Profile
-                // object around.
-            }
-            if (!profile)
-            {
-                profile = _settings.GetProfileForArgs(newTerminalArgs);
-                controlSettings = TerminalSettings::CreateWithNewTerminalArgs(_settings, newTerminalArgs, *_bindings);
-            }
-
-            // Try to handle auto-elevation
-            if (_maybeElevate(newTerminalArgs, controlSettings, profile))
-            {
-                return;
-            }
-
-            const auto controlConnection = _CreateConnectionFromSettings(profile, controlSettings.DefaultSettings());
-
-            const float contentWidth = ::base::saturated_cast<float>(_tabContent.ActualWidth());
-            const float contentHeight = ::base::saturated_cast<float>(_tabContent.ActualHeight());
-            const winrt::Windows::Foundation::Size availableSpace{ contentWidth, contentHeight };
-
-            auto realSplitType = splitDirection;
-            if (realSplitType == SplitDirection::Automatic)
-            {
-                realSplitType = tab.PreCalculateAutoSplit(availableSpace);
-            }
-
-            const auto canSplit = tab.PreCalculateCanSplit(realSplitType, splitSize, availableSpace);
-            if (!canSplit)
-            {
-                return;
-            }
-
-            auto newControl = _InitControl(controlSettings, controlConnection);
-            WUX::Controls::UserControl controlToAdd{ newControl };
-
-            const auto& cmdline{ controlSettings.DefaultSettings().Commandline() };
-            const auto doAdminWarning{ _shouldPromptForCommandline(cmdline) };
-            if (doAdminWarning)
-            {
-                auto warningControl{ winrt::make_self<implementation::AdminWarningPlaceholder>(newControl, cmdline) };
-                warningControl->PrimaryButtonClicked({ get_weak(), &TerminalPage::_adminWarningPrimaryClicked });
-                warningControl->CancelButtonClicked({ get_weak(), &TerminalPage::_adminWarningCancelClicked });
-                controlToAdd = *warningControl;
-            }
-=======
+        // If the caller is calling us with the return value of _MakePane
+        // directly, it's possible that nullptr was returned, if the connections
+        // was supposed to be launched in an elevated window. In that case, do
+        // nothing here. We don't have a pane with which to create the split.
+        if (!newPane)
+        {
+            return;
+        }
         const float contentWidth = ::base::saturated_cast<float>(_tabContent.ActualWidth());
         const float contentHeight = ::base::saturated_cast<float>(_tabContent.ActualHeight());
         const winrt::Windows::Foundation::Size availableSpace{ contentWidth, contentHeight };
->>>>>>> 1c66877b
 
         auto realSplitType = splitDirection;
         if (realSplitType == SplitDirection::Automatic)
@@ -2567,7 +2478,13 @@
     //   a duplicate of the currently focused pane
     // - existingConnection: optionally receives a connection from the outside
     //   world instead of attempting to create one
-    std::shared_ptr<Pane> TerminalPage::_MakePane(const NewTerminalArgs& newTerminalArgs, const bool duplicate, TerminalConnection::ITerminalConnection existingConnection)
+    // Return Value:
+    // - If the newTerminalArgs required us to open the pane as a new elevated
+    //   connection, then we'll return nullptr. Otherwise, we'll return a new
+    //   Pane for this connection.
+    std::shared_ptr<Pane> TerminalPage::_MakePane(const NewTerminalArgs& newTerminalArgs,
+                                                  const bool duplicate,
+                                                  TerminalConnection::ITerminalConnection existingConnection)
     {
         TerminalSettingsCreateResult controlSettings{ nullptr };
         Profile profile{ nullptr };
@@ -2596,6 +2513,12 @@
         {
             profile = _settings.GetProfileForArgs(newTerminalArgs);
             controlSettings = TerminalSettings::CreateWithNewTerminalArgs(_settings, newTerminalArgs, *_bindings);
+        }
+
+        // Try to handle auto-elevation
+        if (_maybeElevate(newTerminalArgs, controlSettings, profile))
+        {
+            return nullptr;
         }
 
         auto connection = existingConnection ? existingConnection : _CreateConnectionFromSettings(profile, controlSettings.DefaultSettings());
