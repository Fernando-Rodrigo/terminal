// Copyright (c) Microsoft Corporation.
// Licensed under the MIT license.

/*
Module Name:
- termDispatch.hpp

Abstract:
- This is a useful default implementation of all of the ITermDispatch callbacks.
    Fails on every callback, but handy for tests.
*/
#include "ITermDispatch.hpp"
#pragma once

namespace Microsoft::Console::VirtualTerminal
{
    class TermDispatch;
};

#pragma warning(disable : 26440) // Making these methods noexcept would require the same of all derived classes

class Microsoft::Console::VirtualTerminal::TermDispatch : public Microsoft::Console::VirtualTerminal::ITermDispatch
{
public:
    void Print(const wchar_t wchPrintable) override = 0;
    void PrintString(const std::wstring_view string) override = 0;

    bool CursorUp(const VTInt /*distance*/) override { return false; } // CUU
    bool CursorDown(const VTInt /*distance*/) override { return false; } // CUD
    bool CursorForward(const VTInt /*distance*/) override { return false; } // CUF
    bool CursorBackward(const VTInt /*distance*/) override { return false; } // CUB, BS
    bool CursorNextLine(const VTInt /*distance*/) override { return false; } // CNL
    bool CursorPrevLine(const VTInt /*distance*/) override { return false; } // CPL
    bool CursorHorizontalPositionAbsolute(const VTInt /*column*/) override { return false; } // HPA, CHA
    bool VerticalLinePositionAbsolute(const VTInt /*line*/) override { return false; } // VPA
    bool HorizontalPositionRelative(const VTInt /*distance*/) override { return false; } // HPR
    bool VerticalPositionRelative(const VTInt /*distance*/) override { return false; } // VPR
    bool CursorPosition(const VTInt /*line*/, const VTInt /*column*/) override { return false; } // CUP, HVP
    bool CursorSaveState() override { return false; } // DECSC
    bool CursorRestoreState() override { return false; } // DECRC
    bool CursorVisibility(const bool /*isVisible*/) override { return false; } // DECTCEM
    bool InsertCharacter(const VTInt /*count*/) override { return false; } // ICH
    bool DeleteCharacter(const VTInt /*count*/) override { return false; } // DCH
    bool ScrollUp(const VTInt /*distance*/) override { return false; } // SU
    bool ScrollDown(const VTInt /*distance*/) override { return false; } // SD
    bool InsertLine(const VTInt /*distance*/) override { return false; } // IL
    bool DeleteLine(const VTInt /*distance*/) override { return false; } // DL
    bool SetColumns(const VTInt /*columns*/) override { return false; } // DECCOLM
    bool SetCursorKeysMode(const bool /*applicationMode*/) override { return false; } // DECCKM
    bool SetKeypadMode(const bool /*applicationMode*/) override { return false; } // DECKPAM, DECKPNM
    bool EnableWin32InputMode(const bool /*win32InputMode*/) override { return false; } // win32-input-mode
    bool EnableCursorBlinking(const bool /*enable*/) override { return false; } // ATT610
    bool SetAnsiMode(const bool /*ansiMode*/) override { return false; } // DECANM
    bool SetScreenMode(const bool /*reverseMode*/) override { return false; } // DECSCNM
    bool SetOriginMode(const bool /*relativeMode*/) override { return false; }; // DECOM
    bool SetAutoWrapMode(const bool /*wrapAtEOL*/) override { return false; }; // DECAWM
    bool SetTopBottomScrollingMargins(const VTInt /*topMargin*/, const VTInt /*bottomMargin*/) override { return false; } // DECSTBM
    bool WarningBell() override { return false; } // BEL
    bool CarriageReturn() override { return false; } // CR
    bool LineFeed(const DispatchTypes::LineFeedType /*lineFeedType*/) override { return false; } // IND, NEL, LF, FF, VT
    bool ReverseLineFeed() override { return false; } // RI
    bool SetWindowTitle(std::wstring_view /*title*/) override { return false; } // OscWindowTitle
    bool UseAlternateScreenBuffer() override { return false; } // ASBSET
    bool UseMainScreenBuffer() override { return false; } // ASBRST
    bool HorizontalTabSet() override { return false; } // HTS
    bool ForwardTab(const VTInt /*numTabs*/) override { return false; } // CHT, HT
    bool BackwardsTab(const VTInt /*numTabs*/) override { return false; } // CBT
    bool TabClear(const DispatchTypes::TabClearType /*clearType*/) override { return false; } // TBC
    bool EnableDECCOLMSupport(const bool /*enabled*/) override { return false; } // ?40
    bool EnableVT200MouseMode(const bool /*enabled*/) override { return false; } // ?1000
    bool EnableUTF8ExtendedMouseMode(const bool /*enabled*/) override { return false; } // ?1005
    bool EnableSGRExtendedMouseMode(const bool /*enabled*/) override { return false; } // ?1006
    bool EnableButtonEventMouseMode(const bool /*enabled*/) override { return false; } // ?1002
    bool EnableAnyEventMouseMode(const bool /*enabled*/) override { return false; } // ?1003
    bool EnableAlternateScroll(const bool /*enabled*/) override { return false; } // ?1007
    bool EnableXtermBracketedPasteMode(const bool /*enabled*/) override { return false; } // ?2004
    bool SetColorTableEntry(const size_t /*tableIndex*/, const DWORD /*color*/) override { return false; } // OSCColorTable
    bool SetDefaultForeground(const DWORD /*color*/) override { return false; } // OSCDefaultForeground
    bool SetDefaultBackground(const DWORD /*color*/) override { return false; } // OSCDefaultBackground

    bool EraseInDisplay(const DispatchTypes::EraseType /* eraseType*/) override { return false; } // ED
    bool EraseInLine(const DispatchTypes::EraseType /* eraseType*/) override { return false; } // EL
    bool EraseCharacters(const VTInt /*numChars*/) override { return false; } // ECH

    bool SetGraphicsRendition(const VTParameters /*options*/) override { return false; } // SGR
    bool SetLineRendition(const LineRendition /*rendition*/) override { return false; } // DECSWL, DECDWL, DECDHL

    bool PushGraphicsRendition(const VTParameters /*options*/) override { return false; } // XTPUSHSGR
    bool PopGraphicsRendition() override { return false; } // XTPOPSGR

    bool SetMode(const DispatchTypes::ModeParams /*param*/) override { return false; } // DECSET

    bool ResetMode(const DispatchTypes::ModeParams /*param*/) override { return false; } // DECRST

    bool DeviceStatusReport(const DispatchTypes::AnsiStatusType /*statusType*/) override { return false; } // DSR, DSR-OS, DSR-CPR
    bool DeviceAttributes() override { return false; } // DA1
    bool SecondaryDeviceAttributes() override { return false; } // DA2
    bool TertiaryDeviceAttributes() override { return false; } // DA3
    bool Vt52DeviceAttributes() override { return false; } // VT52 Identify
    bool RequestTerminalParameters(const DispatchTypes::ReportingPermission /*permission*/) override { return false; } // DECREQTPARM

    bool DesignateCodingSystem(const VTID /*codingSystem*/) override { return false; } // DOCS
    bool Designate94Charset(const VTInt /*gsetNumber*/, const VTID /*charset*/) override { return false; } // SCS
    bool Designate96Charset(const VTInt /*gsetNumber*/, const VTID /*charset*/) override { return false; } // SCS
    bool LockingShift(const VTInt /*gsetNumber*/) override { return false; } // LS0, LS1, LS2, LS3
    bool LockingShiftRight(const VTInt /*gsetNumber*/) override { return false; } // LS1R, LS2R, LS3R
    bool SingleShift(const VTInt /*gsetNumber*/) override { return false; } // SS2, SS3
    bool AcceptC1Controls(const bool /*enabled*/) override { return false; } // DECAC1

    bool SoftReset() override { return false; } // DECSTR
    bool HardReset() override { return false; } // RIS
    bool ScreenAlignmentPattern() override { return false; } // DECALN

    bool SetCursorStyle(const DispatchTypes::CursorStyle /*cursorStyle*/) override { return false; } // DECSCUSR
    bool SetCursorColor(const COLORREF /*color*/) override { return false; } // OSCSetCursorColor, OSCResetCursorColor

    bool SetClipboard(std::wstring_view /*content*/) override { return false; } // OscSetClipboard

    // DTTERM_WindowManipulation
    bool WindowManipulation(const DispatchTypes::WindowManipulationType /*function*/,
                            const VTParameter /*parameter1*/,
                            const VTParameter /*parameter2*/) override { return false; }

    bool AddHyperlink(const std::wstring_view /*uri*/, const std::wstring_view /*params*/) override { return false; }
    bool EndHyperlink() override { return false; }

    bool DoConEmuAction(const std::wstring_view /*string*/) override { return false; }

<<<<<<< HEAD
    bool DoITerm2Action(const std::wstring_view /*string*/) override { return false; }

    StringHandler DownloadDRCS(const size_t /*fontNumber*/,
=======
    StringHandler DownloadDRCS(const VTInt /*fontNumber*/,
>>>>>>> 7af134cc
                               const VTParameter /*startChar*/,
                               const DispatchTypes::DrcsEraseControl /*eraseControl*/,
                               const DispatchTypes::DrcsCellMatrix /*cellMatrix*/,
                               const DispatchTypes::DrcsFontSet /*fontSet*/,
                               const DispatchTypes::DrcsFontUsage /*fontUsage*/,
                               const VTParameter /*cellHeight*/,
                               const DispatchTypes::DrcsCharsetSize /*charsetSize*/) override { return nullptr; }

    StringHandler RequestSetting() override { return nullptr; }; // DECRQSS
};

#pragma warning(default : 26440) // Restore "can be declared noexcept" warning
<|MERGE_RESOLUTION|>--- conflicted
+++ resolved
@@ -1,147 +1,143 @@
-// Copyright (c) Microsoft Corporation.
-// Licensed under the MIT license.
-
-/*
-Module Name:
-- termDispatch.hpp
-
-Abstract:
-- This is a useful default implementation of all of the ITermDispatch callbacks.
-    Fails on every callback, but handy for tests.
-*/
-#include "ITermDispatch.hpp"
-#pragma once
-
-namespace Microsoft::Console::VirtualTerminal
-{
-    class TermDispatch;
-};
-
-#pragma warning(disable : 26440) // Making these methods noexcept would require the same of all derived classes
-
-class Microsoft::Console::VirtualTerminal::TermDispatch : public Microsoft::Console::VirtualTerminal::ITermDispatch
-{
-public:
-    void Print(const wchar_t wchPrintable) override = 0;
-    void PrintString(const std::wstring_view string) override = 0;
-
-    bool CursorUp(const VTInt /*distance*/) override { return false; } // CUU
-    bool CursorDown(const VTInt /*distance*/) override { return false; } // CUD
-    bool CursorForward(const VTInt /*distance*/) override { return false; } // CUF
-    bool CursorBackward(const VTInt /*distance*/) override { return false; } // CUB, BS
-    bool CursorNextLine(const VTInt /*distance*/) override { return false; } // CNL
-    bool CursorPrevLine(const VTInt /*distance*/) override { return false; } // CPL
-    bool CursorHorizontalPositionAbsolute(const VTInt /*column*/) override { return false; } // HPA, CHA
-    bool VerticalLinePositionAbsolute(const VTInt /*line*/) override { return false; } // VPA
-    bool HorizontalPositionRelative(const VTInt /*distance*/) override { return false; } // HPR
-    bool VerticalPositionRelative(const VTInt /*distance*/) override { return false; } // VPR
-    bool CursorPosition(const VTInt /*line*/, const VTInt /*column*/) override { return false; } // CUP, HVP
-    bool CursorSaveState() override { return false; } // DECSC
-    bool CursorRestoreState() override { return false; } // DECRC
-    bool CursorVisibility(const bool /*isVisible*/) override { return false; } // DECTCEM
-    bool InsertCharacter(const VTInt /*count*/) override { return false; } // ICH
-    bool DeleteCharacter(const VTInt /*count*/) override { return false; } // DCH
-    bool ScrollUp(const VTInt /*distance*/) override { return false; } // SU
-    bool ScrollDown(const VTInt /*distance*/) override { return false; } // SD
-    bool InsertLine(const VTInt /*distance*/) override { return false; } // IL
-    bool DeleteLine(const VTInt /*distance*/) override { return false; } // DL
-    bool SetColumns(const VTInt /*columns*/) override { return false; } // DECCOLM
-    bool SetCursorKeysMode(const bool /*applicationMode*/) override { return false; } // DECCKM
-    bool SetKeypadMode(const bool /*applicationMode*/) override { return false; } // DECKPAM, DECKPNM
-    bool EnableWin32InputMode(const bool /*win32InputMode*/) override { return false; } // win32-input-mode
-    bool EnableCursorBlinking(const bool /*enable*/) override { return false; } // ATT610
-    bool SetAnsiMode(const bool /*ansiMode*/) override { return false; } // DECANM
-    bool SetScreenMode(const bool /*reverseMode*/) override { return false; } // DECSCNM
-    bool SetOriginMode(const bool /*relativeMode*/) override { return false; }; // DECOM
-    bool SetAutoWrapMode(const bool /*wrapAtEOL*/) override { return false; }; // DECAWM
-    bool SetTopBottomScrollingMargins(const VTInt /*topMargin*/, const VTInt /*bottomMargin*/) override { return false; } // DECSTBM
-    bool WarningBell() override { return false; } // BEL
-    bool CarriageReturn() override { return false; } // CR
-    bool LineFeed(const DispatchTypes::LineFeedType /*lineFeedType*/) override { return false; } // IND, NEL, LF, FF, VT
-    bool ReverseLineFeed() override { return false; } // RI
-    bool SetWindowTitle(std::wstring_view /*title*/) override { return false; } // OscWindowTitle
-    bool UseAlternateScreenBuffer() override { return false; } // ASBSET
-    bool UseMainScreenBuffer() override { return false; } // ASBRST
-    bool HorizontalTabSet() override { return false; } // HTS
-    bool ForwardTab(const VTInt /*numTabs*/) override { return false; } // CHT, HT
-    bool BackwardsTab(const VTInt /*numTabs*/) override { return false; } // CBT
-    bool TabClear(const DispatchTypes::TabClearType /*clearType*/) override { return false; } // TBC
-    bool EnableDECCOLMSupport(const bool /*enabled*/) override { return false; } // ?40
-    bool EnableVT200MouseMode(const bool /*enabled*/) override { return false; } // ?1000
-    bool EnableUTF8ExtendedMouseMode(const bool /*enabled*/) override { return false; } // ?1005
-    bool EnableSGRExtendedMouseMode(const bool /*enabled*/) override { return false; } // ?1006
-    bool EnableButtonEventMouseMode(const bool /*enabled*/) override { return false; } // ?1002
-    bool EnableAnyEventMouseMode(const bool /*enabled*/) override { return false; } // ?1003
-    bool EnableAlternateScroll(const bool /*enabled*/) override { return false; } // ?1007
-    bool EnableXtermBracketedPasteMode(const bool /*enabled*/) override { return false; } // ?2004
-    bool SetColorTableEntry(const size_t /*tableIndex*/, const DWORD /*color*/) override { return false; } // OSCColorTable
-    bool SetDefaultForeground(const DWORD /*color*/) override { return false; } // OSCDefaultForeground
-    bool SetDefaultBackground(const DWORD /*color*/) override { return false; } // OSCDefaultBackground
-
-    bool EraseInDisplay(const DispatchTypes::EraseType /* eraseType*/) override { return false; } // ED
-    bool EraseInLine(const DispatchTypes::EraseType /* eraseType*/) override { return false; } // EL
-    bool EraseCharacters(const VTInt /*numChars*/) override { return false; } // ECH
-
-    bool SetGraphicsRendition(const VTParameters /*options*/) override { return false; } // SGR
-    bool SetLineRendition(const LineRendition /*rendition*/) override { return false; } // DECSWL, DECDWL, DECDHL
-
-    bool PushGraphicsRendition(const VTParameters /*options*/) override { return false; } // XTPUSHSGR
-    bool PopGraphicsRendition() override { return false; } // XTPOPSGR
-
-    bool SetMode(const DispatchTypes::ModeParams /*param*/) override { return false; } // DECSET
-
-    bool ResetMode(const DispatchTypes::ModeParams /*param*/) override { return false; } // DECRST
-
-    bool DeviceStatusReport(const DispatchTypes::AnsiStatusType /*statusType*/) override { return false; } // DSR, DSR-OS, DSR-CPR
-    bool DeviceAttributes() override { return false; } // DA1
-    bool SecondaryDeviceAttributes() override { return false; } // DA2
-    bool TertiaryDeviceAttributes() override { return false; } // DA3
-    bool Vt52DeviceAttributes() override { return false; } // VT52 Identify
-    bool RequestTerminalParameters(const DispatchTypes::ReportingPermission /*permission*/) override { return false; } // DECREQTPARM
-
-    bool DesignateCodingSystem(const VTID /*codingSystem*/) override { return false; } // DOCS
-    bool Designate94Charset(const VTInt /*gsetNumber*/, const VTID /*charset*/) override { return false; } // SCS
-    bool Designate96Charset(const VTInt /*gsetNumber*/, const VTID /*charset*/) override { return false; } // SCS
-    bool LockingShift(const VTInt /*gsetNumber*/) override { return false; } // LS0, LS1, LS2, LS3
-    bool LockingShiftRight(const VTInt /*gsetNumber*/) override { return false; } // LS1R, LS2R, LS3R
-    bool SingleShift(const VTInt /*gsetNumber*/) override { return false; } // SS2, SS3
-    bool AcceptC1Controls(const bool /*enabled*/) override { return false; } // DECAC1
-
-    bool SoftReset() override { return false; } // DECSTR
-    bool HardReset() override { return false; } // RIS
-    bool ScreenAlignmentPattern() override { return false; } // DECALN
-
-    bool SetCursorStyle(const DispatchTypes::CursorStyle /*cursorStyle*/) override { return false; } // DECSCUSR
-    bool SetCursorColor(const COLORREF /*color*/) override { return false; } // OSCSetCursorColor, OSCResetCursorColor
-
-    bool SetClipboard(std::wstring_view /*content*/) override { return false; } // OscSetClipboard
-
-    // DTTERM_WindowManipulation
-    bool WindowManipulation(const DispatchTypes::WindowManipulationType /*function*/,
-                            const VTParameter /*parameter1*/,
-                            const VTParameter /*parameter2*/) override { return false; }
-
-    bool AddHyperlink(const std::wstring_view /*uri*/, const std::wstring_view /*params*/) override { return false; }
-    bool EndHyperlink() override { return false; }
-
-    bool DoConEmuAction(const std::wstring_view /*string*/) override { return false; }
-
-<<<<<<< HEAD
-    bool DoITerm2Action(const std::wstring_view /*string*/) override { return false; }
-
-    StringHandler DownloadDRCS(const size_t /*fontNumber*/,
-=======
-    StringHandler DownloadDRCS(const VTInt /*fontNumber*/,
->>>>>>> 7af134cc
-                               const VTParameter /*startChar*/,
-                               const DispatchTypes::DrcsEraseControl /*eraseControl*/,
-                               const DispatchTypes::DrcsCellMatrix /*cellMatrix*/,
-                               const DispatchTypes::DrcsFontSet /*fontSet*/,
-                               const DispatchTypes::DrcsFontUsage /*fontUsage*/,
-                               const VTParameter /*cellHeight*/,
-                               const DispatchTypes::DrcsCharsetSize /*charsetSize*/) override { return nullptr; }
-
-    StringHandler RequestSetting() override { return nullptr; }; // DECRQSS
-};
-
-#pragma warning(default : 26440) // Restore "can be declared noexcept" warning
+// Copyright (c) Microsoft Corporation.
+// Licensed under the MIT license.
+
+/*
+Module Name:
+- termDispatch.hpp
+
+Abstract:
+- This is a useful default implementation of all of the ITermDispatch callbacks.
+    Fails on every callback, but handy for tests.
+*/
+#include "ITermDispatch.hpp"
+#pragma once
+
+namespace Microsoft::Console::VirtualTerminal
+{
+    class TermDispatch;
+};
+
+#pragma warning(disable : 26440) // Making these methods noexcept would require the same of all derived classes
+
+class Microsoft::Console::VirtualTerminal::TermDispatch : public Microsoft::Console::VirtualTerminal::ITermDispatch
+{
+public:
+    void Print(const wchar_t wchPrintable) override = 0;
+    void PrintString(const std::wstring_view string) override = 0;
+
+    bool CursorUp(const VTInt /*distance*/) override { return false; } // CUU
+    bool CursorDown(const VTInt /*distance*/) override { return false; } // CUD
+    bool CursorForward(const VTInt /*distance*/) override { return false; } // CUF
+    bool CursorBackward(const VTInt /*distance*/) override { return false; } // CUB, BS
+    bool CursorNextLine(const VTInt /*distance*/) override { return false; } // CNL
+    bool CursorPrevLine(const VTInt /*distance*/) override { return false; } // CPL
+    bool CursorHorizontalPositionAbsolute(const VTInt /*column*/) override { return false; } // HPA, CHA
+    bool VerticalLinePositionAbsolute(const VTInt /*line*/) override { return false; } // VPA
+    bool HorizontalPositionRelative(const VTInt /*distance*/) override { return false; } // HPR
+    bool VerticalPositionRelative(const VTInt /*distance*/) override { return false; } // VPR
+    bool CursorPosition(const VTInt /*line*/, const VTInt /*column*/) override { return false; } // CUP, HVP
+    bool CursorSaveState() override { return false; } // DECSC
+    bool CursorRestoreState() override { return false; } // DECRC
+    bool CursorVisibility(const bool /*isVisible*/) override { return false; } // DECTCEM
+    bool InsertCharacter(const VTInt /*count*/) override { return false; } // ICH
+    bool DeleteCharacter(const VTInt /*count*/) override { return false; } // DCH
+    bool ScrollUp(const VTInt /*distance*/) override { return false; } // SU
+    bool ScrollDown(const VTInt /*distance*/) override { return false; } // SD
+    bool InsertLine(const VTInt /*distance*/) override { return false; } // IL
+    bool DeleteLine(const VTInt /*distance*/) override { return false; } // DL
+    bool SetColumns(const VTInt /*columns*/) override { return false; } // DECCOLM
+    bool SetCursorKeysMode(const bool /*applicationMode*/) override { return false; } // DECCKM
+    bool SetKeypadMode(const bool /*applicationMode*/) override { return false; } // DECKPAM, DECKPNM
+    bool EnableWin32InputMode(const bool /*win32InputMode*/) override { return false; } // win32-input-mode
+    bool EnableCursorBlinking(const bool /*enable*/) override { return false; } // ATT610
+    bool SetAnsiMode(const bool /*ansiMode*/) override { return false; } // DECANM
+    bool SetScreenMode(const bool /*reverseMode*/) override { return false; } // DECSCNM
+    bool SetOriginMode(const bool /*relativeMode*/) override { return false; }; // DECOM
+    bool SetAutoWrapMode(const bool /*wrapAtEOL*/) override { return false; }; // DECAWM
+    bool SetTopBottomScrollingMargins(const VTInt /*topMargin*/, const VTInt /*bottomMargin*/) override { return false; } // DECSTBM
+    bool WarningBell() override { return false; } // BEL
+    bool CarriageReturn() override { return false; } // CR
+    bool LineFeed(const DispatchTypes::LineFeedType /*lineFeedType*/) override { return false; } // IND, NEL, LF, FF, VT
+    bool ReverseLineFeed() override { return false; } // RI
+    bool SetWindowTitle(std::wstring_view /*title*/) override { return false; } // OscWindowTitle
+    bool UseAlternateScreenBuffer() override { return false; } // ASBSET
+    bool UseMainScreenBuffer() override { return false; } // ASBRST
+    bool HorizontalTabSet() override { return false; } // HTS
+    bool ForwardTab(const VTInt /*numTabs*/) override { return false; } // CHT, HT
+    bool BackwardsTab(const VTInt /*numTabs*/) override { return false; } // CBT
+    bool TabClear(const DispatchTypes::TabClearType /*clearType*/) override { return false; } // TBC
+    bool EnableDECCOLMSupport(const bool /*enabled*/) override { return false; } // ?40
+    bool EnableVT200MouseMode(const bool /*enabled*/) override { return false; } // ?1000
+    bool EnableUTF8ExtendedMouseMode(const bool /*enabled*/) override { return false; } // ?1005
+    bool EnableSGRExtendedMouseMode(const bool /*enabled*/) override { return false; } // ?1006
+    bool EnableButtonEventMouseMode(const bool /*enabled*/) override { return false; } // ?1002
+    bool EnableAnyEventMouseMode(const bool /*enabled*/) override { return false; } // ?1003
+    bool EnableAlternateScroll(const bool /*enabled*/) override { return false; } // ?1007
+    bool EnableXtermBracketedPasteMode(const bool /*enabled*/) override { return false; } // ?2004
+    bool SetColorTableEntry(const size_t /*tableIndex*/, const DWORD /*color*/) override { return false; } // OSCColorTable
+    bool SetDefaultForeground(const DWORD /*color*/) override { return false; } // OSCDefaultForeground
+    bool SetDefaultBackground(const DWORD /*color*/) override { return false; } // OSCDefaultBackground
+
+    bool EraseInDisplay(const DispatchTypes::EraseType /* eraseType*/) override { return false; } // ED
+    bool EraseInLine(const DispatchTypes::EraseType /* eraseType*/) override { return false; } // EL
+    bool EraseCharacters(const VTInt /*numChars*/) override { return false; } // ECH
+
+    bool SetGraphicsRendition(const VTParameters /*options*/) override { return false; } // SGR
+    bool SetLineRendition(const LineRendition /*rendition*/) override { return false; } // DECSWL, DECDWL, DECDHL
+
+    bool PushGraphicsRendition(const VTParameters /*options*/) override { return false; } // XTPUSHSGR
+    bool PopGraphicsRendition() override { return false; } // XTPOPSGR
+
+    bool SetMode(const DispatchTypes::ModeParams /*param*/) override { return false; } // DECSET
+
+    bool ResetMode(const DispatchTypes::ModeParams /*param*/) override { return false; } // DECRST
+
+    bool DeviceStatusReport(const DispatchTypes::AnsiStatusType /*statusType*/) override { return false; } // DSR, DSR-OS, DSR-CPR
+    bool DeviceAttributes() override { return false; } // DA1
+    bool SecondaryDeviceAttributes() override { return false; } // DA2
+    bool TertiaryDeviceAttributes() override { return false; } // DA3
+    bool Vt52DeviceAttributes() override { return false; } // VT52 Identify
+    bool RequestTerminalParameters(const DispatchTypes::ReportingPermission /*permission*/) override { return false; } // DECREQTPARM
+
+    bool DesignateCodingSystem(const VTID /*codingSystem*/) override { return false; } // DOCS
+    bool Designate94Charset(const VTInt /*gsetNumber*/, const VTID /*charset*/) override { return false; } // SCS
+    bool Designate96Charset(const VTInt /*gsetNumber*/, const VTID /*charset*/) override { return false; } // SCS
+    bool LockingShift(const VTInt /*gsetNumber*/) override { return false; } // LS0, LS1, LS2, LS3
+    bool LockingShiftRight(const VTInt /*gsetNumber*/) override { return false; } // LS1R, LS2R, LS3R
+    bool SingleShift(const VTInt /*gsetNumber*/) override { return false; } // SS2, SS3
+    bool AcceptC1Controls(const bool /*enabled*/) override { return false; } // DECAC1
+
+    bool SoftReset() override { return false; } // DECSTR
+    bool HardReset() override { return false; } // RIS
+    bool ScreenAlignmentPattern() override { return false; } // DECALN
+
+    bool SetCursorStyle(const DispatchTypes::CursorStyle /*cursorStyle*/) override { return false; } // DECSCUSR
+    bool SetCursorColor(const COLORREF /*color*/) override { return false; } // OSCSetCursorColor, OSCResetCursorColor
+
+    bool SetClipboard(std::wstring_view /*content*/) override { return false; } // OscSetClipboard
+
+    // DTTERM_WindowManipulation
+    bool WindowManipulation(const DispatchTypes::WindowManipulationType /*function*/,
+                            const VTParameter /*parameter1*/,
+                            const VTParameter /*parameter2*/) override { return false; }
+
+    bool AddHyperlink(const std::wstring_view /*uri*/, const std::wstring_view /*params*/) override { return false; }
+    bool EndHyperlink() override { return false; }
+
+    bool DoConEmuAction(const std::wstring_view /*string*/) override { return false; }
+
+    bool DoITerm2Action(const std::wstring_view /*string*/) override { return false; }
+
+    StringHandler DownloadDRCS(const VTInt /*fontNumber*/,
+                               const VTParameter /*startChar*/,
+                               const DispatchTypes::DrcsEraseControl /*eraseControl*/,
+                               const DispatchTypes::DrcsCellMatrix /*cellMatrix*/,
+                               const DispatchTypes::DrcsFontSet /*fontSet*/,
+                               const DispatchTypes::DrcsFontUsage /*fontUsage*/,
+                               const VTParameter /*cellHeight*/,
+                               const DispatchTypes::DrcsCharsetSize /*charsetSize*/) override { return nullptr; }
+
+    StringHandler RequestSetting() override { return nullptr; }; // DECRQSS
+};
+
+#pragma warning(default : 26440) // Restore "can be declared noexcept" warning