--- conflicted
+++ resolved
@@ -1,308 +1,284 @@
-// Copyright (c) Microsoft Corporation.
-// Licensed under the MIT license.
-
-#include "precomp.h"
-
-#include "PtySignalInputThread.hpp"
-
-#include "output.h"
-#include "handle.h"
-#include "../interactivity/inc/ServiceLocator.hpp"
-
-using namespace Microsoft::Console;
-using namespace Microsoft::Console::Interactivity;
-using namespace Microsoft::Console::VirtualTerminal;
-
-// Constructor Description:
-// - Creates the PTY Signal Input Thread.
-// Arguments:
-// - hPipe - a handle to the file representing the read end of the VT pipe.
-PtySignalInputThread::PtySignalInputThread(wil::unique_hfile hPipe) :
-    _hFile{ std::move(hPipe) },
-    _hThread{},
-    _pConApi{ std::make_unique<ConhostInternalGetSet>(ServiceLocator::LocateGlobals().getConsoleInformation()) },
-    _dwThreadId{ 0 },
-    _consoleConnected{ false }
-{
-    THROW_HR_IF(E_HANDLE, _hFile.get() == INVALID_HANDLE_VALUE);
-    THROW_HR_IF_NULL(E_INVALIDARG, _pConApi.get());
-}
-
-PtySignalInputThread::~PtySignalInputThread()
-{
-    // Manually terminate our thread during unittesting. Otherwise, the test
-    //      will finish, but TAEF will not manually kill the test.
-#ifdef UNIT_TESTING
-    TerminateThread(_hThread.get(), 0);
-#endif
-}
-
-// Function Description:
-// - Static function used for initializing an instance's ThreadProc.
-// Arguments:
-// - lpParameter - A pointer to the PtySignalInputTHread instance that should be called.
-// Return Value:
-// - The return value of the underlying instance's _InputThread
-DWORD WINAPI PtySignalInputThread::StaticThreadProc(_In_ LPVOID lpParameter)
-{
-    PtySignalInputThread* const pInstance = reinterpret_cast<PtySignalInputThread*>(lpParameter);
-    return pInstance->_InputThread();
-}
-
-// Method Description:
-// - Tell us that there's a client attached to the console, so we can actually
-//      do something with the messages we receive now. Before this is set, there
-//      is no guarantee that a client has attached, so most parts of the console
-//      (in and screen buffers) haven't yet been initialized.
-// - NOTE: Call under LockConsole() to ensure other threads have an opportunity
-//         to set early-work state.
-// - We need to do this specifically on the thread with the message pump. If the
-//   window is created on another thread, then the window won't have a message
-//   pump associated with it, and a DPI change in the connected terminal could
-//   end up HANGING THE CONPTY (for example).
-// Arguments:
-// - <none>
-// Return Value:
-// - <none>
-void PtySignalInputThread::ConnectConsole() noexcept
-{
-    _consoleConnected = true;
-    if (_earlyResize)
-    {
-        _DoResizeWindow(*_earlyResize);
-    }
-<<<<<<< HEAD
-=======
-
-    // If we were given a owner HWND, then manually start the pseudo window now.
->>>>>>> 9905192e
-    if (_earlyReparent)
-    {
-        _DoSetWindowParent(*_earlyReparent);
-    }
-}
-
-// Method Description:
-// - The ThreadProc for the PTY Signal Input Thread.
-// Return Value:
-// - S_OK if the thread runs to completion.
-// - Otherwise it may cause an application termination and never return.
-[[nodiscard]] HRESULT PtySignalInputThread::_InputThread()
-{
-    PtySignal signalId;
-    while (_GetData(&signalId, sizeof(signalId)))
-    {
-        switch (signalId)
-        {
-        case PtySignal::ClearBuffer:
-        {
-            LockConsole();
-            auto Unlock = wil::scope_exit([&] { UnlockConsole(); });
-
-            // If the client app hasn't yet connected, stash the new size in the launchArgs.
-            // We'll later use the value in launchArgs to set up the console buffer
-            // We must be under lock here to ensure that someone else doesn't come in
-            // and set with `ConnectConsole` while we're looking and modifying this.
-            if (_consoleConnected)
-            {
-                _DoClearBuffer();
-            }
-            break;
-        }
-        case PtySignal::ResizeWindow:
-        {
-            ResizeWindowData resizeMsg = { 0 };
-            _GetData(&resizeMsg, sizeof(resizeMsg));
-
-            LockConsole();
-            auto Unlock = wil::scope_exit([&] { UnlockConsole(); });
-
-            // If the client app hasn't yet connected, stash the new size in the launchArgs.
-            // We'll later use the value in launchArgs to set up the console buffer
-            // We must be under lock here to ensure that someone else doesn't come in
-            // and set with `ConnectConsole` while we're looking and modifying this.
-            if (!_consoleConnected)
-            {
-                _earlyResize = resizeMsg;
-            }
-            else
-            {
-                _DoResizeWindow(resizeMsg);
-            }
-
-            break;
-        }
-        case PtySignal::SetParent:
-        {
-            SetParentData reparentMessage = { 0 };
-            _GetData(&reparentMessage, sizeof(reparentMessage));
-
-            LockConsole();
-            auto Unlock = wil::scope_exit([&] { UnlockConsole(); });
-
-            // If the client app hasn't yet connected, stash the new owner.
-            // We'll later (PtySignalInputThread::ConnectConsole) use the value
-            // to set up the owner of the conpty window.
-            if (!_consoleConnected)
-            {
-                _earlyReparent = reparentMessage;
-            }
-            else
-            {
-                _DoSetWindowParent(reparentMessage);
-            }
-
-            break;
-        }
-        default:
-        {
-            THROW_HR(E_UNEXPECTED);
-        }
-        }
-    }
-    return S_OK;
-}
-
-// Method Description:
-// - Dispatches a resize window message to the rest of the console code
-// Arguments:
-// - data - Packet information containing width/height (size) information
-// Return Value:
-// - <none>
-void PtySignalInputThread::_DoResizeWindow(const ResizeWindowData& data)
-{
-    if (_pConApi->ResizeWindow(data.sx, data.sy))
-    {
-        _pConApi->SuppressResizeRepaint();
-    }
-}
-
-void PtySignalInputThread::_DoClearBuffer()
-{
-    _pConApi->ClearBuffer();
-}
-
-// Method Description:
-// - Update the owner of the pseudo-window we're using for the conpty HWND. This
-//   allows to mark the pseudoconsole windows as "owner" by the terminal HWND
-//   that's actually hosting them.
-// - Refer to GH#2988
-// Arguments:
-// - data - Packet information containing owner HWND information
-// Return Value:
-// - <none>
-void PtySignalInputThread::_DoSetWindowParent(const SetParentData& data)
-{
-    _pConApi->ReparentWindow(data.handle);
-}
-
-// Method Description:
-<<<<<<< HEAD
-// - If we were given a owner HWND, then manually start the pseudo window now.
-//   We need to do this specifically on the thread with the message pump. If the
-//   window is created on another thread, then the window won't have a message
-//   pump associated with it, and a DPI change in the connected terminal could
-//   end up HANGING THE CONPTY (for example).
-// Arguments:
-// - <none>
-// Return Value:
-// - <none>
-void PtySignalInputThread::StartPseudoWindowIfNeeded()
-{
-    if (_earlyReparent.has_value())
-    {
-        ServiceLocator::LocatePseudoWindow(reinterpret_cast<HWND>(_earlyReparent.value().handle));
-    }
-}
-
-// Method Description:
-=======
->>>>>>> 9905192e
-// - Retrieves bytes from the file stream and exits or throws errors should the pipe state
-//   be compromised.
-// Arguments:
-// - pBuffer - Buffer to fill with data.
-// - cbBuffer - Count of bytes in the given buffer.
-// Return Value:
-// - True if data was retrieved successfully. False otherwise.
-bool PtySignalInputThread::_GetData(_Out_writes_bytes_(cbBuffer) void* const pBuffer,
-                                    const DWORD cbBuffer)
-{
-    DWORD dwRead = 0;
-    // If we failed to read because the terminal broke our pipe (usually due
-    //      to dying itself), close gracefully with ERROR_BROKEN_PIPE.
-    // Otherwise throw an exception. ERROR_BROKEN_PIPE is the only case that
-    //       we want to gracefully close in.
-    if (FALSE == ReadFile(_hFile.get(), pBuffer, cbBuffer, &dwRead, nullptr))
-    {
-        DWORD lastError = GetLastError();
-        if (lastError == ERROR_BROKEN_PIPE)
-        {
-            _Shutdown();
-        }
-        else
-        {
-            THROW_WIN32(lastError);
-        }
-    }
-    else if (dwRead != cbBuffer)
-    {
-        _Shutdown();
-    }
-
-    return true;
-}
-
-// Method Description:
-// - Starts the PTY Signal input thread.
-[[nodiscard]] HRESULT PtySignalInputThread::Start() noexcept
-{
-    RETURN_LAST_ERROR_IF(!_hFile);
-
-    HANDLE hThread = nullptr;
-    // 0 is the right value, https://blogs.msdn.microsoft.com/oldnewthing/20040223-00/?p=40503
-    DWORD dwThreadId = 0;
-
-    hThread = CreateThread(nullptr,
-                           0,
-                           PtySignalInputThread::StaticThreadProc,
-                           this,
-                           0,
-                           &dwThreadId);
-
-    RETURN_LAST_ERROR_IF_NULL(hThread);
-    _hThread.reset(hThread);
-    _dwThreadId = dwThreadId;
-    LOG_IF_FAILED(SetThreadDescription(hThread, L"ConPTY Signal Handler Thread"));
-
-    return S_OK;
-}
-
-// Method Description:
-// - Perform a shutdown of the console. This happens when the signal pipe is
-//      broken, which means either the parent terminal process has died, or they
-//      called ClosePseudoConsole.
-//  CloseConsoleProcessState is not enough by itself - it will disconnect
-//      clients as if the X was pressed, but then we need to actually still die,
-//      so then call RundownAndExit.
-// Arguments:
-// - <none>
-// Return Value:
-// - <none>
-void PtySignalInputThread::_Shutdown()
-{
-    // Trigger process shutdown.
-    CloseConsoleProcessState();
-
-    // If we haven't terminated by now, that's because there's a client that's still attached.
-    // Force the handling of the control events by the attached clients.
-    // As of MSFT:19419231, CloseConsoleProcessState will make sure this
-    //      happens if this method is called outside of lock, but if we're
-    //      currently locked, we want to make sure ctrl events are handled
-    //      _before_ we RundownAndExit.
-    LockConsole();
-    ProcessCtrlEvents();
-
-    // Make sure we terminate.
-    ServiceLocator::RundownAndExit(ERROR_BROKEN_PIPE);
-}
+// Copyright (c) Microsoft Corporation.
+// Licensed under the MIT license.
+
+#include "precomp.h"
+
+#include "PtySignalInputThread.hpp"
+
+#include "output.h"
+#include "handle.h"
+#include "../interactivity/inc/ServiceLocator.hpp"
+
+using namespace Microsoft::Console;
+using namespace Microsoft::Console::Interactivity;
+using namespace Microsoft::Console::VirtualTerminal;
+
+// Constructor Description:
+// - Creates the PTY Signal Input Thread.
+// Arguments:
+// - hPipe - a handle to the file representing the read end of the VT pipe.
+PtySignalInputThread::PtySignalInputThread(wil::unique_hfile hPipe) :
+    _hFile{ std::move(hPipe) },
+    _hThread{},
+    _pConApi{ std::make_unique<ConhostInternalGetSet>(ServiceLocator::LocateGlobals().getConsoleInformation()) },
+    _dwThreadId{ 0 },
+    _consoleConnected{ false }
+{
+    THROW_HR_IF(E_HANDLE, _hFile.get() == INVALID_HANDLE_VALUE);
+    THROW_HR_IF_NULL(E_INVALIDARG, _pConApi.get());
+}
+
+PtySignalInputThread::~PtySignalInputThread()
+{
+    // Manually terminate our thread during unittesting. Otherwise, the test
+    //      will finish, but TAEF will not manually kill the test.
+#ifdef UNIT_TESTING
+    TerminateThread(_hThread.get(), 0);
+#endif
+}
+
+// Function Description:
+// - Static function used for initializing an instance's ThreadProc.
+// Arguments:
+// - lpParameter - A pointer to the PtySignalInputTHread instance that should be called.
+// Return Value:
+// - The return value of the underlying instance's _InputThread
+DWORD WINAPI PtySignalInputThread::StaticThreadProc(_In_ LPVOID lpParameter)
+{
+    PtySignalInputThread* const pInstance = reinterpret_cast<PtySignalInputThread*>(lpParameter);
+    return pInstance->_InputThread();
+}
+
+// Method Description:
+// - Tell us that there's a client attached to the console, so we can actually
+//      do something with the messages we receive now. Before this is set, there
+//      is no guarantee that a client has attached, so most parts of the console
+//      (in and screen buffers) haven't yet been initialized.
+// - NOTE: Call under LockConsole() to ensure other threads have an opportunity
+//         to set early-work state.
+// - We need to do this specifically on the thread with the message pump. If the
+//   window is created on another thread, then the window won't have a message
+//   pump associated with it, and a DPI change in the connected terminal could
+//   end up HANGING THE CONPTY (for example).
+// Arguments:
+// - <none>
+// Return Value:
+// - <none>
+void PtySignalInputThread::ConnectConsole() noexcept
+{
+    _consoleConnected = true;
+    if (_earlyResize)
+    {
+        _DoResizeWindow(*_earlyResize);
+    }
+
+    // If we were given a owner HWND, then manually start the pseudo window now.
+    if (_earlyReparent)
+    {
+        _DoSetWindowParent(*_earlyReparent);
+    }
+}
+
+// Method Description:
+// - The ThreadProc for the PTY Signal Input Thread.
+// Return Value:
+// - S_OK if the thread runs to completion.
+// - Otherwise it may cause an application termination and never return.
+[[nodiscard]] HRESULT PtySignalInputThread::_InputThread()
+{
+    PtySignal signalId;
+    while (_GetData(&signalId, sizeof(signalId)))
+    {
+        switch (signalId)
+        {
+        case PtySignal::ClearBuffer:
+        {
+            LockConsole();
+            auto Unlock = wil::scope_exit([&] { UnlockConsole(); });
+
+            // If the client app hasn't yet connected, stash the new size in the launchArgs.
+            // We'll later use the value in launchArgs to set up the console buffer
+            // We must be under lock here to ensure that someone else doesn't come in
+            // and set with `ConnectConsole` while we're looking and modifying this.
+            if (_consoleConnected)
+            {
+                _DoClearBuffer();
+            }
+            break;
+        }
+        case PtySignal::ResizeWindow:
+        {
+            ResizeWindowData resizeMsg = { 0 };
+            _GetData(&resizeMsg, sizeof(resizeMsg));
+
+            LockConsole();
+            auto Unlock = wil::scope_exit([&] { UnlockConsole(); });
+
+            // If the client app hasn't yet connected, stash the new size in the launchArgs.
+            // We'll later use the value in launchArgs to set up the console buffer
+            // We must be under lock here to ensure that someone else doesn't come in
+            // and set with `ConnectConsole` while we're looking and modifying this.
+            if (!_consoleConnected)
+            {
+                _earlyResize = resizeMsg;
+            }
+            else
+            {
+                _DoResizeWindow(resizeMsg);
+            }
+
+            break;
+        }
+        case PtySignal::SetParent:
+        {
+            SetParentData reparentMessage = { 0 };
+            _GetData(&reparentMessage, sizeof(reparentMessage));
+
+            LockConsole();
+            auto Unlock = wil::scope_exit([&] { UnlockConsole(); });
+
+            // If the client app hasn't yet connected, stash the new owner.
+            // We'll later (PtySignalInputThread::ConnectConsole) use the value
+            // to set up the owner of the conpty window.
+            if (!_consoleConnected)
+            {
+                _earlyReparent = reparentMessage;
+            }
+            else
+            {
+                _DoSetWindowParent(reparentMessage);
+            }
+
+            break;
+        }
+        default:
+        {
+            THROW_HR(E_UNEXPECTED);
+        }
+        }
+    }
+    return S_OK;
+}
+
+// Method Description:
+// - Dispatches a resize window message to the rest of the console code
+// Arguments:
+// - data - Packet information containing width/height (size) information
+// Return Value:
+// - <none>
+void PtySignalInputThread::_DoResizeWindow(const ResizeWindowData& data)
+{
+    if (_pConApi->ResizeWindow(data.sx, data.sy))
+    {
+        _pConApi->SuppressResizeRepaint();
+    }
+}
+
+void PtySignalInputThread::_DoClearBuffer()
+{
+    _pConApi->ClearBuffer();
+}
+
+// Method Description:
+// - Update the owner of the pseudo-window we're using for the conpty HWND. This
+//   allows to mark the pseudoconsole windows as "owner" by the terminal HWND
+//   that's actually hosting them.
+// - Refer to GH#2988
+// Arguments:
+// - data - Packet information containing owner HWND information
+// Return Value:
+// - <none>
+void PtySignalInputThread::_DoSetWindowParent(const SetParentData& data)
+{
+    _pConApi->ReparentWindow(data.handle);
+}
+
+// Method Description:
+// - Retrieves bytes from the file stream and exits or throws errors should the pipe state
+//   be compromised.
+// Arguments:
+// - pBuffer - Buffer to fill with data.
+// - cbBuffer - Count of bytes in the given buffer.
+// Return Value:
+// - True if data was retrieved successfully. False otherwise.
+bool PtySignalInputThread::_GetData(_Out_writes_bytes_(cbBuffer) void* const pBuffer,
+                                    const DWORD cbBuffer)
+{
+    DWORD dwRead = 0;
+    // If we failed to read because the terminal broke our pipe (usually due
+    //      to dying itself), close gracefully with ERROR_BROKEN_PIPE.
+    // Otherwise throw an exception. ERROR_BROKEN_PIPE is the only case that
+    //       we want to gracefully close in.
+    if (FALSE == ReadFile(_hFile.get(), pBuffer, cbBuffer, &dwRead, nullptr))
+    {
+        DWORD lastError = GetLastError();
+        if (lastError == ERROR_BROKEN_PIPE)
+        {
+            _Shutdown();
+        }
+        else
+        {
+            THROW_WIN32(lastError);
+        }
+    }
+    else if (dwRead != cbBuffer)
+    {
+        _Shutdown();
+    }
+
+    return true;
+}
+
+// Method Description:
+// - Starts the PTY Signal input thread.
+[[nodiscard]] HRESULT PtySignalInputThread::Start() noexcept
+{
+    RETURN_LAST_ERROR_IF(!_hFile);
+
+    HANDLE hThread = nullptr;
+    // 0 is the right value, https://blogs.msdn.microsoft.com/oldnewthing/20040223-00/?p=40503
+    DWORD dwThreadId = 0;
+
+    hThread = CreateThread(nullptr,
+                           0,
+                           PtySignalInputThread::StaticThreadProc,
+                           this,
+                           0,
+                           &dwThreadId);
+
+    RETURN_LAST_ERROR_IF_NULL(hThread);
+    _hThread.reset(hThread);
+    _dwThreadId = dwThreadId;
+    LOG_IF_FAILED(SetThreadDescription(hThread, L"ConPTY Signal Handler Thread"));
+
+    return S_OK;
+}
+
+// Method Description:
+// - Perform a shutdown of the console. This happens when the signal pipe is
+//      broken, which means either the parent terminal process has died, or they
+//      called ClosePseudoConsole.
+//  CloseConsoleProcessState is not enough by itself - it will disconnect
+//      clients as if the X was pressed, but then we need to actually still die,
+//      so then call RundownAndExit.
+// Arguments:
+// - <none>
+// Return Value:
+// - <none>
+void PtySignalInputThread::_Shutdown()
+{
+    // Trigger process shutdown.
+    CloseConsoleProcessState();
+
+    // If we haven't terminated by now, that's because there's a client that's still attached.
+    // Force the handling of the control events by the attached clients.
+    // As of MSFT:19419231, CloseConsoleProcessState will make sure this
+    //      happens if this method is called outside of lock, but if we're
+    //      currently locked, we want to make sure ctrl events are handled
+    //      _before_ we RundownAndExit.
+    LockConsole();
+    ProcessCtrlEvents();
+
+    // Make sure we terminate.
+    ServiceLocator::RundownAndExit(ERROR_BROKEN_PIPE);
+}