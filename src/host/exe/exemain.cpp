// Copyright (c) Microsoft Corporation.
// Licensed under the MIT license.

#include "precomp.h"

#include "ConsoleArguments.hpp"
#include "srvinit.h"
#include "../server/Entrypoints.h"
#include "../interactivity/inc/ServiceLocator.hpp"
#include "../inc/conint.h"

#if TIL_FEATURE_RECEIVEINCOMINGHANDOFF_ENABLED
#include "CConsoleHandoff.h"
#endif

// Define TraceLogging provider
TRACELOGGING_DEFINE_PROVIDER(
    g_ConhostLauncherProvider,
    "Microsoft.Windows.Console.Launcher",
    // {770aa552-671a-5e97-579b-151709ec0dbd}
    (0x770aa552, 0x671a, 0x5e97, 0x57, 0x9b, 0x15, 0x17, 0x09, 0xec, 0x0d, 0xbd),
    TraceLoggingOptionMicrosoftTelemetry());

// Define a specialization of WRL::Module so we can specify a REGCLS_SINGLEUSE type server.
// We would like to use all the conveniences afforded to us by WRL::Module<T>, but it only
// creates REGCLS_MULTIPLEUSE with no override. This makes an override for it by taking advantage
// of its existing virtual declarations.
#pragma region Single Use Out of Proc Specialization
template<int RegClsType>
class DefaultOutOfProcModuleWithRegistrationFlag;

template<int RegClsType, typename ModuleT = DefaultOutOfProcModuleWithRegistrationFlag<RegClsType>>
class OutOfProcModuleWithRegistrationFlag : public Microsoft::WRL::Module<Microsoft::WRL::ModuleType::OutOfProc, ModuleT>
{
    using Elsewhere = Microsoft::WRL::Module<Microsoft::WRL::ModuleType::OutOfProc, ModuleT>;
    using Super = Microsoft::WRL::Details::OutOfProcModuleBase<ModuleT>;

public:
    STDMETHOD(RegisterCOMObject)
    (_In_opt_z_ const wchar_t* serverName, _In_reads_(count) IID* clsids, _In_reads_(count) IClassFactory** factories, _Inout_updates_(count) DWORD* cookies, unsigned int count)
    {
        return Microsoft::WRL::Details::RegisterCOMObject<RegClsType>(serverName, clsids, factories, cookies, count);
    }
};

template<int RegClsType>
class DefaultOutOfProcModuleWithRegistrationFlag : public OutOfProcModuleWithRegistrationFlag<RegClsType, DefaultOutOfProcModuleWithRegistrationFlag<RegClsType>>
{
};
#pragma endregion

// Holds the wwinmain open until COM tells us there are no more server connections
wil::unique_event _comServerExitEvent;

static bool useV2 = true;
static bool ConhostV2ForcedInRegistry()
{
    // If the registry value doesn't exist, or exists and is non-zero, we should default to using the v2 console.
    // Otherwise, in the case of an explicit value of 0, we should use the legacy console.
    auto fShouldUseConhostV2 = true;
    PCSTR pszErrorDescription = nullptr;
    auto fIgnoreError = false;
    DWORD dwValue;
    DWORD dwType;
    DWORD cbValue = sizeof(dwValue);

    // open HKCU\Console
    wil::unique_hkey hConsoleSubKey;
    LONG lStatus = NTSTATUS_FROM_WIN32(RegOpenKeyExW(HKEY_CURRENT_USER, L"Console", 0, KEY_READ, &hConsoleSubKey));
    if (ERROR_SUCCESS == lStatus)
    {
        // now get the value of the ForceV2 reg value, if it exists
        cbValue = sizeof(dwValue);
        lStatus = RegQueryValueExW(hConsoleSubKey.get(),
                                   L"ForceV2",
                                   nullptr,
                                   &dwType,
                                   (PBYTE)&dwValue,
                                   &cbValue);

        if (ERROR_SUCCESS == lStatus &&
            dwType == REG_DWORD && // response is a DWORD
            cbValue == sizeof(dwValue)) // response data exists
        {
            // Value exists. If non-zero use v2 console.
            fShouldUseConhostV2 = dwValue != 0;
        }
        else
        {
            pszErrorDescription = "RegQueryValueKey Failed";
            fIgnoreError = lStatus == ERROR_FILE_NOT_FOUND;
        }
    }
    else
    {
        pszErrorDescription = "RegOpenKey Failed";
        // ignore error caused by RegOpenKey if it's a simple case of the key not being found
        fIgnoreError = lStatus == ERROR_FILE_NOT_FOUND;
    }

    return fShouldUseConhostV2;
}

[[nodiscard]] static HRESULT ValidateServerHandle(const HANDLE handle)
{
    // Make sure this is a console file.
    FILE_FS_DEVICE_INFORMATION DeviceInformation;
    IO_STATUS_BLOCK IoStatusBlock;
    const auto Status = NtQueryVolumeInformationFile(handle, &IoStatusBlock, &DeviceInformation, sizeof(DeviceInformation), FileFsDeviceInformation);
    if (!NT_SUCCESS(Status))
    {
        RETURN_NTSTATUS(Status);
    }
    else if (DeviceInformation.DeviceType != FILE_DEVICE_CONSOLE)
    {
        return E_INVALIDARG;
    }
    else
    {
        return S_OK;
    }
}

static bool ShouldUseLegacyConhost(const ConsoleArguments& args)
{
    if (args.InConptyMode())
    {
        return false;
    }

    if (args.GetForceV1())
    {
        return true;
    }

    // Per the documentation in ConhostV2ForcedInRegistry, it checks the value
    // of HKCU\Console:ForceV2. If it's *not found* or nonzero, "v2" is forced.
    return !ConhostV2ForcedInRegistry();
}

[[nodiscard]] static HRESULT ActivateLegacyConhost(const HANDLE handle)
{
    auto hr = S_OK;

    // TraceLog that we're using the legacy console. We won't log new console
    // because there's already a count of how many total processes were launched.
    // Total - legacy = new console.
    // We expect legacy launches to be infrequent enough to not cause an issue.
    TraceLoggingWrite(g_ConhostLauncherProvider,
                      "IsLegacyLoaded",
                      TraceLoggingBool(true, "ConsoleLegacy"),
                      TraceLoggingKeyword(MICROSOFT_KEYWORD_TELEMETRY),
                      TelemetryPrivacyDataTag(PDT_ProductAndServiceUsage));

    const auto pszConhostDllName = L"ConhostV1.dll";

    // Load our implementation, and then Load/Launch the IO thread.
    wil::unique_hmodule hConhostBin(LoadLibraryExW(pszConhostDllName, nullptr, LOAD_LIBRARY_SEARCH_SYSTEM32));
    if (hConhostBin.get() != nullptr)
    {
        typedef NTSTATUS (*PFNCONSOLECREATEIOTHREAD)(__in HANDLE Server);

        auto pfnConsoleCreateIoThread = (PFNCONSOLECREATEIOTHREAD)GetProcAddress(hConhostBin.get(), "ConsoleCreateIoThread");
        if (pfnConsoleCreateIoThread != nullptr)
        {
            hr = HRESULT_FROM_NT(pfnConsoleCreateIoThread(handle));
        }
        else
        {
            hr = HRESULT_FROM_WIN32(GetLastError());
        }
    }
    else
    {
        // setup status error
        hr = HRESULT_FROM_WIN32(GetLastError());
        // fallback to V2 if conhostv1.dll cannot be loaded.
        useV2 = true;
    }

    if (SUCCEEDED(hr))
    {
        hConhostBin.release();
    }

    return hr;
}

// Routine Description:
// - Called back when COM says there is nothing left for our server to do and we can tear down.
#pragma warning(suppress : 4505) // this is unused, and therefore discarded, when built inside windows
static void _releaseNotifier() noexcept
{
    _comServerExitEvent.SetEvent();
}

// Routine Description:
// - Main entry point for EXE version of console launching.
//   This can be used as a debugging/diagnostics tool as well as a method of testing the console without
//   replacing the system binary.
// Arguments:
// - hInstance - This module instance pointer is saved for resource lookups.
// - hPrevInstance - Unused pointer to the module instances. See wWinMain definitions @ MSDN for more details.
// - pwszCmdLine - Unused variable. We will look up the command line using GetCommandLineW().
// - nCmdShow - Unused variable specifying window show/hide state for Win32 mode applications.
// Return value:
// - [[noreturn]] - This function will not return. It will kill the thread we were called from and the console server threads will take over.
int CALLBACK wWinMain(
    _In_ HINSTANCE hInstance,
    _In_ HINSTANCE /*hPrevInstance*/,
    _In_ PWSTR /*pwszCmdLine*/,
    _In_ int /*nCmdShow*/)
{
    Microsoft::Console::Interactivity::ServiceLocator::LocateGlobals().hInstance = hInstance;

    ConsoleCheckDebug();

    // Set up OutOfProc COM server stuff in case we become one.
    // WRL Module gets going right before winmain is called, so if we don't
    // set this up appropriately... other things using WRL that aren't us
    // could get messed up by the singleton module and cause unexpected errors.
    _comServerExitEvent.create();

    // We will use a single use server to ensure that each out-of-box console that
    // gets activated to take over a session from the OS console will only be responsible
    // for ONE console server session. This ensures that we, as the handoff target, are
    // responsible for only one session and one server handle to the driver and we maintain
    // the one-to-one relationship between console sessions and servers just like the inbox
    // one. Theoretically we could combine them if we had any way of keeping track of all
    // of the console state separately per server connection... but that's not how this is
    // all designed (so many globals) and it would potentially risk one session's crash
    // taking down some completely unrelated command-line clients.
    // ----
    // The general flow is...
    // 1. The in-box console looks up the registered delegation console
    // 2. An OpenConsole.exe is typically found which is a newer version of the
    //    same code that is in-box and may have more bug fixes or features (especially
    //    an improved VT dialect or something of that ilk).
    // 3. By activating the registered CLSID, the in-box console will be starting `openconsole.exe -Embedding`
    //    through the OutOfProc COM server infrastructure.
    // 4. The `openconsole.exe -Embedding` that starts will come through right here and register
    //    `CConsoleHandoff` to accept ONE connection.
    // 5. The in-box console will then receive an `IConsoleHandoff` to this `CConsoleHandoff` and the registration
    //    immediately expires, letting no one else in. The next caller will start another new `openconsole.exe -Embedding` process.
    // 6. The in-box console invokes the handoff method on the interface and it transfers some data into `CConsoleHandoff`
    //    of the `OpenConsole.exe` which will then stand up its own server IO thread and handle all console server session
    //    messages going forward.
    // 7. The out-of-box `OpenConsole.exe` can then attempt to lookup and invoke a `CTerminalHandoff` to ask a registered
    //    Terminal to become the UI. This OpenConsole.exe will put itself in PTY mode and let the Terminal handle user interaction.
#if TIL_FEATURE_RECEIVEINCOMINGHANDOFF_ENABLED
    auto& module = OutOfProcModuleWithRegistrationFlag<REGCLS_SINGLEUSE>::Create(&_releaseNotifier);
#endif

    // Register Trace provider by GUID
    TraceLoggingRegister(g_ConhostLauncherProvider);

    // Pass command line and standard handles at this point in time as
    // potential preferences for execution that were passed on process creation.
    ConsoleArguments args(GetCommandLineW(),
                          GetStdHandle(STD_INPUT_HANDLE),
                          GetStdHandle(STD_OUTPUT_HANDLE));

    auto hr = args.ParseCommandline();
    if (SUCCEEDED(hr))
    {
        // Only try to register as a handoff target if we are NOT a part of Windows.
#if TIL_FEATURE_RECEIVEINCOMINGHANDOFF_ENABLED
<<<<<<< HEAD
        if (args.ShouldRunAsComServer() && Microsoft::Console::Internal::DefaultApp::CheckDefaultAppPolicy())
=======
        auto defAppEnabled = false;
        if (args.ShouldRunAsComServer() && SUCCEEDED(Microsoft::Console::Internal::DefaultApp::CheckDefaultAppPolicy(defAppEnabled)) && defAppEnabled)
>>>>>>> 7dbe741e
        {
            try
            {
                // OK we have to do this here and not in another method because
                // we would either have to store the module ref above in some accessible
                // variable (which would be awful because of the gigantic template name)
                // or we would have to come up with some creativity to extract it out
                // of the singleton module base without accidentally having WRL
                // think we're recreating it (and then assert because it's already created.)
                //
                // Also this is all a problem because the decrementing count of used objects
                // in this module in WRL::Module base doesn't null check the release notifier
                // callback function in the OutOfProc variant in the 18362 SDK. So if anything
                // else uses WRL directly or indirectly, it'll crash if the refcount
                // ever hits 0.
                // It does in the 19041 SDK so this can be cleaned into its own class if
                // we ever build with 19041 or later.
                auto comScope{ wil::CoInitializeEx(COINIT_MULTITHREADED) };

                RETURN_IF_FAILED(module.RegisterObjects());
                _comServerExitEvent.wait();
                RETURN_IF_FAILED(module.UnregisterObjects());
            }
            CATCH_RETURN()
        }
        else
#endif
        {
            if (ShouldUseLegacyConhost(args))
            {
                useV2 = false;
                if (args.ShouldCreateServerHandle())
                {
                    hr = E_INVALIDARG;
                }
                else
                {
                    hr = ValidateServerHandle(args.GetServerHandle());

                    if (SUCCEEDED(hr))
                    {
                        hr = ActivateLegacyConhost(args.GetServerHandle());
                    }
                }
            }
            if (useV2)
            {
                if (args.ShouldCreateServerHandle())
                {
                    hr = Entrypoints::StartConsoleForCmdLine(args.GetClientCommandline().c_str(), &args);
                }
                else
                {
                    hr = ValidateServerHandle(args.GetServerHandle());

                    if (SUCCEEDED(hr))
                    {
                        hr = Entrypoints::StartConsoleForServerHandle(args.GetServerHandle(), &args);
                    }
                }
            }
        }
    }

    // Unregister Tracelogging
    TraceLoggingUnregister(g_ConhostLauncherProvider);

    // Only do this if startup was successful. Otherwise, this will leave conhost.exe running with no hosted application.
    if (SUCCEEDED(hr))
    {
        // Since the lifetime of conhost.exe is inextricably tied to the lifetime of its client processes we set our process
        // shutdown priority to zero in order to effectively opt out of shutdown process enumeration. Conhost will exit when
        // all of its client processes do.
        SetProcessShutdownParameters(0, 0);

        ExitThread(hr);
    }

    return hr;
}
<|MERGE_RESOLUTION|>--- conflicted
+++ resolved
@@ -1,353 +1,348 @@
-// Copyright (c) Microsoft Corporation.
-// Licensed under the MIT license.
-
-#include "precomp.h"
-
-#include "ConsoleArguments.hpp"
-#include "srvinit.h"
-#include "../server/Entrypoints.h"
-#include "../interactivity/inc/ServiceLocator.hpp"
-#include "../inc/conint.h"
-
-#if TIL_FEATURE_RECEIVEINCOMINGHANDOFF_ENABLED
-#include "CConsoleHandoff.h"
-#endif
-
-// Define TraceLogging provider
-TRACELOGGING_DEFINE_PROVIDER(
-    g_ConhostLauncherProvider,
-    "Microsoft.Windows.Console.Launcher",
-    // {770aa552-671a-5e97-579b-151709ec0dbd}
-    (0x770aa552, 0x671a, 0x5e97, 0x57, 0x9b, 0x15, 0x17, 0x09, 0xec, 0x0d, 0xbd),
-    TraceLoggingOptionMicrosoftTelemetry());
-
-// Define a specialization of WRL::Module so we can specify a REGCLS_SINGLEUSE type server.
-// We would like to use all the conveniences afforded to us by WRL::Module<T>, but it only
-// creates REGCLS_MULTIPLEUSE with no override. This makes an override for it by taking advantage
-// of its existing virtual declarations.
-#pragma region Single Use Out of Proc Specialization
-template<int RegClsType>
-class DefaultOutOfProcModuleWithRegistrationFlag;
-
-template<int RegClsType, typename ModuleT = DefaultOutOfProcModuleWithRegistrationFlag<RegClsType>>
-class OutOfProcModuleWithRegistrationFlag : public Microsoft::WRL::Module<Microsoft::WRL::ModuleType::OutOfProc, ModuleT>
-{
-    using Elsewhere = Microsoft::WRL::Module<Microsoft::WRL::ModuleType::OutOfProc, ModuleT>;
-    using Super = Microsoft::WRL::Details::OutOfProcModuleBase<ModuleT>;
-
-public:
-    STDMETHOD(RegisterCOMObject)
-    (_In_opt_z_ const wchar_t* serverName, _In_reads_(count) IID* clsids, _In_reads_(count) IClassFactory** factories, _Inout_updates_(count) DWORD* cookies, unsigned int count)
-    {
-        return Microsoft::WRL::Details::RegisterCOMObject<RegClsType>(serverName, clsids, factories, cookies, count);
-    }
-};
-
-template<int RegClsType>
-class DefaultOutOfProcModuleWithRegistrationFlag : public OutOfProcModuleWithRegistrationFlag<RegClsType, DefaultOutOfProcModuleWithRegistrationFlag<RegClsType>>
-{
-};
-#pragma endregion
-
-// Holds the wwinmain open until COM tells us there are no more server connections
-wil::unique_event _comServerExitEvent;
-
-static bool useV2 = true;
-static bool ConhostV2ForcedInRegistry()
-{
-    // If the registry value doesn't exist, or exists and is non-zero, we should default to using the v2 console.
-    // Otherwise, in the case of an explicit value of 0, we should use the legacy console.
-    auto fShouldUseConhostV2 = true;
-    PCSTR pszErrorDescription = nullptr;
-    auto fIgnoreError = false;
-    DWORD dwValue;
-    DWORD dwType;
-    DWORD cbValue = sizeof(dwValue);
-
-    // open HKCU\Console
-    wil::unique_hkey hConsoleSubKey;
-    LONG lStatus = NTSTATUS_FROM_WIN32(RegOpenKeyExW(HKEY_CURRENT_USER, L"Console", 0, KEY_READ, &hConsoleSubKey));
-    if (ERROR_SUCCESS == lStatus)
-    {
-        // now get the value of the ForceV2 reg value, if it exists
-        cbValue = sizeof(dwValue);
-        lStatus = RegQueryValueExW(hConsoleSubKey.get(),
-                                   L"ForceV2",
-                                   nullptr,
-                                   &dwType,
-                                   (PBYTE)&dwValue,
-                                   &cbValue);
-
-        if (ERROR_SUCCESS == lStatus &&
-            dwType == REG_DWORD && // response is a DWORD
-            cbValue == sizeof(dwValue)) // response data exists
-        {
-            // Value exists. If non-zero use v2 console.
-            fShouldUseConhostV2 = dwValue != 0;
-        }
-        else
-        {
-            pszErrorDescription = "RegQueryValueKey Failed";
-            fIgnoreError = lStatus == ERROR_FILE_NOT_FOUND;
-        }
-    }
-    else
-    {
-        pszErrorDescription = "RegOpenKey Failed";
-        // ignore error caused by RegOpenKey if it's a simple case of the key not being found
-        fIgnoreError = lStatus == ERROR_FILE_NOT_FOUND;
-    }
-
-    return fShouldUseConhostV2;
-}
-
-[[nodiscard]] static HRESULT ValidateServerHandle(const HANDLE handle)
-{
-    // Make sure this is a console file.
-    FILE_FS_DEVICE_INFORMATION DeviceInformation;
-    IO_STATUS_BLOCK IoStatusBlock;
-    const auto Status = NtQueryVolumeInformationFile(handle, &IoStatusBlock, &DeviceInformation, sizeof(DeviceInformation), FileFsDeviceInformation);
-    if (!NT_SUCCESS(Status))
-    {
-        RETURN_NTSTATUS(Status);
-    }
-    else if (DeviceInformation.DeviceType != FILE_DEVICE_CONSOLE)
-    {
-        return E_INVALIDARG;
-    }
-    else
-    {
-        return S_OK;
-    }
-}
-
-static bool ShouldUseLegacyConhost(const ConsoleArguments& args)
-{
-    if (args.InConptyMode())
-    {
-        return false;
-    }
-
-    if (args.GetForceV1())
-    {
-        return true;
-    }
-
-    // Per the documentation in ConhostV2ForcedInRegistry, it checks the value
-    // of HKCU\Console:ForceV2. If it's *not found* or nonzero, "v2" is forced.
-    return !ConhostV2ForcedInRegistry();
-}
-
-[[nodiscard]] static HRESULT ActivateLegacyConhost(const HANDLE handle)
-{
-    auto hr = S_OK;
-
-    // TraceLog that we're using the legacy console. We won't log new console
-    // because there's already a count of how many total processes were launched.
-    // Total - legacy = new console.
-    // We expect legacy launches to be infrequent enough to not cause an issue.
-    TraceLoggingWrite(g_ConhostLauncherProvider,
-                      "IsLegacyLoaded",
-                      TraceLoggingBool(true, "ConsoleLegacy"),
-                      TraceLoggingKeyword(MICROSOFT_KEYWORD_TELEMETRY),
-                      TelemetryPrivacyDataTag(PDT_ProductAndServiceUsage));
-
-    const auto pszConhostDllName = L"ConhostV1.dll";
-
-    // Load our implementation, and then Load/Launch the IO thread.
-    wil::unique_hmodule hConhostBin(LoadLibraryExW(pszConhostDllName, nullptr, LOAD_LIBRARY_SEARCH_SYSTEM32));
-    if (hConhostBin.get() != nullptr)
-    {
-        typedef NTSTATUS (*PFNCONSOLECREATEIOTHREAD)(__in HANDLE Server);
-
-        auto pfnConsoleCreateIoThread = (PFNCONSOLECREATEIOTHREAD)GetProcAddress(hConhostBin.get(), "ConsoleCreateIoThread");
-        if (pfnConsoleCreateIoThread != nullptr)
-        {
-            hr = HRESULT_FROM_NT(pfnConsoleCreateIoThread(handle));
-        }
-        else
-        {
-            hr = HRESULT_FROM_WIN32(GetLastError());
-        }
-    }
-    else
-    {
-        // setup status error
-        hr = HRESULT_FROM_WIN32(GetLastError());
-        // fallback to V2 if conhostv1.dll cannot be loaded.
-        useV2 = true;
-    }
-
-    if (SUCCEEDED(hr))
-    {
-        hConhostBin.release();
-    }
-
-    return hr;
-}
-
-// Routine Description:
-// - Called back when COM says there is nothing left for our server to do and we can tear down.
-#pragma warning(suppress : 4505) // this is unused, and therefore discarded, when built inside windows
-static void _releaseNotifier() noexcept
-{
-    _comServerExitEvent.SetEvent();
-}
-
-// Routine Description:
-// - Main entry point for EXE version of console launching.
-//   This can be used as a debugging/diagnostics tool as well as a method of testing the console without
-//   replacing the system binary.
-// Arguments:
-// - hInstance - This module instance pointer is saved for resource lookups.
-// - hPrevInstance - Unused pointer to the module instances. See wWinMain definitions @ MSDN for more details.
-// - pwszCmdLine - Unused variable. We will look up the command line using GetCommandLineW().
-// - nCmdShow - Unused variable specifying window show/hide state for Win32 mode applications.
-// Return value:
-// - [[noreturn]] - This function will not return. It will kill the thread we were called from and the console server threads will take over.
-int CALLBACK wWinMain(
-    _In_ HINSTANCE hInstance,
-    _In_ HINSTANCE /*hPrevInstance*/,
-    _In_ PWSTR /*pwszCmdLine*/,
-    _In_ int /*nCmdShow*/)
-{
-    Microsoft::Console::Interactivity::ServiceLocator::LocateGlobals().hInstance = hInstance;
-
-    ConsoleCheckDebug();
-
-    // Set up OutOfProc COM server stuff in case we become one.
-    // WRL Module gets going right before winmain is called, so if we don't
-    // set this up appropriately... other things using WRL that aren't us
-    // could get messed up by the singleton module and cause unexpected errors.
-    _comServerExitEvent.create();
-
-    // We will use a single use server to ensure that each out-of-box console that
-    // gets activated to take over a session from the OS console will only be responsible
-    // for ONE console server session. This ensures that we, as the handoff target, are
-    // responsible for only one session and one server handle to the driver and we maintain
-    // the one-to-one relationship between console sessions and servers just like the inbox
-    // one. Theoretically we could combine them if we had any way of keeping track of all
-    // of the console state separately per server connection... but that's not how this is
-    // all designed (so many globals) and it would potentially risk one session's crash
-    // taking down some completely unrelated command-line clients.
-    // ----
-    // The general flow is...
-    // 1. The in-box console looks up the registered delegation console
-    // 2. An OpenConsole.exe is typically found which is a newer version of the
-    //    same code that is in-box and may have more bug fixes or features (especially
-    //    an improved VT dialect or something of that ilk).
-    // 3. By activating the registered CLSID, the in-box console will be starting `openconsole.exe -Embedding`
-    //    through the OutOfProc COM server infrastructure.
-    // 4. The `openconsole.exe -Embedding` that starts will come through right here and register
-    //    `CConsoleHandoff` to accept ONE connection.
-    // 5. The in-box console will then receive an `IConsoleHandoff` to this `CConsoleHandoff` and the registration
-    //    immediately expires, letting no one else in. The next caller will start another new `openconsole.exe -Embedding` process.
-    // 6. The in-box console invokes the handoff method on the interface and it transfers some data into `CConsoleHandoff`
-    //    of the `OpenConsole.exe` which will then stand up its own server IO thread and handle all console server session
-    //    messages going forward.
-    // 7. The out-of-box `OpenConsole.exe` can then attempt to lookup and invoke a `CTerminalHandoff` to ask a registered
-    //    Terminal to become the UI. This OpenConsole.exe will put itself in PTY mode and let the Terminal handle user interaction.
-#if TIL_FEATURE_RECEIVEINCOMINGHANDOFF_ENABLED
-    auto& module = OutOfProcModuleWithRegistrationFlag<REGCLS_SINGLEUSE>::Create(&_releaseNotifier);
-#endif
-
-    // Register Trace provider by GUID
-    TraceLoggingRegister(g_ConhostLauncherProvider);
-
-    // Pass command line and standard handles at this point in time as
-    // potential preferences for execution that were passed on process creation.
-    ConsoleArguments args(GetCommandLineW(),
-                          GetStdHandle(STD_INPUT_HANDLE),
-                          GetStdHandle(STD_OUTPUT_HANDLE));
-
-    auto hr = args.ParseCommandline();
-    if (SUCCEEDED(hr))
-    {
-        // Only try to register as a handoff target if we are NOT a part of Windows.
-#if TIL_FEATURE_RECEIVEINCOMINGHANDOFF_ENABLED
-<<<<<<< HEAD
-        if (args.ShouldRunAsComServer() && Microsoft::Console::Internal::DefaultApp::CheckDefaultAppPolicy())
-=======
-        auto defAppEnabled = false;
-        if (args.ShouldRunAsComServer() && SUCCEEDED(Microsoft::Console::Internal::DefaultApp::CheckDefaultAppPolicy(defAppEnabled)) && defAppEnabled)
->>>>>>> 7dbe741e
-        {
-            try
-            {
-                // OK we have to do this here and not in another method because
-                // we would either have to store the module ref above in some accessible
-                // variable (which would be awful because of the gigantic template name)
-                // or we would have to come up with some creativity to extract it out
-                // of the singleton module base without accidentally having WRL
-                // think we're recreating it (and then assert because it's already created.)
-                //
-                // Also this is all a problem because the decrementing count of used objects
-                // in this module in WRL::Module base doesn't null check the release notifier
-                // callback function in the OutOfProc variant in the 18362 SDK. So if anything
-                // else uses WRL directly or indirectly, it'll crash if the refcount
-                // ever hits 0.
-                // It does in the 19041 SDK so this can be cleaned into its own class if
-                // we ever build with 19041 or later.
-                auto comScope{ wil::CoInitializeEx(COINIT_MULTITHREADED) };
-
-                RETURN_IF_FAILED(module.RegisterObjects());
-                _comServerExitEvent.wait();
-                RETURN_IF_FAILED(module.UnregisterObjects());
-            }
-            CATCH_RETURN()
-        }
-        else
-#endif
-        {
-            if (ShouldUseLegacyConhost(args))
-            {
-                useV2 = false;
-                if (args.ShouldCreateServerHandle())
-                {
-                    hr = E_INVALIDARG;
-                }
-                else
-                {
-                    hr = ValidateServerHandle(args.GetServerHandle());
-
-                    if (SUCCEEDED(hr))
-                    {
-                        hr = ActivateLegacyConhost(args.GetServerHandle());
-                    }
-                }
-            }
-            if (useV2)
-            {
-                if (args.ShouldCreateServerHandle())
-                {
-                    hr = Entrypoints::StartConsoleForCmdLine(args.GetClientCommandline().c_str(), &args);
-                }
-                else
-                {
-                    hr = ValidateServerHandle(args.GetServerHandle());
-
-                    if (SUCCEEDED(hr))
-                    {
-                        hr = Entrypoints::StartConsoleForServerHandle(args.GetServerHandle(), &args);
-                    }
-                }
-            }
-        }
-    }
-
-    // Unregister Tracelogging
-    TraceLoggingUnregister(g_ConhostLauncherProvider);
-
-    // Only do this if startup was successful. Otherwise, this will leave conhost.exe running with no hosted application.
-    if (SUCCEEDED(hr))
-    {
-        // Since the lifetime of conhost.exe is inextricably tied to the lifetime of its client processes we set our process
-        // shutdown priority to zero in order to effectively opt out of shutdown process enumeration. Conhost will exit when
-        // all of its client processes do.
-        SetProcessShutdownParameters(0, 0);
-
-        ExitThread(hr);
-    }
-
-    return hr;
-}
+// Copyright (c) Microsoft Corporation.
+// Licensed under the MIT license.
+
+#include "precomp.h"
+
+#include "ConsoleArguments.hpp"
+#include "srvinit.h"
+#include "../server/Entrypoints.h"
+#include "../interactivity/inc/ServiceLocator.hpp"
+#include "../inc/conint.h"
+
+#if TIL_FEATURE_RECEIVEINCOMINGHANDOFF_ENABLED
+#include "CConsoleHandoff.h"
+#endif
+
+// Define TraceLogging provider
+TRACELOGGING_DEFINE_PROVIDER(
+    g_ConhostLauncherProvider,
+    "Microsoft.Windows.Console.Launcher",
+    // {770aa552-671a-5e97-579b-151709ec0dbd}
+    (0x770aa552, 0x671a, 0x5e97, 0x57, 0x9b, 0x15, 0x17, 0x09, 0xec, 0x0d, 0xbd),
+    TraceLoggingOptionMicrosoftTelemetry());
+
+// Define a specialization of WRL::Module so we can specify a REGCLS_SINGLEUSE type server.
+// We would like to use all the conveniences afforded to us by WRL::Module<T>, but it only
+// creates REGCLS_MULTIPLEUSE with no override. This makes an override for it by taking advantage
+// of its existing virtual declarations.
+#pragma region Single Use Out of Proc Specialization
+template<int RegClsType>
+class DefaultOutOfProcModuleWithRegistrationFlag;
+
+template<int RegClsType, typename ModuleT = DefaultOutOfProcModuleWithRegistrationFlag<RegClsType>>
+class OutOfProcModuleWithRegistrationFlag : public Microsoft::WRL::Module<Microsoft::WRL::ModuleType::OutOfProc, ModuleT>
+{
+    using Elsewhere = Microsoft::WRL::Module<Microsoft::WRL::ModuleType::OutOfProc, ModuleT>;
+    using Super = Microsoft::WRL::Details::OutOfProcModuleBase<ModuleT>;
+
+public:
+    STDMETHOD(RegisterCOMObject)
+    (_In_opt_z_ const wchar_t* serverName, _In_reads_(count) IID* clsids, _In_reads_(count) IClassFactory** factories, _Inout_updates_(count) DWORD* cookies, unsigned int count)
+    {
+        return Microsoft::WRL::Details::RegisterCOMObject<RegClsType>(serverName, clsids, factories, cookies, count);
+    }
+};
+
+template<int RegClsType>
+class DefaultOutOfProcModuleWithRegistrationFlag : public OutOfProcModuleWithRegistrationFlag<RegClsType, DefaultOutOfProcModuleWithRegistrationFlag<RegClsType>>
+{
+};
+#pragma endregion
+
+// Holds the wwinmain open until COM tells us there are no more server connections
+wil::unique_event _comServerExitEvent;
+
+static bool useV2 = true;
+static bool ConhostV2ForcedInRegistry()
+{
+    // If the registry value doesn't exist, or exists and is non-zero, we should default to using the v2 console.
+    // Otherwise, in the case of an explicit value of 0, we should use the legacy console.
+    auto fShouldUseConhostV2 = true;
+    PCSTR pszErrorDescription = nullptr;
+    auto fIgnoreError = false;
+    DWORD dwValue;
+    DWORD dwType;
+    DWORD cbValue = sizeof(dwValue);
+
+    // open HKCU\Console
+    wil::unique_hkey hConsoleSubKey;
+    LONG lStatus = NTSTATUS_FROM_WIN32(RegOpenKeyExW(HKEY_CURRENT_USER, L"Console", 0, KEY_READ, &hConsoleSubKey));
+    if (ERROR_SUCCESS == lStatus)
+    {
+        // now get the value of the ForceV2 reg value, if it exists
+        cbValue = sizeof(dwValue);
+        lStatus = RegQueryValueExW(hConsoleSubKey.get(),
+                                   L"ForceV2",
+                                   nullptr,
+                                   &dwType,
+                                   (PBYTE)&dwValue,
+                                   &cbValue);
+
+        if (ERROR_SUCCESS == lStatus &&
+            dwType == REG_DWORD && // response is a DWORD
+            cbValue == sizeof(dwValue)) // response data exists
+        {
+            // Value exists. If non-zero use v2 console.
+            fShouldUseConhostV2 = dwValue != 0;
+        }
+        else
+        {
+            pszErrorDescription = "RegQueryValueKey Failed";
+            fIgnoreError = lStatus == ERROR_FILE_NOT_FOUND;
+        }
+    }
+    else
+    {
+        pszErrorDescription = "RegOpenKey Failed";
+        // ignore error caused by RegOpenKey if it's a simple case of the key not being found
+        fIgnoreError = lStatus == ERROR_FILE_NOT_FOUND;
+    }
+
+    return fShouldUseConhostV2;
+}
+
+[[nodiscard]] static HRESULT ValidateServerHandle(const HANDLE handle)
+{
+    // Make sure this is a console file.
+    FILE_FS_DEVICE_INFORMATION DeviceInformation;
+    IO_STATUS_BLOCK IoStatusBlock;
+    const auto Status = NtQueryVolumeInformationFile(handle, &IoStatusBlock, &DeviceInformation, sizeof(DeviceInformation), FileFsDeviceInformation);
+    if (!NT_SUCCESS(Status))
+    {
+        RETURN_NTSTATUS(Status);
+    }
+    else if (DeviceInformation.DeviceType != FILE_DEVICE_CONSOLE)
+    {
+        return E_INVALIDARG;
+    }
+    else
+    {
+        return S_OK;
+    }
+}
+
+static bool ShouldUseLegacyConhost(const ConsoleArguments& args)
+{
+    if (args.InConptyMode())
+    {
+        return false;
+    }
+
+    if (args.GetForceV1())
+    {
+        return true;
+    }
+
+    // Per the documentation in ConhostV2ForcedInRegistry, it checks the value
+    // of HKCU\Console:ForceV2. If it's *not found* or nonzero, "v2" is forced.
+    return !ConhostV2ForcedInRegistry();
+}
+
+[[nodiscard]] static HRESULT ActivateLegacyConhost(const HANDLE handle)
+{
+    auto hr = S_OK;
+
+    // TraceLog that we're using the legacy console. We won't log new console
+    // because there's already a count of how many total processes were launched.
+    // Total - legacy = new console.
+    // We expect legacy launches to be infrequent enough to not cause an issue.
+    TraceLoggingWrite(g_ConhostLauncherProvider,
+                      "IsLegacyLoaded",
+                      TraceLoggingBool(true, "ConsoleLegacy"),
+                      TraceLoggingKeyword(MICROSOFT_KEYWORD_TELEMETRY),
+                      TelemetryPrivacyDataTag(PDT_ProductAndServiceUsage));
+
+    const auto pszConhostDllName = L"ConhostV1.dll";
+
+    // Load our implementation, and then Load/Launch the IO thread.
+    wil::unique_hmodule hConhostBin(LoadLibraryExW(pszConhostDllName, nullptr, LOAD_LIBRARY_SEARCH_SYSTEM32));
+    if (hConhostBin.get() != nullptr)
+    {
+        typedef NTSTATUS (*PFNCONSOLECREATEIOTHREAD)(__in HANDLE Server);
+
+        auto pfnConsoleCreateIoThread = (PFNCONSOLECREATEIOTHREAD)GetProcAddress(hConhostBin.get(), "ConsoleCreateIoThread");
+        if (pfnConsoleCreateIoThread != nullptr)
+        {
+            hr = HRESULT_FROM_NT(pfnConsoleCreateIoThread(handle));
+        }
+        else
+        {
+            hr = HRESULT_FROM_WIN32(GetLastError());
+        }
+    }
+    else
+    {
+        // setup status error
+        hr = HRESULT_FROM_WIN32(GetLastError());
+        // fallback to V2 if conhostv1.dll cannot be loaded.
+        useV2 = true;
+    }
+
+    if (SUCCEEDED(hr))
+    {
+        hConhostBin.release();
+    }
+
+    return hr;
+}
+
+// Routine Description:
+// - Called back when COM says there is nothing left for our server to do and we can tear down.
+#pragma warning(suppress : 4505) // this is unused, and therefore discarded, when built inside windows
+static void _releaseNotifier() noexcept
+{
+    _comServerExitEvent.SetEvent();
+}
+
+// Routine Description:
+// - Main entry point for EXE version of console launching.
+//   This can be used as a debugging/diagnostics tool as well as a method of testing the console without
+//   replacing the system binary.
+// Arguments:
+// - hInstance - This module instance pointer is saved for resource lookups.
+// - hPrevInstance - Unused pointer to the module instances. See wWinMain definitions @ MSDN for more details.
+// - pwszCmdLine - Unused variable. We will look up the command line using GetCommandLineW().
+// - nCmdShow - Unused variable specifying window show/hide state for Win32 mode applications.
+// Return value:
+// - [[noreturn]] - This function will not return. It will kill the thread we were called from and the console server threads will take over.
+int CALLBACK wWinMain(
+    _In_ HINSTANCE hInstance,
+    _In_ HINSTANCE /*hPrevInstance*/,
+    _In_ PWSTR /*pwszCmdLine*/,
+    _In_ int /*nCmdShow*/)
+{
+    Microsoft::Console::Interactivity::ServiceLocator::LocateGlobals().hInstance = hInstance;
+
+    ConsoleCheckDebug();
+
+    // Set up OutOfProc COM server stuff in case we become one.
+    // WRL Module gets going right before winmain is called, so if we don't
+    // set this up appropriately... other things using WRL that aren't us
+    // could get messed up by the singleton module and cause unexpected errors.
+    _comServerExitEvent.create();
+
+    // We will use a single use server to ensure that each out-of-box console that
+    // gets activated to take over a session from the OS console will only be responsible
+    // for ONE console server session. This ensures that we, as the handoff target, are
+    // responsible for only one session and one server handle to the driver and we maintain
+    // the one-to-one relationship between console sessions and servers just like the inbox
+    // one. Theoretically we could combine them if we had any way of keeping track of all
+    // of the console state separately per server connection... but that's not how this is
+    // all designed (so many globals) and it would potentially risk one session's crash
+    // taking down some completely unrelated command-line clients.
+    // ----
+    // The general flow is...
+    // 1. The in-box console looks up the registered delegation console
+    // 2. An OpenConsole.exe is typically found which is a newer version of the
+    //    same code that is in-box and may have more bug fixes or features (especially
+    //    an improved VT dialect or something of that ilk).
+    // 3. By activating the registered CLSID, the in-box console will be starting `openconsole.exe -Embedding`
+    //    through the OutOfProc COM server infrastructure.
+    // 4. The `openconsole.exe -Embedding` that starts will come through right here and register
+    //    `CConsoleHandoff` to accept ONE connection.
+    // 5. The in-box console will then receive an `IConsoleHandoff` to this `CConsoleHandoff` and the registration
+    //    immediately expires, letting no one else in. The next caller will start another new `openconsole.exe -Embedding` process.
+    // 6. The in-box console invokes the handoff method on the interface and it transfers some data into `CConsoleHandoff`
+    //    of the `OpenConsole.exe` which will then stand up its own server IO thread and handle all console server session
+    //    messages going forward.
+    // 7. The out-of-box `OpenConsole.exe` can then attempt to lookup and invoke a `CTerminalHandoff` to ask a registered
+    //    Terminal to become the UI. This OpenConsole.exe will put itself in PTY mode and let the Terminal handle user interaction.
+#if TIL_FEATURE_RECEIVEINCOMINGHANDOFF_ENABLED
+    auto& module = OutOfProcModuleWithRegistrationFlag<REGCLS_SINGLEUSE>::Create(&_releaseNotifier);
+#endif
+
+    // Register Trace provider by GUID
+    TraceLoggingRegister(g_ConhostLauncherProvider);
+
+    // Pass command line and standard handles at this point in time as
+    // potential preferences for execution that were passed on process creation.
+    ConsoleArguments args(GetCommandLineW(),
+                          GetStdHandle(STD_INPUT_HANDLE),
+                          GetStdHandle(STD_OUTPUT_HANDLE));
+
+    auto hr = args.ParseCommandline();
+    if (SUCCEEDED(hr))
+    {
+        // Only try to register as a handoff target if we are NOT a part of Windows.
+#if TIL_FEATURE_RECEIVEINCOMINGHANDOFF_ENABLED
+        if (args.ShouldRunAsComServer() && Microsoft::Console::Internal::DefaultApp::CheckDefaultAppPolicy())
+        {
+            try
+            {
+                // OK we have to do this here and not in another method because
+                // we would either have to store the module ref above in some accessible
+                // variable (which would be awful because of the gigantic template name)
+                // or we would have to come up with some creativity to extract it out
+                // of the singleton module base without accidentally having WRL
+                // think we're recreating it (and then assert because it's already created.)
+                //
+                // Also this is all a problem because the decrementing count of used objects
+                // in this module in WRL::Module base doesn't null check the release notifier
+                // callback function in the OutOfProc variant in the 18362 SDK. So if anything
+                // else uses WRL directly or indirectly, it'll crash if the refcount
+                // ever hits 0.
+                // It does in the 19041 SDK so this can be cleaned into its own class if
+                // we ever build with 19041 or later.
+                auto comScope{ wil::CoInitializeEx(COINIT_MULTITHREADED) };
+
+                RETURN_IF_FAILED(module.RegisterObjects());
+                _comServerExitEvent.wait();
+                RETURN_IF_FAILED(module.UnregisterObjects());
+            }
+            CATCH_RETURN()
+        }
+        else
+#endif
+        {
+            if (ShouldUseLegacyConhost(args))
+            {
+                useV2 = false;
+                if (args.ShouldCreateServerHandle())
+                {
+                    hr = E_INVALIDARG;
+                }
+                else
+                {
+                    hr = ValidateServerHandle(args.GetServerHandle());
+
+                    if (SUCCEEDED(hr))
+                    {
+                        hr = ActivateLegacyConhost(args.GetServerHandle());
+                    }
+                }
+            }
+            if (useV2)
+            {
+                if (args.ShouldCreateServerHandle())
+                {
+                    hr = Entrypoints::StartConsoleForCmdLine(args.GetClientCommandline().c_str(), &args);
+                }
+                else
+                {
+                    hr = ValidateServerHandle(args.GetServerHandle());
+
+                    if (SUCCEEDED(hr))
+                    {
+                        hr = Entrypoints::StartConsoleForServerHandle(args.GetServerHandle(), &args);
+                    }
+                }
+            }
+        }
+    }
+
+    // Unregister Tracelogging
+    TraceLoggingUnregister(g_ConhostLauncherProvider);
+
+    // Only do this if startup was successful. Otherwise, this will leave conhost.exe running with no hosted application.
+    if (SUCCEEDED(hr))
+    {
+        // Since the lifetime of conhost.exe is inextricably tied to the lifetime of its client processes we set our process
+        // shutdown priority to zero in order to effectively opt out of shutdown process enumeration. Conhost will exit when
+        // all of its client processes do.
+        SetProcessShutdownParameters(0, 0);
+
+        ExitThread(hr);
+    }
+
+    return hr;
+}