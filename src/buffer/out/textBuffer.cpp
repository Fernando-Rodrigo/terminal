// Copyright (c) Microsoft Corporation.
// Licensed under the MIT license.

#include "precomp.h"

#include "textBuffer.hpp"
#include "CharRow.hpp"

#include "../types/inc/utils.hpp"
#include "../types/inc/convert.hpp"

#pragma hdrstop

using namespace Microsoft::Console;
using namespace Microsoft::Console::Types;

// Routine Description:
// - Creates a new instance of TextBuffer
// Arguments:
// - fontInfo - The font to use for this text buffer as specified in the global font cache
// - screenBufferSize - The X by Y dimensions of the new screen buffer
// - fill - Uses the .Attributes property to decide which default color to apply to all text in this buffer
// - cursorSize - The height of the cursor within this buffer
// Return Value:
// - constructed object
// Note: may throw exception
TextBuffer::TextBuffer(const COORD screenBufferSize,
                       const TextAttribute defaultAttributes,
                       const UINT cursorSize,
                       Microsoft::Console::Render::IRenderTarget& renderTarget) :
    _firstRow{ 0 },
    _currentAttributes{ defaultAttributes },
    _cursor{ cursorSize, *this },
    _storage{},
    _unicodeStorage{},
    _renderTarget{ renderTarget }
{
    // initialize ROWs
    for (size_t i = 0; i < static_cast<size_t>(screenBufferSize.Y); ++i)
    {
        _storage.emplace_back(static_cast<SHORT>(i), screenBufferSize.X, _currentAttributes, this);
    }
}

// Routine Description:
// - Copies properties from another text buffer into this one.
// - This is primarily to copy properties that would otherwise not be specified during CreateInstance
// Arguments:
// - OtherBuffer - The text buffer to copy properties from
// Return Value:
// - <none>
void TextBuffer::CopyProperties(const TextBuffer& OtherBuffer) noexcept
{
    GetCursor().CopyProperties(OtherBuffer.GetCursor());
}

// Routine Description:
// - Gets the number of rows in the buffer
// Arguments:
// - <none>
// Return Value:
// - Total number of rows in the buffer
UINT TextBuffer::TotalRowCount() const noexcept
{
    return gsl::narrow<UINT>(_storage.size());
}

// Routine Description:
// - Retrieves a row from the buffer by its offset from the first row of the text buffer (what corresponds to
// the top row of the screen buffer)
// Arguments:
// - Number of rows down from the first row of the buffer.
// Return Value:
// - const reference to the requested row. Asserts if out of bounds.
const ROW& TextBuffer::GetRowByOffset(const size_t index) const
{
    const size_t totalRows = TotalRowCount();

    // Rows are stored circularly, so the index you ask for is offset by the start position and mod the total of rows.
    const size_t offsetIndex = (_firstRow + index) % totalRows;
    return _storage.at(offsetIndex);
}

// Routine Description:
// - Retrieves a row from the buffer by its offset from the first row of the text buffer (what corresponds to
// the top row of the screen buffer)
// Arguments:
// - Number of rows down from the first row of the buffer.
// Return Value:
// - reference to the requested row. Asserts if out of bounds.
ROW& TextBuffer::GetRowByOffset(const size_t index)
{
    const size_t totalRows = TotalRowCount();

    // Rows are stored circularly, so the index you ask for is offset by the start position and mod the total of rows.
    const size_t offsetIndex = (_firstRow + index) % totalRows;
    return _storage.at(offsetIndex);
}

// Routine Description:
// - Retrieves read-only text iterator at the given buffer location
// Arguments:
// - at - X,Y position in buffer for iterator start position
// Return Value:
// - Read-only iterator of text data only.
TextBufferTextIterator TextBuffer::GetTextDataAt(const COORD at) const
{
    return TextBufferTextIterator(GetCellDataAt(at));
}

// Routine Description:
// - Retrieves read-only cell iterator at the given buffer location
// Arguments:
// - at - X,Y position in buffer for iterator start position
// Return Value:
// - Read-only iterator of cell data.
TextBufferCellIterator TextBuffer::GetCellDataAt(const COORD at) const
{
    return TextBufferCellIterator(*this, at);
}

// Routine Description:
// - Retrieves read-only text iterator at the given buffer location
//   but restricted to only the specific line (Y coordinate).
// Arguments:
// - at - X,Y position in buffer for iterator start position
// Return Value:
// - Read-only iterator of text data only.
TextBufferTextIterator TextBuffer::GetTextLineDataAt(const COORD at) const
{
    return TextBufferTextIterator(GetCellLineDataAt(at));
}

// Routine Description:
// - Retrieves read-only cell iterator at the given buffer location
//   but restricted to only the specific line (Y coordinate).
// Arguments:
// - at - X,Y position in buffer for iterator start position
// Return Value:
// - Read-only iterator of cell data.
TextBufferCellIterator TextBuffer::GetCellLineDataAt(const COORD at) const
{
    SMALL_RECT limit;
    limit.Top = at.Y;
    limit.Bottom = at.Y;
    limit.Left = 0;
    limit.Right = GetSize().RightInclusive();

    return TextBufferCellIterator(*this, at, Viewport::FromInclusive(limit));
}

// Routine Description:
// - Retrieves read-only text iterator at the given buffer location
//   but restricted to operate only inside the given viewport.
// Arguments:
// - at - X,Y position in buffer for iterator start position
// - limit - boundaries for the iterator to operate within
// Return Value:
// - Read-only iterator of text data only.
TextBufferTextIterator TextBuffer::GetTextDataAt(const COORD at, const Viewport limit) const
{
    return TextBufferTextIterator(GetCellDataAt(at, limit));
}

// Routine Description:
// - Retrieves read-only cell iterator at the given buffer location
//   but restricted to operate only inside the given viewport.
// Arguments:
// - at - X,Y position in buffer for iterator start position
// - limit - boundaries for the iterator to operate within
// Return Value:
// - Read-only iterator of cell data.
TextBufferCellIterator TextBuffer::GetCellDataAt(const COORD at, const Viewport limit) const
{
    return TextBufferCellIterator(*this, at, limit);
}

//Routine Description:
// - Corrects and enforces consistent double byte character state (KAttrs line) within a row of the text buffer.
// - This will take the given double byte information and check that it will be consistent when inserted into the buffer
//   at the current cursor position.
// - It will correct the buffer (by erasing the character prior to the cursor) if necessary to make a consistent state.
//Arguments:
// - dbcsAttribute - Double byte information associated with the character about to be inserted into the buffer
//Return Value:
// - True if it is valid to insert a character with the given double byte attributes. False otherwise.
bool TextBuffer::_AssertValidDoubleByteSequence(const DbcsAttribute dbcsAttribute)
{
    // To figure out if the sequence is valid, we have to look at the character that comes before the current one
    const COORD coordPrevPosition = _GetPreviousFromCursor();
    ROW& prevRow = GetRowByOffset(coordPrevPosition.Y);
    DbcsAttribute prevDbcsAttr;
    try
    {
        prevDbcsAttr = prevRow.GetCharRow().DbcsAttrAt(coordPrevPosition.X);
    }
    catch (...)
    {
        LOG_HR(wil::ResultFromCaughtException());
        return false;
    }

    bool fValidSequence = true; // Valid until proven otherwise
    bool fCorrectableByErase = false; // Can't be corrected until proven otherwise

    // Here's the matrix of valid items:
    // N = None (single byte)
    // L = Lead (leading byte of double byte sequence
    // T = Trail (trailing byte of double byte sequence
    // Prev Curr    Result
    // N    N       OK.
    // N    L       OK.
    // N    T       Fail, uncorrectable. Trailing byte must have had leading before it.
    // L    N       Fail, OK with erase. Lead needs trailing pair. Can erase lead to correct.
    // L    L       Fail, OK with erase. Lead needs trailing pair. Can erase prev lead to correct.
    // L    T       OK.
    // T    N       OK.
    // T    L       OK.
    // T    T       Fail, uncorrectable. New trailing byte must have had leading before it.

    // Check for only failing portions of the matrix:
    if (prevDbcsAttr.IsSingle() && dbcsAttribute.IsTrailing())
    {
        // N, T failing case (uncorrectable)
        fValidSequence = false;
    }
    else if (prevDbcsAttr.IsLeading())
    {
        if (dbcsAttribute.IsSingle() || dbcsAttribute.IsLeading())
        {
            // L, N and L, L failing cases (correctable)
            fValidSequence = false;
            fCorrectableByErase = true;
        }
    }
    else if (prevDbcsAttr.IsTrailing() && dbcsAttribute.IsTrailing())
    {
        // T, T failing case (uncorrectable)
        fValidSequence = false;
    }

    // If it's correctable by erase, erase the previous character
    if (fCorrectableByErase)
    {
        // Erase previous character into an N type.
        try
        {
            prevRow.GetCharRow().ClearCell(coordPrevPosition.X);
        }
        catch (...)
        {
            LOG_HR(wil::ResultFromCaughtException());
            return false;
        }

        // Sequence is now N N or N L, which are both okay. Set sequence back to valid.
        fValidSequence = true;
    }

    return fValidSequence;
}

//Routine Description:
// - Call before inserting a character into the buffer.
// - This will ensure a consistent double byte state (KAttrs line) within the text buffer
// - It will attempt to correct the buffer if we're inserting an unexpected double byte character type
//   and it will pad out the buffer if we're going to split a double byte sequence across two rows.
//Arguments:
// - dbcsAttribute - Double byte information associated with the character about to be inserted into the buffer
//Return Value:
// - true if we successfully prepared the buffer and moved the cursor
// - false otherwise (out of memory)
bool TextBuffer::_PrepareForDoubleByteSequence(const DbcsAttribute dbcsAttribute)
{
    // Assert the buffer state is ready for this character
    // This function corrects most errors. If this is false, we had an uncorrectable one.
    FAIL_FAST_IF(!(_AssertValidDoubleByteSequence(dbcsAttribute))); // Shouldn't be uncorrectable sequences unless something is very wrong.

    bool fSuccess = true;
    // Now compensate if we don't have enough space for the upcoming double byte sequence
    // We only need to compensate for leading bytes
    if (dbcsAttribute.IsLeading())
    {
        short const sBufferWidth = GetSize().Width();

        // If we're about to lead on the last column in the row, we need to add a padding space
        if (GetCursor().GetPosition().X == sBufferWidth - 1)
        {
            // set that we're wrapping for double byte reasons
            CharRow& charRow = GetRowByOffset(GetCursor().GetPosition().Y).GetCharRow();
            charRow.SetDoubleBytePadded(true);

            // then move the cursor forward and onto the next row
            fSuccess = IncrementCursor();
        }
    }
    return fSuccess;
}

// Routine Description:
// - Writes cells to the output buffer. Writes at the cursor.
// Arguments:
// - givenIt - Iterator representing output cell data to write
// Return Value:
// - The final position of the iterator
OutputCellIterator TextBuffer::Write(const OutputCellIterator givenIt)
{
    const auto& cursor = GetCursor();
    const auto target = cursor.GetPosition();

    const auto finalIt = Write(givenIt, target);

    return finalIt;
}

// Routine Description:
// - Writes cells to the output buffer.
// Arguments:
// - givenIt - Iterator representing output cell data to write
// - target - the row/column to start writing the text to
// - wrap - change the wrap flag if we hit the end of the row while writing and there's still more data
// Return Value:
// - The final position of the iterator
OutputCellIterator TextBuffer::Write(const OutputCellIterator givenIt,
                                     const COORD target,
                                     const std::optional<bool> wrap)
{
    // Make mutable copy so we can walk.
    auto it = givenIt;

    // Make mutable target so we can walk down lines.
    auto lineTarget = target;

    // Get size of the text buffer so we can stay in bounds.
    const auto size = GetSize();

    // While there's still data in the iterator and we're still targeting in bounds...
    while (it && size.IsInBounds(lineTarget))
    {
        // Attempt to write as much data as possible onto this line.
        // NOTE: if wrap = true/false, we want to set the line's wrap to true/false (respectively) if we reach the end of the line
        it = WriteLine(it, lineTarget, wrap);

        // Move to the next line down.
        lineTarget.X = 0;
        ++lineTarget.Y;
    }

    return it;
}

// Routine Description:
// - Writes one line of text to the output buffer.
// Arguments:
// - givenIt - The iterator that will dereference into cell data to insert
// - target - Coordinate targeted within output buffer
// - wrap - change the wrap flag if we hit the end of the row while writing and there's still more data in the iterator.
// - limitRight - Optionally restrict the right boundary for writing (e.g. stop writing earlier than the end of line)
// Return Value:
// - The iterator, but advanced to where we stopped writing. Use to find input consumed length or cells written length.
OutputCellIterator TextBuffer::WriteLine(const OutputCellIterator givenIt,
                                         const COORD target,
                                         const std::optional<bool> wrap,
                                         std::optional<size_t> limitRight)
{
    // If we're not in bounds, exit early.
    if (!GetSize().IsInBounds(target))
    {
        return givenIt;
    }

    //  Get the row and write the cells
    ROW& row = GetRowByOffset(target.Y);
    const auto newIt = row.WriteCells(givenIt, target.X, wrap, limitRight);

    // Take the cell distance written and notify that it needs to be repainted.
    const auto written = newIt.GetCellDistance(givenIt);
    const Viewport paint = Viewport::FromDimensions(target, { gsl::narrow<SHORT>(written), 1 });
    _NotifyPaint(paint);

    return newIt;
}

//Routine Description:
// - Inserts one codepoint into the buffer at the current cursor position and advances the cursor as appropriate.
//Arguments:
// - chars - The codepoint to insert
// - dbcsAttribute - Double byte information associated with the codepoint
// - bAttr - Color data associated with the character
//Return Value:
// - true if we successfully inserted the character
// - false otherwise (out of memory)
bool TextBuffer::InsertCharacter(const std::wstring_view chars,
                                 const DbcsAttribute dbcsAttribute,
                                 const TextAttribute attr)
{
    // Ensure consistent buffer state for double byte characters based on the character type we're about to insert
    bool fSuccess = _PrepareForDoubleByteSequence(dbcsAttribute);

    if (fSuccess)
    {
        // Get the current cursor position
        short const iRow = GetCursor().GetPosition().Y; // row stored as logical position, not array position
        short const iCol = GetCursor().GetPosition().X; // column logical and array positions are equal.

        // Get the row associated with the given logical position
        ROW& Row = GetRowByOffset(iRow);

        // Store character and double byte data
        CharRow& charRow = Row.GetCharRow();
        short const cBufferWidth = GetSize().Width();

        try
        {
            charRow.GlyphAt(iCol) = chars;
            charRow.DbcsAttrAt(iCol) = dbcsAttribute;
        }
        catch (...)
        {
            LOG_HR(wil::ResultFromCaughtException());
            return false;
        }

        // Store color data
        fSuccess = Row.GetAttrRow().SetAttrToEnd(iCol, attr);
        if (fSuccess)
        {
            // Advance the cursor
            fSuccess = IncrementCursor();
        }
    }
    return fSuccess;
}

//Routine Description:
// - Inserts one ucs2 codepoint into the buffer at the current cursor position and advances the cursor as appropriate.
//Arguments:
// - wch - The codepoint to insert
// - dbcsAttribute - Double byte information associated with the codepoint
// - bAttr - Color data associated with the character
//Return Value:
// - true if we successfully inserted the character
// - false otherwise (out of memory)
bool TextBuffer::InsertCharacter(const wchar_t wch, const DbcsAttribute dbcsAttribute, const TextAttribute attr)
{
    return InsertCharacter({ &wch, 1 }, dbcsAttribute, attr);
}

//Routine Description:
// - Finds the current row in the buffer (as indicated by the cursor position)
//   and specifies that we have forced a line wrap on that row
//Arguments:
// - <none> - Always sets to wrap
//Return Value:
// - <none>
void TextBuffer::_SetWrapOnCurrentRow()
{
    _AdjustWrapOnCurrentRow(true);
}

//Routine Description:
// - Finds the current row in the buffer (as indicated by the cursor position)
//   and specifies whether or not it should have a line wrap flag.
//Arguments:
// - fSet - True if this row has a wrap. False otherwise.
//Return Value:
// - <none>
void TextBuffer::_AdjustWrapOnCurrentRow(const bool fSet)
{
    // The vertical position of the cursor represents the current row we're manipulating.
    const UINT uiCurrentRowOffset = GetCursor().GetPosition().Y;

    // Set the wrap status as appropriate
    GetRowByOffset(uiCurrentRowOffset).GetCharRow().SetWrapForced(fSet);
}

//Routine Description:
// - Increments the cursor one position in the buffer as if text is being typed into the buffer.
// - NOTE: Will introduce a wrap marker if we run off the end of the current row
//Arguments:
// - <none>
//Return Value:
// - true if we successfully moved the cursor.
// - false otherwise (out of memory)
bool TextBuffer::IncrementCursor()
{
    // Cursor position is stored as logical array indices (starts at 0) for the window
    // Buffer Size is specified as the "length" of the array. It would say 80 for valid values of 0-79.
    // So subtract 1 from buffer size in each direction to find the index of the final column in the buffer
    const short iFinalColumnIndex = GetSize().RightInclusive();

    // Move the cursor one position to the right
    GetCursor().IncrementXPosition(1);

    bool fSuccess = true;
    // If we've passed the final valid column...
    if (GetCursor().GetPosition().X > iFinalColumnIndex)
    {
        // Then mark that we've been forced to wrap
        _SetWrapOnCurrentRow();

        // Then move the cursor to a new line
        fSuccess = NewlineCursor();
    }
    return fSuccess;
}

//Routine Description:
// - Increments the cursor one line down in the buffer and to the beginning of the line
//Arguments:
// - <none>
//Return Value:
// - true if we successfully moved the cursor.
bool TextBuffer::NewlineCursor()
{
    bool fSuccess = false;
    short const iFinalRowIndex = GetSize().BottomInclusive();

    // Reset the cursor position to 0 and move down one line
    GetCursor().SetXPosition(0);
    GetCursor().IncrementYPosition(1);

    // If we've passed the final valid row...
    if (GetCursor().GetPosition().Y > iFinalRowIndex)
    {
        // Stay on the final logical/offset row of the buffer.
        GetCursor().SetYPosition(iFinalRowIndex);

        // Instead increment the circular buffer to move us into the "oldest" row of the backing buffer
        fSuccess = IncrementCircularBuffer();
    }
    else
    {
        fSuccess = true;
    }
    return fSuccess;
}

//Routine Description:
// - Increments the circular buffer by one. Circular buffer is represented by FirstRow variable.
//Arguments:
// - inVtMode - set to true in VT mode, so standard erase attributes are used for the new row.
//Return Value:
// - true if we successfully incremented the buffer.
bool TextBuffer::IncrementCircularBuffer(const bool inVtMode)
{
    // FirstRow is at any given point in time the array index in the circular buffer that corresponds
    // to the logical position 0 in the window (cursor coordinates and all other coordinates).
    _renderTarget.TriggerCircling();

    // First, clean out the old "first row" as it will become the "last row" of the buffer after the circle is performed.
    auto fillAttributes = _currentAttributes;
    if (inVtMode)
    {
        // The VT standard requires that the new row is initialized with
        // the current background color, but with no meta attributes set.
        fillAttributes.SetStandardErase();
    }
    const bool fSuccess = _storage.at(_firstRow).Reset(fillAttributes);
    if (fSuccess)
    {
        // Now proceed to increment.
        // Incrementing it will cause the next line down to become the new "top" of the window (the new "0" in logical coordinates)
        _firstRow++;

        // If we pass up the height of the buffer, loop back to 0.
        if (_firstRow >= GetSize().Height())
        {
            _firstRow = 0;
        }
    }
    return fSuccess;
}

//Routine Description:
// - Retrieves the position of the last non-space character on the final line of the text buffer.
// - By default, we search the entire buffer to find the last non-space character
//Arguments:
// - <none>
//Return Value:
// - Coordinate position in screen coordinates (offset coordinates, not array index coordinates).
COORD TextBuffer::GetLastNonSpaceCharacter() const
{
    return GetLastNonSpaceCharacter(GetSize());
}

//Routine Description:
// - Retrieves the position of the last non-space character in the given viewport
// - This is basically an optimized version of GetLastNonSpaceCharacter(), and can be called when
// - we know the last character is within the given viewport (so we don't need to check the entire buffer)
//Arguments:
// - The viewport
//Return value:
// - Coordinate position (relative to the text buffer)
COORD TextBuffer::GetLastNonSpaceCharacter(const Microsoft::Console::Types::Viewport viewport) const
{
    COORD coordEndOfText = { 0 };
    // Search the given viewport by starting at the bottom.
    coordEndOfText.Y = viewport.BottomInclusive();

    const auto& currRow = GetRowByOffset(coordEndOfText.Y);
    // The X position of the end of the valid text is the Right draw boundary (which is one beyond the final valid character)
    coordEndOfText.X = gsl::narrow<short>(currRow.GetCharRow().MeasureRight()) - 1;

    // If the X coordinate turns out to be -1, the row was empty, we need to search backwards for the real end of text.
    const auto viewportTop = viewport.Top();
    bool fDoBackUp = (coordEndOfText.X < 0 && coordEndOfText.Y > viewportTop); // this row is empty, and we're not at the top
    while (fDoBackUp)
    {
        coordEndOfText.Y--;
        const auto& backupRow = GetRowByOffset(coordEndOfText.Y);
        // We need to back up to the previous row if this line is empty, AND there are more rows

        coordEndOfText.X = gsl::narrow<short>(backupRow.GetCharRow().MeasureRight()) - 1;
        fDoBackUp = (coordEndOfText.X < 0 && coordEndOfText.Y > viewportTop);
    }

    // don't allow negative results
    coordEndOfText.Y = std::max(coordEndOfText.Y, 0i16);
    coordEndOfText.X = std::max(coordEndOfText.X, 0i16);

    return coordEndOfText;
}

// Routine Description:
// - Retrieves the position of the previous character relative to the current cursor position
// Arguments:
// - <none>
// Return Value:
// - Coordinate position in screen coordinates of the character just before the cursor.
// - NOTE: Will return 0,0 if already in the top left corner
COORD TextBuffer::_GetPreviousFromCursor() const
{
    COORD coordPosition = GetCursor().GetPosition();

    // If we're not at the left edge, simply move the cursor to the left by one
    if (coordPosition.X > 0)
    {
        coordPosition.X--;
    }
    else
    {
        // Otherwise, only if we're not on the top row (e.g. we don't move anywhere in the top left corner. there is no previous)
        if (coordPosition.Y > 0)
        {
            // move the cursor to the right edge
            coordPosition.X = GetSize().RightInclusive();

            // and up one line
            coordPosition.Y--;
        }
    }

    return coordPosition;
}

const SHORT TextBuffer::GetFirstRowIndex() const noexcept
{
    return _firstRow;
}
const Viewport TextBuffer::GetSize() const
{
    return Viewport::FromDimensions({ 0, 0 }, { gsl::narrow<SHORT>(_storage.at(0).size()), gsl::narrow<SHORT>(_storage.size()) });
}

void TextBuffer::_SetFirstRowIndex(const SHORT FirstRowIndex) noexcept
{
    _firstRow = FirstRowIndex;
}

void TextBuffer::ScrollRows(const SHORT firstRow, const SHORT size, const SHORT delta)
{
    // If we don't have to move anything, leave early.
    if (delta == 0)
    {
        return;
    }

    // OK. We're about to play games by moving rows around within the deque to
    // scroll a massive region in a faster way than copying things.
    // To make this easier, first correct the circular buffer to have the first row be 0 again.
    if (_firstRow != 0)
    {
        // Rotate the buffer to put the first row at the front.
        std::rotate(_storage.begin(), _storage.begin() + _firstRow, _storage.end());

        // The first row is now at the top.
        _firstRow = 0;
    }

    // Rotate just the subsection specified
    if (delta < 0)
    {
        // The layout is like this:
        // delta is -2, size is 3, firstRow is 5
        // We want 3 rows from 5 (5, 6, and 7) to move up 2 spots.
        // --- (storage) ----
        // | 0 begin
        // | 1
        // | 2
        // | 3 A. begin + firstRow + delta (because delta is negative)
        // | 4
        // | 5 B. begin + firstRow
        // | 6
        // | 7
        // | 8 C. begin + firstRow + size
        // | 9
        // | 10
        // | 11
        // - end
        // We want B to slide up to A (the negative delta) and everything from [B,C) to slide up with it.
        // So the final layout will be
        // --- (storage) ----
        // | 0 begin
        // | 1
        // | 2
        // | 5
        // | 6
        // | 7
        // | 3
        // | 4
        // | 8
        // | 9
        // | 10
        // | 11
        // - end
        std::rotate(_storage.begin() + firstRow + delta, _storage.begin() + firstRow, _storage.begin() + firstRow + size);
    }
    else
    {
        // The layout is like this:
        // delta is 2, size is 3, firstRow is 5
        // We want 3 rows from 5 (5, 6, and 7) to move down 2 spots.
        // --- (storage) ----
        // | 0 begin
        // | 1
        // | 2
        // | 3
        // | 4
        // | 5 A. begin + firstRow
        // | 6
        // | 7
        // | 8 B. begin + firstRow + size
        // | 9
        // | 10 C. begin + firstRow + size + delta
        // | 11
        // - end
        // We want B-1 to slide down to C-1 (the positive delta) and everything from [A, B) to slide down with it.
        // So the final layout will be
        // --- (storage) ----
        // | 0 begin
        // | 1
        // | 2
        // | 3
        // | 4
        // | 8
        // | 9
        // | 5
        // | 6
        // | 7
        // | 10
        // | 11
        // - end
        std::rotate(_storage.begin() + firstRow, _storage.begin() + firstRow + size, _storage.begin() + firstRow + size + delta);
    }

    // Renumber the IDs now that we've rearranged where the rows sit within the buffer.
    // Refreshing should also delegate to the UnicodeStorage to re-key all the stored unicode sequences (where applicable).
    _RefreshRowIDs(std::nullopt);
}

Cursor& TextBuffer::GetCursor() noexcept
{
    return _cursor;
}

const Cursor& TextBuffer::GetCursor() const noexcept
{
    return _cursor;
}

[[nodiscard]] TextAttribute TextBuffer::GetCurrentAttributes() const noexcept
{
    return _currentAttributes;
}

void TextBuffer::SetCurrentAttributes(const TextAttribute currentAttributes) noexcept
{
    _currentAttributes = currentAttributes;
}

// Routine Description:
// - Resets the text contents of this buffer with the default character
//   and the default current color attributes
void TextBuffer::Reset()
{
    const auto attr = GetCurrentAttributes();

    for (auto& row : _storage)
    {
        row.GetCharRow().Reset();
        row.GetAttrRow().Reset(attr);
    }
}

// Routine Description:
// - This is the legacy screen resize with minimal changes
// Arguments:
// - newSize - new size of screen.
// Return Value:
// - Success if successful. Invalid parameter if screen buffer size is unexpected. No memory if allocation failed.
[[nodiscard]] NTSTATUS TextBuffer::ResizeTraditional(const COORD newSize) noexcept
{
    RETURN_HR_IF(E_INVALIDARG, newSize.X < 0 || newSize.Y < 0);

    try
    {
        const auto currentSize = GetSize().Dimensions();
        const auto attributes = GetCurrentAttributes();

        SHORT TopRow = 0; // new top row of the screen buffer
        if (newSize.Y <= GetCursor().GetPosition().Y)
        {
            TopRow = GetCursor().GetPosition().Y - newSize.Y + 1;
        }
        const SHORT TopRowIndex = (GetFirstRowIndex() + TopRow) % currentSize.Y;

        // rotate rows until the top row is at index 0
        const ROW& newTopRow = _storage.at(TopRowIndex);
        while (&newTopRow != &_storage.front())
        {
            _storage.push_back(std::move(_storage.front()));
            _storage.pop_front();
        }

        _SetFirstRowIndex(0);

        // realloc in the Y direction
        // remove rows if we're shrinking
        while (_storage.size() > static_cast<size_t>(newSize.Y))
        {
            _storage.pop_back();
        }
        // add rows if we're growing
        while (_storage.size() < static_cast<size_t>(newSize.Y))
        {
            _storage.emplace_back(static_cast<short>(_storage.size()), newSize.X, attributes, this);
        }

        // Now that we've tampered with the row placement, refresh all the row IDs.
        // Also take advantage of the row ID refresh loop to resize the rows in the X dimension
        // and cleanup the UnicodeStorage characters that might fall outside the resized buffer.
        _RefreshRowIDs(newSize.X);
    }
    CATCH_RETURN();

    return S_OK;
}

const UnicodeStorage& TextBuffer::GetUnicodeStorage() const noexcept
{
    return _unicodeStorage;
}

UnicodeStorage& TextBuffer::GetUnicodeStorage() noexcept
{
    return _unicodeStorage;
}

// Routine Description:
// - Method to help refresh all the Row IDs after manipulating the row
//   by shuffling pointers around.
// - This will also update parent pointers that are stored in depth within the buffer
//   (e.g. it will update CharRow parents pointing at Rows that might have been moved around)
// - Optionally takes a new row width if we're resizing to perform a resize operation and cleanup
//   any high unicode (UnicodeStorage) runs while we're already looping through the rows.
// Arguments:
// - newRowWidth - Optional new value for the row width.
void TextBuffer::_RefreshRowIDs(std::optional<SHORT> newRowWidth)
{
    std::map<SHORT, SHORT> rowMap;
    SHORT i = 0;
    for (auto& it : _storage)
    {
        // Build a map so we can update Unicode Storage
        rowMap.emplace(it.GetId(), i);

        // Update the IDs
        it.SetId(i++);

        // Also update the char row parent pointers as they can get shuffled up in the rotates.
        it.GetCharRow().UpdateParent(&it);

        // Resize the rows in the X dimension if we have a new width
        if (newRowWidth.has_value())
        {
            // Realloc in the X direction
            THROW_IF_FAILED(it.Resize(newRowWidth.value()));
        }
    }

    // Give the new mapping to Unicode Storage
    _unicodeStorage.Remap(rowMap, newRowWidth);
}

void TextBuffer::_NotifyPaint(const Viewport& viewport) const
{
    _renderTarget.TriggerRedraw(viewport);
}

// Routine Description:
// - Retrieves the first row from the underlying buffer.
// Arguments:
// - <none>
// Return Value:
//  - reference to the first row.
ROW& TextBuffer::_GetFirstRow()
{
    return GetRowByOffset(0);
}

// Routine Description:
// - Retrieves the row that comes before the given row.
// - Does not wrap around the screen buffer.
// Arguments:
// - The current row.
// Return Value:
// - reference to the previous row
// Note:
// - will throw exception if called with the first row of the text buffer
ROW& TextBuffer::_GetPrevRowNoWrap(const ROW& Row)
{
    int prevRowIndex = Row.GetId() - 1;
    if (prevRowIndex < 0)
    {
        prevRowIndex = TotalRowCount() - 1;
    }

    THROW_HR_IF(E_FAIL, Row.GetId() == _firstRow);
    return _storage.at(prevRowIndex);
}

// Method Description:
// - Retrieves this buffer's current render target.
// Arguments:
// - <none>
// Return Value:
// - This buffer's current render target.
Microsoft::Console::Render::IRenderTarget& TextBuffer::GetRenderTarget() noexcept
{
    return _renderTarget;
}

// Method Description:
// - Get the COORD for the beginning of the word you are on
// Arguments:
// - target - a COORD on the word you are currently on
// - wordDelimiters - what characters are we considering for the separation of words
// - includeCharacterRun - include the character run located at the beginning of the word
// Return Value:
// - The COORD for the first character on the "word"  (inclusive)
const COORD TextBuffer::GetWordStart(const COORD target, const std::wstring_view wordDelimiters, bool includeCharacterRun) const
{
    const auto bufferSize = GetSize();
    COORD result = target;

    // can't expand left
    if (target.X == bufferSize.Left())
    {
        return result;
    }

    auto bufferIterator = GetTextDataAt(result);
    const auto initialDelimiter = _GetDelimiterClass(*bufferIterator, wordDelimiters);
    while (result.X > bufferSize.Left() && (_GetDelimiterClass(*bufferIterator, wordDelimiters) == initialDelimiter))
    {
        bufferSize.DecrementInBounds(result);
        --bufferIterator;
    }

    if (includeCharacterRun)
    {
        // include character run for readable word
        if (_GetDelimiterClass(*bufferIterator, wordDelimiters) == DelimiterClass::RegularChar)
        {
            result = GetWordStart(result, wordDelimiters);
        }
    }
    else if (_GetDelimiterClass(*bufferIterator, wordDelimiters) != initialDelimiter)
    {
        // move off of delimiter
        bufferSize.IncrementInBounds(result);
    }

    return result;
}

// Method Description:
// - Get the COORD for the end of the word you are on
// Arguments:
// - target - a COORD on the word you are currently on
// - wordDelimiters - what characters are we considering for the separation of words
// - includeDelimiterRun - include the delimiter runs located at the end of the word
// Return Value:
// - The COORD for the last character on the "word" (inclusive)
const COORD TextBuffer::GetWordEnd(const COORD target, const std::wstring_view wordDelimiters, bool includeDelimiterRun) const
{
    const auto bufferSize = GetSize();
    COORD result = target;

    // can't expand right
    if (target.X == bufferSize.RightInclusive())
    {
        return result;
    }

    auto bufferIterator = GetTextDataAt(result);
    const auto initialDelimiter = _GetDelimiterClass(*bufferIterator, wordDelimiters);
    while (result.X < bufferSize.RightInclusive() && (_GetDelimiterClass(*bufferIterator, wordDelimiters) == initialDelimiter))
    {
        bufferSize.IncrementInBounds(result);
        ++bufferIterator;
    }

    if (includeDelimiterRun)
    {
        // include delimiter run after word
        if (_GetDelimiterClass(*bufferIterator, wordDelimiters) != DelimiterClass::RegularChar)
        {
            result = GetWordEnd(result, wordDelimiters);
        }
    }
    else if (_GetDelimiterClass(*bufferIterator, wordDelimiters) != initialDelimiter)
    {
        // move off of delimiter
        bufferSize.DecrementInBounds(result);
    }

    return result;
}

// Method Description:
// - get delimiter class for buffer cell data
// - used for double click selection and uia word navigation
// Arguments:
// - cellChar: the char saved to the buffer cell under observation
// - wordDelimiters: the delimiters defined as a part of the DelimiterClass::DelimiterChar
// Return Value:
// - the delimiter class for the given char
TextBuffer::DelimiterClass TextBuffer::_GetDelimiterClass(const std::wstring_view cellChar, const std::wstring_view wordDelimiters) const noexcept
{
    if (cellChar.at(0) <= UNICODE_SPACE)
    {
        return DelimiterClass::ControlChar;
    }
    else if (wordDelimiters.find(cellChar) != std::wstring_view::npos)
    {
        return DelimiterClass::DelimiterChar;
    }
    else
    {
        return DelimiterClass::RegularChar;
    }
}

// Routine Description:
// - Retrieves the text data from the selected region and presents it in a clipboard-ready format (given little post-processing).
// Arguments:
// - lineSelection - true if entire line is being selected. False otherwise (box selection)
// - trimTrailingWhitespace - setting flag removes trailing whitespace at the end of each row in selection
// - selectionRects - the selection regions from which the data will be extracted from the buffer
// - GetForegroundColor - function used to map TextAttribute to RGB COLORREF for foreground color
// - GetBackgroundColor - function used to map TextAttribute to RGB COLORREF for foreground color
// Return Value:
// - The text, background color, and foreground color data of the selected region of the text buffer.
const TextBuffer::TextAndColor TextBuffer::GetTextForClipboard(const bool lineSelection,
                                                               const bool trimTrailingWhitespace,
                                                               const std::vector<SMALL_RECT>& selectionRects,
                                                               std::function<COLORREF(TextAttribute&)> GetForegroundColor,
                                                               std::function<COLORREF(TextAttribute&)> GetBackgroundColor) const
{
    TextAndColor data;

    // preallocate our vectors to reduce reallocs
    size_t const rows = selectionRects.size();
    data.text.reserve(rows);
    data.FgAttr.reserve(rows);
    data.BkAttr.reserve(rows);

    // for each row in the selection
    for (UINT i = 0; i < rows; i++)
    {
        const UINT iRow = selectionRects.at(i).Top;

        const Viewport highlight = Viewport::FromInclusive(selectionRects.at(i));

        // retrieve the data from the screen buffer
        auto it = GetCellDataAt(highlight.Origin(), highlight);

        // allocate a string buffer
        std::wstring selectionText;
        std::vector<COLORREF> selectionFgAttr;
        std::vector<COLORREF> selectionBkAttr;

        // preallocate to avoid reallocs
        selectionText.reserve(gsl::narrow<size_t>(highlight.Width()) + 2); // + 2 for \r\n if we munged it
        selectionFgAttr.reserve(gsl::narrow<size_t>(highlight.Width()) + 2);
        selectionBkAttr.reserve(gsl::narrow<size_t>(highlight.Width()) + 2);

        // copy char data into the string buffer, skipping trailing bytes
        while (it)
        {
            const auto& cell = *it;
            auto cellData = cell.TextAttr();
            COLORREF const CellFgAttr = GetForegroundColor(cellData);
            COLORREF const CellBkAttr = GetBackgroundColor(cellData);

            if (!cell.DbcsAttr().IsTrailing())
            {
                selectionText.append(cell.Chars());
                for (const wchar_t wch : cell.Chars())
                {
                    selectionFgAttr.push_back(CellFgAttr);
                    selectionBkAttr.push_back(CellBkAttr);
                }
            }
#pragma warning(suppress : 26444)
            // TODO GH 2675: figure out why there's custom construction/destruction happening here
            it++;
        }

        // trim trailing spaces if SHIFT key not held
        if (trimTrailingWhitespace)
        {
            const ROW& Row = GetRowByOffset(iRow);

            // FOR LINE SELECTION ONLY: if the row was wrapped, don't remove the spaces at the end.
            if (!lineSelection || !Row.GetCharRow().WasWrapForced())
            {
                while (!selectionText.empty() && selectionText.back() == UNICODE_SPACE)
                {
                    selectionText.pop_back();
                    selectionFgAttr.pop_back();
                    selectionBkAttr.pop_back();
                }
            }

            // apply CR/LF to the end of the final string, unless we're the last line.
            // a.k.a if we're earlier than the bottom, then apply CR/LF.
            if (i < selectionRects.size() - 1)
            {
                // FOR LINE SELECTION ONLY: if the row was wrapped, do not apply CR/LF.
                // a.k.a. if the row was NOT wrapped, then we can assume a CR/LF is proper
                // always apply \r\n for box selection
                if (!lineSelection || !GetRowByOffset(iRow).GetCharRow().WasWrapForced())
                {
                    COLORREF const Blackness = RGB(0x00, 0x00, 0x00); // cant see CR/LF so just use black FG & BK

                    selectionText.push_back(UNICODE_CARRIAGERETURN);
                    selectionText.push_back(UNICODE_LINEFEED);
                    selectionFgAttr.push_back(Blackness);
                    selectionFgAttr.push_back(Blackness);
                    selectionBkAttr.push_back(Blackness);
                    selectionBkAttr.push_back(Blackness);
                }
            }
        }

        data.text.emplace_back(std::move(selectionText));
        data.FgAttr.emplace_back(std::move(selectionFgAttr));
        data.BkAttr.emplace_back(std::move(selectionBkAttr));
    }

    return data;
}

// Routine Description:
// - Generates a CF_HTML compliant structure based on the passed in text and color data
// Arguments:
// - rows - the text and color data we will format & encapsulate
// - backgroundColor - default background color for characters, also used in padding
// - fontHeightPoints - the unscaled font height
// - fontFaceName - the name of the font used
// - htmlTitle - value used in title tag of html header. Used to name the application
// Return Value:
// - string containing the generated HTML
std::string TextBuffer::GenHTML(const TextAndColor& rows, const int fontHeightPoints, const std::wstring_view fontFaceName, const COLORREF backgroundColor, const std::string& htmlTitle)
{
    try
    {
        std::ostringstream htmlBuilder;

        // First we have to add some standard
        // HTML boiler plate required for CF_HTML
        // as part of the HTML Clipboard format
        const std::string htmlHeader =
            "<!DOCTYPE><HTML><HEAD><TITLE>" + htmlTitle + "</TITLE></HEAD><BODY>";
        htmlBuilder << htmlHeader;

        htmlBuilder << "<!--StartFragment -->";

        // apply global style in div element
        {
            htmlBuilder << "<DIV STYLE=\"";
            htmlBuilder << "display:inline-block;";
            htmlBuilder << "white-space:pre;";

            htmlBuilder << "background-color:";
            htmlBuilder << Utils::ColorToHexString(backgroundColor);
            htmlBuilder << ";";

            htmlBuilder << "font-family:";
            htmlBuilder << "'";
            htmlBuilder << ConvertToA(CP_UTF8, fontFaceName);
            htmlBuilder << "',";
            // even with different font, add monospace as fallback
            htmlBuilder << "monospace;";

            htmlBuilder << "font-size:";
            htmlBuilder << fontHeightPoints;
            htmlBuilder << "pt;";

            // note: MS Word doesn't support padding (in this way at least)
            htmlBuilder << "padding:";
            htmlBuilder << 4; // todo: customizable padding
            htmlBuilder << "px;";

            htmlBuilder << "\">";
        }

        // copy text and info color from buffer
        bool hasWrittenAnyText = false;
        std::optional<COLORREF> fgColor = std::nullopt;
        std::optional<COLORREF> bkColor = std::nullopt;
        for (size_t row = 0; row < rows.text.size(); row++)
        {
            size_t startOffset = 0;

            if (row != 0)
            {
                htmlBuilder << "<BR>";
            }

            for (size_t col = 0; col < rows.text.at(row).length(); col++)
            {
                const auto writeAccumulatedChars = [&](bool includeCurrent) {
                    if (col >= startOffset)
                    {
                        const auto unescapedText = ConvertToA(CP_UTF8, std::wstring_view(rows.text.at(row)).substr(startOffset, col - startOffset + includeCurrent));
                        for (const auto c : unescapedText)
                        {
                            switch (c)
                            {
                            case '<':
                                htmlBuilder << "&lt;";
                                break;
                            case '>':
                                htmlBuilder << "&gt;";
                                break;
                            case '&':
                                htmlBuilder << "&amp;";
                                break;
                            default:
                                htmlBuilder << c;
                            }
                        }

                        startOffset = col;
                    }
                };

                if (rows.text.at(row).at(col) == '\r' || rows.text.at(row).at(col) == '\n')
                {
                    // do not include \r nor \n as they don't have color attributes
                    // and are not HTML friendly. For line break use '<BR>' instead.
                    writeAccumulatedChars(false);
                    break;
                }

                bool colorChanged = false;
                if (!fgColor.has_value() || rows.FgAttr.at(row).at(col) != fgColor.value())
                {
                    fgColor = rows.FgAttr.at(row).at(col);
                    colorChanged = true;
                }

                if (!bkColor.has_value() || rows.BkAttr.at(row).at(col) != bkColor.value())
                {
                    bkColor = rows.BkAttr.at(row).at(col);
                    colorChanged = true;
                }

                if (colorChanged)
                {
                    writeAccumulatedChars(false);

                    if (hasWrittenAnyText)
                    {
                        htmlBuilder << "</SPAN>";
                    }

                    htmlBuilder << "<SPAN STYLE=\"";
                    htmlBuilder << "color:";
                    htmlBuilder << Utils::ColorToHexString(fgColor.value());
                    htmlBuilder << ";";
                    htmlBuilder << "background-color:";
                    htmlBuilder << Utils::ColorToHexString(bkColor.value());
                    htmlBuilder << ";";
                    htmlBuilder << "\">";
                }

                hasWrittenAnyText = true;

                // if this is the last character in the row, flush the whole row
                if (col == rows.text.at(row).length() - 1)
                {
                    writeAccumulatedChars(true);
                }
            }
        }

        if (hasWrittenAnyText)
        {
            // last opened span wasn't closed in loop above, so close it now
            htmlBuilder << "</SPAN>";
        }

        htmlBuilder << "</DIV>";

        htmlBuilder << "<!--EndFragment -->";

        constexpr std::string_view HtmlFooter = "</BODY></HTML>";
        htmlBuilder << HtmlFooter;

        // once filled with values, there will be exactly 157 bytes in the clipboard header
        constexpr size_t ClipboardHeaderSize = 157;

        // these values are byte offsets from start of clipboard
        const size_t htmlStartPos = ClipboardHeaderSize;
        const size_t htmlEndPos = ClipboardHeaderSize + gsl::narrow<size_t>(htmlBuilder.tellp());
        const size_t fragStartPos = ClipboardHeaderSize + gsl::narrow<size_t>(htmlHeader.length());
        const size_t fragEndPos = htmlEndPos - HtmlFooter.length();

        // header required by HTML 0.9 format
        std::ostringstream clipHeaderBuilder;
        clipHeaderBuilder << "Version:0.9\r\n";
        clipHeaderBuilder << std::setfill('0');
        clipHeaderBuilder << "StartHTML:" << std::setw(10) << htmlStartPos << "\r\n";
        clipHeaderBuilder << "EndHTML:" << std::setw(10) << htmlEndPos << "\r\n";
        clipHeaderBuilder << "StartFragment:" << std::setw(10) << fragStartPos << "\r\n";
        clipHeaderBuilder << "EndFragment:" << std::setw(10) << fragEndPos << "\r\n";
        clipHeaderBuilder << "StartSelection:" << std::setw(10) << fragStartPos << "\r\n";
        clipHeaderBuilder << "EndSelection:" << std::setw(10) << fragEndPos << "\r\n";

        return clipHeaderBuilder.str() + htmlBuilder.str();
    }
    catch (...)
    {
        LOG_HR(wil::ResultFromCaughtException());
        return {};
    }
}

// Routine Description:
// - Generates an RTF document based on the passed in text and color data
//   RTF 1.5 Spec: https://www.biblioscape.com/rtf15_spec.htm
// Arguments:
// - rows - the text and color data we will format & encapsulate
// - backgroundColor - default background color for characters, also used in padding
// - fontHeightPoints - the unscaled font height
// - fontFaceName - the name of the font used
// - htmlTitle - value used in title tag of html header. Used to name the application
// Return Value:
// - string containing the generated RTF
std::string TextBuffer::GenRTF(const TextAndColor& rows, const int fontHeightPoints, const std::wstring_view fontFaceName, const COLORREF backgroundColor)
{
    try
    {
        std::ostringstream rtfBuilder;

        // start rtf
        rtfBuilder << "{";

        // Standard RTF header.
        // This is similar to the header gnerated by WordPad.
        // \ansi - specifies that the ANSI char set is used in the current doc
        // \ansicpg1252 - represents the ANSI code page which is used to perform the Unicode to ANSI conversion when writing RTF text
        // \deff0 - specifes that the default font for the document is the one at index 0 in the font table
        // \nouicompat - ?
        rtfBuilder << "\\rtf1\\ansi\\ansicpg1252\\deff0\\nouicompat";

        // font table
        rtfBuilder << "{\\fonttbl{\\f0\\fmodern\\fcharset0 " << ConvertToA(CP_UTF8, fontFaceName) << ";}}";

        // map to keep track of colors:
        // keys are colors represented by COLORREF
        // values are indices of the corresponding colors in the color table
        std::unordered_map<COLORREF, int> colorMap;
        int nextColorIndex = 1; // leave 0 for the default color and start from 1.

        // RTF color table
        std::ostringstream colorTableBuilder;
        colorTableBuilder << "{\\colortbl ;";
        colorTableBuilder << "\\red" << static_cast<int>(GetRValue(backgroundColor))
                          << "\\green" << static_cast<int>(GetGValue(backgroundColor))
                          << "\\blue" << static_cast<int>(GetBValue(backgroundColor))
                          << ";";
        colorMap[backgroundColor] = nextColorIndex++;

        // content
        std::ostringstream contentBuilder;
        contentBuilder << "\\viewkind4\\uc4";

        // paragraph styles
        // \fs specificies font size in half-points i.e. \fs20 results in a font size
        // of 10 pts. That's why, font size is multiplied by 2 here.
        contentBuilder << "\\pard\\slmult1\\f0\\fs" << std::to_string(2 * fontHeightPoints)
                       << "\\highlight1"
                       << " ";

        std::optional<COLORREF> fgColor = std::nullopt;
        std::optional<COLORREF> bkColor = std::nullopt;
        for (size_t row = 0; row < rows.text.size(); ++row)
        {
            size_t startOffset = 0;

            if (row != 0)
            {
                contentBuilder << "\\line "; // new line
            }

            for (size_t col = 0; col < rows.text.at(row).length(); ++col)
            {
                const auto writeAccumulatedChars = [&](bool includeCurrent) {
                    if (col >= startOffset)
                    {
                        const auto unescapedText = ConvertToA(CP_UTF8, std::wstring_view(rows.text.at(row)).substr(startOffset, col - startOffset + includeCurrent));
                        for (const auto c : unescapedText)
                        {
                            switch (c)
                            {
                            case '\\':
                            case '{':
                            case '}':
                                contentBuilder << "\\" << c;
                                break;
                            default:
                                contentBuilder << c;
                            }
                        }

                        startOffset = col;
                    }
                };

                if (rows.text.at(row).at(col) == '\r' || rows.text.at(row).at(col) == '\n')
                {
                    // do not include \r nor \n as they don't have color attributes.
                    // For line break use \line instead.
                    writeAccumulatedChars(false);
                    break;
                }

                bool colorChanged = false;
                if (!fgColor.has_value() || rows.FgAttr.at(row).at(col) != fgColor.value())
                {
                    fgColor = rows.FgAttr.at(row).at(col);
                    colorChanged = true;
                }

                if (!bkColor.has_value() || rows.BkAttr.at(row).at(col) != bkColor.value())
                {
                    bkColor = rows.BkAttr.at(row).at(col);
                    colorChanged = true;
                }

                if (colorChanged)
                {
                    writeAccumulatedChars(false);

                    int bkColorIndex = 0;
                    if (colorMap.find(bkColor.value()) != colorMap.end())
                    {
                        // color already exists in the map, just retrieve the index
                        bkColorIndex = colorMap[bkColor.value()];
                    }
                    else
                    {
                        // color not present in the map, so add it
                        colorTableBuilder << "\\red" << static_cast<int>(GetRValue(bkColor.value()))
                                          << "\\green" << static_cast<int>(GetGValue(bkColor.value()))
                                          << "\\blue" << static_cast<int>(GetBValue(bkColor.value()))
                                          << ";";
                        colorMap[bkColor.value()] = nextColorIndex;
                        bkColorIndex = nextColorIndex++;
                    }

                    int fgColorIndex = 0;
                    if (colorMap.find(fgColor.value()) != colorMap.end())
                    {
                        // color already exists in the map, just retrieve the index
                        fgColorIndex = colorMap[fgColor.value()];
                    }
                    else
                    {
                        // color not present in the map, so add it
                        colorTableBuilder << "\\red" << static_cast<int>(GetRValue(fgColor.value()))
                                          << "\\green" << static_cast<int>(GetGValue(fgColor.value()))
                                          << "\\blue" << static_cast<int>(GetBValue(fgColor.value()))
                                          << ";";
                        colorMap[fgColor.value()] = nextColorIndex;
                        fgColorIndex = nextColorIndex++;
                    }

                    contentBuilder << "\\highglight" << bkColorIndex
                                   << "\\cf" << fgColorIndex
                                   << " ";
                }

                // if this is the last character in the row, flush the whole row
                if (col == rows.text.at(row).length() - 1)
                {
                    writeAccumulatedChars(true);
                }
            }
        }

        // end colortbl
        colorTableBuilder << "}";

        // add color table to the final RTF
        rtfBuilder << colorTableBuilder.str();

        // add the text content to the final RTF
        rtfBuilder << contentBuilder.str();

        // end rtf
        rtfBuilder << "}";

        return rtfBuilder.str();
    }
    catch (...)
    {
        LOG_HR(wil::ResultFromCaughtException());
        return {};
    }
}

// Function Description:
// - Reflow the contents from the old buffer into the new buffer. The new buffer
//   can have different dimensions than the old buffer. If it does, then this
//   function will attempt to maintain the logical contents of the old buffer,
//   by continuing wrapped lines onto the next line in the new buffer.
// Arguments:
// - oldBuffer - the text buffer to copy the contents FROM
// - newBuffer - the text buffer to copy the contents TO
// Return Value:
// - S_OK if we successfully copied the contents to the new buffer, otherwise an appropriate HRESULT.
<<<<<<< HEAD
HRESULT TextBuffer::ReflowBuffer(TextBuffer& oldBuffer, TextBuffer& newBuffer)
=======
HRESULT TextBuffer::Reflow(TextBuffer& oldBuffer, TextBuffer& newBuffer)
>>>>>>> 8c46e740
{
    Cursor& oldCursor = oldBuffer.GetCursor();
    Cursor& newCursor = newBuffer.GetCursor();
    // skip any drawing updates that might occur as we manipulate the new buffer
    oldCursor.StartDeferDrawing();
    newCursor.StartDeferDrawing();

    // We need to save the old cursor position so that we can
    // place the new cursor back on the equivalent character in
    // the new buffer.
<<<<<<< HEAD
    COORD cOldCursorPos = oldCursor.GetPosition();
    COORD cOldLastChar = oldBuffer.GetLastNonSpaceCharacter();
=======
    const COORD cOldCursorPos = oldCursor.GetPosition();
    const COORD cOldLastChar = oldBuffer.GetLastNonSpaceCharacter();
>>>>>>> 8c46e740

    short const cOldRowsTotal = cOldLastChar.Y + 1;
    short const cOldColsTotal = oldBuffer.GetSize().Width();

    COORD cNewCursorPos = { 0 };
    bool fFoundCursorPos = false;

    HRESULT hr = S_OK;
    // Loop through all the rows of the old buffer and reprint them into the new buffer
    for (short iOldRow = 0; iOldRow < cOldRowsTotal; iOldRow++)
    {
        // Fetch the row and its "right" which is the last printable character.
        const ROW& row = oldBuffer.GetRowByOffset(iOldRow);
        const CharRow& charRow = row.GetCharRow();
<<<<<<< HEAD
        short iRight = static_cast<short>(charRow.MeasureRight());
=======
        short iRight = gsl::narrow_cast<short>(charRow.MeasureRight());
>>>>>>> 8c46e740

        // There is a special case here. If the row has a "wrap"
        // flag on it, but the right isn't equal to the width (one
        // index past the final valid index in the row) then there
        // were a bunch trailing of spaces in the row.
        // (But the measuring functions for each row Left/Right do
        // not count spaces as "displayable" so they're not
        // included.)
        // As such, adjust the "right" to be the width of the row
        // to capture all these spaces
        if (charRow.WasWrapForced())
        {
            iRight = cOldColsTotal;

            // And a combined special case.
            // If we wrapped off the end of the row by adding a
            // piece of padding because of a double byte LEADING
            // character, then remove one from the "right" to
            // leave this padding out of the copy process.
            if (charRow.WasDoubleBytePadded())
            {
                iRight--;
            }
        }

        // Loop through every character in the current row (up to
        // the "right" boundary, which is one past the final valid
        // character)
        for (short iOldCol = 0; iOldCol < iRight; iOldCol++)
        {
            if (iOldCol == cOldCursorPos.X && iOldRow == cOldCursorPos.Y)
            {
                cNewCursorPos = newCursor.GetPosition();
                fFoundCursorPos = true;
            }

            try
            {
                // TODO: MSFT: 19446208 - this should just use an iterator and the inserter...
                const auto glyph = row.GetCharRow().GlyphAt(iOldCol);
                const auto dbcsAttr = row.GetCharRow().DbcsAttrAt(iOldCol);
                const auto textAttr = row.GetAttrRow().GetAttrByColumn(iOldCol);

                if (!newBuffer.InsertCharacter(glyph, dbcsAttr, textAttr))
                {
                    hr = E_OUTOFMEMORY;
                    break;
                }
            }
            CATCH_RETURN();
        }
        if (SUCCEEDED(hr))
        {
            // If we didn't have a full row to copy, insert a new
            // line into the new buffer.
            // Only do so if we were not forced to wrap. If we did
            // force a word wrap, then the existing line break was
            // only because we ran out of space.
            if (iRight < cOldColsTotal && !charRow.WasWrapForced())
            {
                if (iRight == cOldCursorPos.X && iOldRow == cOldCursorPos.Y)
                {
                    cNewCursorPos = newCursor.GetPosition();
                    fFoundCursorPos = true;
                }
                // Only do this if it's not the final line in the buffer.
                // On the final line, we want the cursor to sit
                // where it is done printing for the cursor
                // adjustment to follow.
                if (iOldRow < cOldRowsTotal - 1)
                {
                    hr = newBuffer.NewlineCursor() ? hr : E_OUTOFMEMORY;
                }
                else
                {
                    // If we are on the final line of the buffer, we have one more check.
                    // We got into this code path because we are at the right most column of a row in the old buffer
                    // that had a hard return (no wrap was forced).
                    // However, as we're inserting, the old row might have just barely fit into the new buffer and
                    // caused a new soft return (wrap was forced) putting the cursor at x=0 on the line just below.
                    // We need to preserve the memory of the hard return at this point by inserting one additional
                    // hard newline, otherwise we've lost that information.
                    // We only do this when the cursor has just barely poured over onto the next line so the hard return
                    // isn't covered by the soft one.
                    // e.g.
                    // The old line was:
                    // |aaaaaaaaaaaaaaaaaaa | with no wrap which means there was a newline after that final a.
                    // The cursor was here ^
                    // And the new line will be:
                    // |aaaaaaaaaaaaaaaaaaa| and show a wrap at the end
                    // |                   |
                    //  ^ and the cursor is now there.
                    // If we leave it like this, we've lost the newline information.
                    // So we insert one more newline so a continued reflow of this buffer by resizing larger will
                    // continue to look as the original output intended with the newline data.
                    // After this fix, it looks like this:
                    // |aaaaaaaaaaaaaaaaaaa| no wrap at the end (preserved hard newline)
                    // |                   |
                    //  ^ and the cursor is now here.
                    const COORD coordNewCursor = newCursor.GetPosition();
                    if (coordNewCursor.X == 0 && coordNewCursor.Y > 0)
                    {
<<<<<<< HEAD
                        if (newBuffer.GetRowByOffset(coordNewCursor.Y - 1).GetCharRow().WasWrapForced())
=======
                        if (newBuffer.GetRowByOffset(gsl::narrow_cast<size_t>(coordNewCursor.Y) - 1).GetCharRow().WasWrapForced())
>>>>>>> 8c46e740
                        {
                            hr = newBuffer.NewlineCursor() ? hr : E_OUTOFMEMORY;
                        }
                    }
                }
            }
        }
    }
    if (SUCCEEDED(hr))
    {
        // Finish copying remaining parameters from the old text buffer to the new one
        newBuffer.CopyProperties(oldBuffer);

        // If we found where to put the cursor while placing characters into the buffer,
        //   just put the cursor there. Otherwise we have to advance manually.
        if (fFoundCursorPos)
        {
            newCursor.SetPosition(cNewCursorPos);
        }
        else
        {
            // Advance the cursor to the same offset as before
            // get the number of newlines and spaces between the old end of text and the old cursor,
            //   then advance that many newlines and chars
            int iNewlines = cOldCursorPos.Y - cOldLastChar.Y;
<<<<<<< HEAD
            int iIncrements = cOldCursorPos.X - cOldLastChar.X;
=======
            const int iIncrements = cOldCursorPos.X - cOldLastChar.X;
>>>>>>> 8c46e740
            const COORD cNewLastChar = newBuffer.GetLastNonSpaceCharacter();

            // If the last row of the new buffer wrapped, there's going to be one less newline needed,
            //   because the cursor is already on the next line
            if (newBuffer.GetRowByOffset(cNewLastChar.Y).GetCharRow().WasWrapForced())
            {
                iNewlines = std::max(iNewlines - 1, 0);
            }
            else
            {
                // if this buffer didn't wrap, but the old one DID, then the d(columns) of the
                //   old buffer will be one more than in this buffer, so new need one LESS.
                if (oldBuffer.GetRowByOffset(cOldLastChar.Y).GetCharRow().WasWrapForced())
                {
                    iNewlines = std::max(iNewlines - 1, 0);
                }
            }

            for (int r = 0; r < iNewlines; r++)
            {
                if (!newBuffer.NewlineCursor())
                {
                    hr = E_OUTOFMEMORY;
                    break;
                }
            }
            if (SUCCEEDED(hr))
            {
                for (int c = 0; c < iIncrements - 1; c++)
                {
                    if (!newBuffer.IncrementCursor())
                    {
                        hr = E_OUTOFMEMORY;
                        break;
                    }
                }
            }
        }
    }

    if (SUCCEEDED(hr))
    {
        // Save old cursor size before we delete it
        ULONG const ulSize = oldCursor.GetSize();

        // Set size back to real size as it will be taking over the rendering duties.
        newCursor.SetSize(ulSize);
    }

    newCursor.EndDeferDrawing();
    oldCursor.EndDeferDrawing();

    return hr;
}
<|MERGE_RESOLUTION|>--- conflicted
+++ resolved
@@ -1,1790 +1,1769 @@
-// Copyright (c) Microsoft Corporation.
-// Licensed under the MIT license.
-
-#include "precomp.h"
-
-#include "textBuffer.hpp"
-#include "CharRow.hpp"
-
-#include "../types/inc/utils.hpp"
-#include "../types/inc/convert.hpp"
-
-#pragma hdrstop
-
-using namespace Microsoft::Console;
-using namespace Microsoft::Console::Types;
-
-// Routine Description:
-// - Creates a new instance of TextBuffer
-// Arguments:
-// - fontInfo - The font to use for this text buffer as specified in the global font cache
-// - screenBufferSize - The X by Y dimensions of the new screen buffer
-// - fill - Uses the .Attributes property to decide which default color to apply to all text in this buffer
-// - cursorSize - The height of the cursor within this buffer
-// Return Value:
-// - constructed object
-// Note: may throw exception
-TextBuffer::TextBuffer(const COORD screenBufferSize,
-                       const TextAttribute defaultAttributes,
-                       const UINT cursorSize,
-                       Microsoft::Console::Render::IRenderTarget& renderTarget) :
-    _firstRow{ 0 },
-    _currentAttributes{ defaultAttributes },
-    _cursor{ cursorSize, *this },
-    _storage{},
-    _unicodeStorage{},
-    _renderTarget{ renderTarget }
-{
-    // initialize ROWs
-    for (size_t i = 0; i < static_cast<size_t>(screenBufferSize.Y); ++i)
-    {
-        _storage.emplace_back(static_cast<SHORT>(i), screenBufferSize.X, _currentAttributes, this);
-    }
-}
-
-// Routine Description:
-// - Copies properties from another text buffer into this one.
-// - This is primarily to copy properties that would otherwise not be specified during CreateInstance
-// Arguments:
-// - OtherBuffer - The text buffer to copy properties from
-// Return Value:
-// - <none>
-void TextBuffer::CopyProperties(const TextBuffer& OtherBuffer) noexcept
-{
-    GetCursor().CopyProperties(OtherBuffer.GetCursor());
-}
-
-// Routine Description:
-// - Gets the number of rows in the buffer
-// Arguments:
-// - <none>
-// Return Value:
-// - Total number of rows in the buffer
-UINT TextBuffer::TotalRowCount() const noexcept
-{
-    return gsl::narrow<UINT>(_storage.size());
-}
-
-// Routine Description:
-// - Retrieves a row from the buffer by its offset from the first row of the text buffer (what corresponds to
-// the top row of the screen buffer)
-// Arguments:
-// - Number of rows down from the first row of the buffer.
-// Return Value:
-// - const reference to the requested row. Asserts if out of bounds.
-const ROW& TextBuffer::GetRowByOffset(const size_t index) const
-{
-    const size_t totalRows = TotalRowCount();
-
-    // Rows are stored circularly, so the index you ask for is offset by the start position and mod the total of rows.
-    const size_t offsetIndex = (_firstRow + index) % totalRows;
-    return _storage.at(offsetIndex);
-}
-
-// Routine Description:
-// - Retrieves a row from the buffer by its offset from the first row of the text buffer (what corresponds to
-// the top row of the screen buffer)
-// Arguments:
-// - Number of rows down from the first row of the buffer.
-// Return Value:
-// - reference to the requested row. Asserts if out of bounds.
-ROW& TextBuffer::GetRowByOffset(const size_t index)
-{
-    const size_t totalRows = TotalRowCount();
-
-    // Rows are stored circularly, so the index you ask for is offset by the start position and mod the total of rows.
-    const size_t offsetIndex = (_firstRow + index) % totalRows;
-    return _storage.at(offsetIndex);
-}
-
-// Routine Description:
-// - Retrieves read-only text iterator at the given buffer location
-// Arguments:
-// - at - X,Y position in buffer for iterator start position
-// Return Value:
-// - Read-only iterator of text data only.
-TextBufferTextIterator TextBuffer::GetTextDataAt(const COORD at) const
-{
-    return TextBufferTextIterator(GetCellDataAt(at));
-}
-
-// Routine Description:
-// - Retrieves read-only cell iterator at the given buffer location
-// Arguments:
-// - at - X,Y position in buffer for iterator start position
-// Return Value:
-// - Read-only iterator of cell data.
-TextBufferCellIterator TextBuffer::GetCellDataAt(const COORD at) const
-{
-    return TextBufferCellIterator(*this, at);
-}
-
-// Routine Description:
-// - Retrieves read-only text iterator at the given buffer location
-//   but restricted to only the specific line (Y coordinate).
-// Arguments:
-// - at - X,Y position in buffer for iterator start position
-// Return Value:
-// - Read-only iterator of text data only.
-TextBufferTextIterator TextBuffer::GetTextLineDataAt(const COORD at) const
-{
-    return TextBufferTextIterator(GetCellLineDataAt(at));
-}
-
-// Routine Description:
-// - Retrieves read-only cell iterator at the given buffer location
-//   but restricted to only the specific line (Y coordinate).
-// Arguments:
-// - at - X,Y position in buffer for iterator start position
-// Return Value:
-// - Read-only iterator of cell data.
-TextBufferCellIterator TextBuffer::GetCellLineDataAt(const COORD at) const
-{
-    SMALL_RECT limit;
-    limit.Top = at.Y;
-    limit.Bottom = at.Y;
-    limit.Left = 0;
-    limit.Right = GetSize().RightInclusive();
-
-    return TextBufferCellIterator(*this, at, Viewport::FromInclusive(limit));
-}
-
-// Routine Description:
-// - Retrieves read-only text iterator at the given buffer location
-//   but restricted to operate only inside the given viewport.
-// Arguments:
-// - at - X,Y position in buffer for iterator start position
-// - limit - boundaries for the iterator to operate within
-// Return Value:
-// - Read-only iterator of text data only.
-TextBufferTextIterator TextBuffer::GetTextDataAt(const COORD at, const Viewport limit) const
-{
-    return TextBufferTextIterator(GetCellDataAt(at, limit));
-}
-
-// Routine Description:
-// - Retrieves read-only cell iterator at the given buffer location
-//   but restricted to operate only inside the given viewport.
-// Arguments:
-// - at - X,Y position in buffer for iterator start position
-// - limit - boundaries for the iterator to operate within
-// Return Value:
-// - Read-only iterator of cell data.
-TextBufferCellIterator TextBuffer::GetCellDataAt(const COORD at, const Viewport limit) const
-{
-    return TextBufferCellIterator(*this, at, limit);
-}
-
-//Routine Description:
-// - Corrects and enforces consistent double byte character state (KAttrs line) within a row of the text buffer.
-// - This will take the given double byte information and check that it will be consistent when inserted into the buffer
-//   at the current cursor position.
-// - It will correct the buffer (by erasing the character prior to the cursor) if necessary to make a consistent state.
-//Arguments:
-// - dbcsAttribute - Double byte information associated with the character about to be inserted into the buffer
-//Return Value:
-// - True if it is valid to insert a character with the given double byte attributes. False otherwise.
-bool TextBuffer::_AssertValidDoubleByteSequence(const DbcsAttribute dbcsAttribute)
-{
-    // To figure out if the sequence is valid, we have to look at the character that comes before the current one
-    const COORD coordPrevPosition = _GetPreviousFromCursor();
-    ROW& prevRow = GetRowByOffset(coordPrevPosition.Y);
-    DbcsAttribute prevDbcsAttr;
-    try
-    {
-        prevDbcsAttr = prevRow.GetCharRow().DbcsAttrAt(coordPrevPosition.X);
-    }
-    catch (...)
-    {
-        LOG_HR(wil::ResultFromCaughtException());
-        return false;
-    }
-
-    bool fValidSequence = true; // Valid until proven otherwise
-    bool fCorrectableByErase = false; // Can't be corrected until proven otherwise
-
-    // Here's the matrix of valid items:
-    // N = None (single byte)
-    // L = Lead (leading byte of double byte sequence
-    // T = Trail (trailing byte of double byte sequence
-    // Prev Curr    Result
-    // N    N       OK.
-    // N    L       OK.
-    // N    T       Fail, uncorrectable. Trailing byte must have had leading before it.
-    // L    N       Fail, OK with erase. Lead needs trailing pair. Can erase lead to correct.
-    // L    L       Fail, OK with erase. Lead needs trailing pair. Can erase prev lead to correct.
-    // L    T       OK.
-    // T    N       OK.
-    // T    L       OK.
-    // T    T       Fail, uncorrectable. New trailing byte must have had leading before it.
-
-    // Check for only failing portions of the matrix:
-    if (prevDbcsAttr.IsSingle() && dbcsAttribute.IsTrailing())
-    {
-        // N, T failing case (uncorrectable)
-        fValidSequence = false;
-    }
-    else if (prevDbcsAttr.IsLeading())
-    {
-        if (dbcsAttribute.IsSingle() || dbcsAttribute.IsLeading())
-        {
-            // L, N and L, L failing cases (correctable)
-            fValidSequence = false;
-            fCorrectableByErase = true;
-        }
-    }
-    else if (prevDbcsAttr.IsTrailing() && dbcsAttribute.IsTrailing())
-    {
-        // T, T failing case (uncorrectable)
-        fValidSequence = false;
-    }
-
-    // If it's correctable by erase, erase the previous character
-    if (fCorrectableByErase)
-    {
-        // Erase previous character into an N type.
-        try
-        {
-            prevRow.GetCharRow().ClearCell(coordPrevPosition.X);
-        }
-        catch (...)
-        {
-            LOG_HR(wil::ResultFromCaughtException());
-            return false;
-        }
-
-        // Sequence is now N N or N L, which are both okay. Set sequence back to valid.
-        fValidSequence = true;
-    }
-
-    return fValidSequence;
-}
-
-//Routine Description:
-// - Call before inserting a character into the buffer.
-// - This will ensure a consistent double byte state (KAttrs line) within the text buffer
-// - It will attempt to correct the buffer if we're inserting an unexpected double byte character type
-//   and it will pad out the buffer if we're going to split a double byte sequence across two rows.
-//Arguments:
-// - dbcsAttribute - Double byte information associated with the character about to be inserted into the buffer
-//Return Value:
-// - true if we successfully prepared the buffer and moved the cursor
-// - false otherwise (out of memory)
-bool TextBuffer::_PrepareForDoubleByteSequence(const DbcsAttribute dbcsAttribute)
-{
-    // Assert the buffer state is ready for this character
-    // This function corrects most errors. If this is false, we had an uncorrectable one.
-    FAIL_FAST_IF(!(_AssertValidDoubleByteSequence(dbcsAttribute))); // Shouldn't be uncorrectable sequences unless something is very wrong.
-
-    bool fSuccess = true;
-    // Now compensate if we don't have enough space for the upcoming double byte sequence
-    // We only need to compensate for leading bytes
-    if (dbcsAttribute.IsLeading())
-    {
-        short const sBufferWidth = GetSize().Width();
-
-        // If we're about to lead on the last column in the row, we need to add a padding space
-        if (GetCursor().GetPosition().X == sBufferWidth - 1)
-        {
-            // set that we're wrapping for double byte reasons
-            CharRow& charRow = GetRowByOffset(GetCursor().GetPosition().Y).GetCharRow();
-            charRow.SetDoubleBytePadded(true);
-
-            // then move the cursor forward and onto the next row
-            fSuccess = IncrementCursor();
-        }
-    }
-    return fSuccess;
-}
-
-// Routine Description:
-// - Writes cells to the output buffer. Writes at the cursor.
-// Arguments:
-// - givenIt - Iterator representing output cell data to write
-// Return Value:
-// - The final position of the iterator
-OutputCellIterator TextBuffer::Write(const OutputCellIterator givenIt)
-{
-    const auto& cursor = GetCursor();
-    const auto target = cursor.GetPosition();
-
-    const auto finalIt = Write(givenIt, target);
-
-    return finalIt;
-}
-
-// Routine Description:
-// - Writes cells to the output buffer.
-// Arguments:
-// - givenIt - Iterator representing output cell data to write
-// - target - the row/column to start writing the text to
-// - wrap - change the wrap flag if we hit the end of the row while writing and there's still more data
-// Return Value:
-// - The final position of the iterator
-OutputCellIterator TextBuffer::Write(const OutputCellIterator givenIt,
-                                     const COORD target,
-                                     const std::optional<bool> wrap)
-{
-    // Make mutable copy so we can walk.
-    auto it = givenIt;
-
-    // Make mutable target so we can walk down lines.
-    auto lineTarget = target;
-
-    // Get size of the text buffer so we can stay in bounds.
-    const auto size = GetSize();
-
-    // While there's still data in the iterator and we're still targeting in bounds...
-    while (it && size.IsInBounds(lineTarget))
-    {
-        // Attempt to write as much data as possible onto this line.
-        // NOTE: if wrap = true/false, we want to set the line's wrap to true/false (respectively) if we reach the end of the line
-        it = WriteLine(it, lineTarget, wrap);
-
-        // Move to the next line down.
-        lineTarget.X = 0;
-        ++lineTarget.Y;
-    }
-
-    return it;
-}
-
-// Routine Description:
-// - Writes one line of text to the output buffer.
-// Arguments:
-// - givenIt - The iterator that will dereference into cell data to insert
-// - target - Coordinate targeted within output buffer
-// - wrap - change the wrap flag if we hit the end of the row while writing and there's still more data in the iterator.
-// - limitRight - Optionally restrict the right boundary for writing (e.g. stop writing earlier than the end of line)
-// Return Value:
-// - The iterator, but advanced to where we stopped writing. Use to find input consumed length or cells written length.
-OutputCellIterator TextBuffer::WriteLine(const OutputCellIterator givenIt,
-                                         const COORD target,
-                                         const std::optional<bool> wrap,
-                                         std::optional<size_t> limitRight)
-{
-    // If we're not in bounds, exit early.
-    if (!GetSize().IsInBounds(target))
-    {
-        return givenIt;
-    }
-
-    //  Get the row and write the cells
-    ROW& row = GetRowByOffset(target.Y);
-    const auto newIt = row.WriteCells(givenIt, target.X, wrap, limitRight);
-
-    // Take the cell distance written and notify that it needs to be repainted.
-    const auto written = newIt.GetCellDistance(givenIt);
-    const Viewport paint = Viewport::FromDimensions(target, { gsl::narrow<SHORT>(written), 1 });
-    _NotifyPaint(paint);
-
-    return newIt;
-}
-
-//Routine Description:
-// - Inserts one codepoint into the buffer at the current cursor position and advances the cursor as appropriate.
-//Arguments:
-// - chars - The codepoint to insert
-// - dbcsAttribute - Double byte information associated with the codepoint
-// - bAttr - Color data associated with the character
-//Return Value:
-// - true if we successfully inserted the character
-// - false otherwise (out of memory)
-bool TextBuffer::InsertCharacter(const std::wstring_view chars,
-                                 const DbcsAttribute dbcsAttribute,
-                                 const TextAttribute attr)
-{
-    // Ensure consistent buffer state for double byte characters based on the character type we're about to insert
-    bool fSuccess = _PrepareForDoubleByteSequence(dbcsAttribute);
-
-    if (fSuccess)
-    {
-        // Get the current cursor position
-        short const iRow = GetCursor().GetPosition().Y; // row stored as logical position, not array position
-        short const iCol = GetCursor().GetPosition().X; // column logical and array positions are equal.
-
-        // Get the row associated with the given logical position
-        ROW& Row = GetRowByOffset(iRow);
-
-        // Store character and double byte data
-        CharRow& charRow = Row.GetCharRow();
-        short const cBufferWidth = GetSize().Width();
-
-        try
-        {
-            charRow.GlyphAt(iCol) = chars;
-            charRow.DbcsAttrAt(iCol) = dbcsAttribute;
-        }
-        catch (...)
-        {
-            LOG_HR(wil::ResultFromCaughtException());
-            return false;
-        }
-
-        // Store color data
-        fSuccess = Row.GetAttrRow().SetAttrToEnd(iCol, attr);
-        if (fSuccess)
-        {
-            // Advance the cursor
-            fSuccess = IncrementCursor();
-        }
-    }
-    return fSuccess;
-}
-
-//Routine Description:
-// - Inserts one ucs2 codepoint into the buffer at the current cursor position and advances the cursor as appropriate.
-//Arguments:
-// - wch - The codepoint to insert
-// - dbcsAttribute - Double byte information associated with the codepoint
-// - bAttr - Color data associated with the character
-//Return Value:
-// - true if we successfully inserted the character
-// - false otherwise (out of memory)
-bool TextBuffer::InsertCharacter(const wchar_t wch, const DbcsAttribute dbcsAttribute, const TextAttribute attr)
-{
-    return InsertCharacter({ &wch, 1 }, dbcsAttribute, attr);
-}
-
-//Routine Description:
-// - Finds the current row in the buffer (as indicated by the cursor position)
-//   and specifies that we have forced a line wrap on that row
-//Arguments:
-// - <none> - Always sets to wrap
-//Return Value:
-// - <none>
-void TextBuffer::_SetWrapOnCurrentRow()
-{
-    _AdjustWrapOnCurrentRow(true);
-}
-
-//Routine Description:
-// - Finds the current row in the buffer (as indicated by the cursor position)
-//   and specifies whether or not it should have a line wrap flag.
-//Arguments:
-// - fSet - True if this row has a wrap. False otherwise.
-//Return Value:
-// - <none>
-void TextBuffer::_AdjustWrapOnCurrentRow(const bool fSet)
-{
-    // The vertical position of the cursor represents the current row we're manipulating.
-    const UINT uiCurrentRowOffset = GetCursor().GetPosition().Y;
-
-    // Set the wrap status as appropriate
-    GetRowByOffset(uiCurrentRowOffset).GetCharRow().SetWrapForced(fSet);
-}
-
-//Routine Description:
-// - Increments the cursor one position in the buffer as if text is being typed into the buffer.
-// - NOTE: Will introduce a wrap marker if we run off the end of the current row
-//Arguments:
-// - <none>
-//Return Value:
-// - true if we successfully moved the cursor.
-// - false otherwise (out of memory)
-bool TextBuffer::IncrementCursor()
-{
-    // Cursor position is stored as logical array indices (starts at 0) for the window
-    // Buffer Size is specified as the "length" of the array. It would say 80 for valid values of 0-79.
-    // So subtract 1 from buffer size in each direction to find the index of the final column in the buffer
-    const short iFinalColumnIndex = GetSize().RightInclusive();
-
-    // Move the cursor one position to the right
-    GetCursor().IncrementXPosition(1);
-
-    bool fSuccess = true;
-    // If we've passed the final valid column...
-    if (GetCursor().GetPosition().X > iFinalColumnIndex)
-    {
-        // Then mark that we've been forced to wrap
-        _SetWrapOnCurrentRow();
-
-        // Then move the cursor to a new line
-        fSuccess = NewlineCursor();
-    }
-    return fSuccess;
-}
-
-//Routine Description:
-// - Increments the cursor one line down in the buffer and to the beginning of the line
-//Arguments:
-// - <none>
-//Return Value:
-// - true if we successfully moved the cursor.
-bool TextBuffer::NewlineCursor()
-{
-    bool fSuccess = false;
-    short const iFinalRowIndex = GetSize().BottomInclusive();
-
-    // Reset the cursor position to 0 and move down one line
-    GetCursor().SetXPosition(0);
-    GetCursor().IncrementYPosition(1);
-
-    // If we've passed the final valid row...
-    if (GetCursor().GetPosition().Y > iFinalRowIndex)
-    {
-        // Stay on the final logical/offset row of the buffer.
-        GetCursor().SetYPosition(iFinalRowIndex);
-
-        // Instead increment the circular buffer to move us into the "oldest" row of the backing buffer
-        fSuccess = IncrementCircularBuffer();
-    }
-    else
-    {
-        fSuccess = true;
-    }
-    return fSuccess;
-}
-
-//Routine Description:
-// - Increments the circular buffer by one. Circular buffer is represented by FirstRow variable.
-//Arguments:
-// - inVtMode - set to true in VT mode, so standard erase attributes are used for the new row.
-//Return Value:
-// - true if we successfully incremented the buffer.
-bool TextBuffer::IncrementCircularBuffer(const bool inVtMode)
-{
-    // FirstRow is at any given point in time the array index in the circular buffer that corresponds
-    // to the logical position 0 in the window (cursor coordinates and all other coordinates).
-    _renderTarget.TriggerCircling();
-
-    // First, clean out the old "first row" as it will become the "last row" of the buffer after the circle is performed.
-    auto fillAttributes = _currentAttributes;
-    if (inVtMode)
-    {
-        // The VT standard requires that the new row is initialized with
-        // the current background color, but with no meta attributes set.
-        fillAttributes.SetStandardErase();
-    }
-    const bool fSuccess = _storage.at(_firstRow).Reset(fillAttributes);
-    if (fSuccess)
-    {
-        // Now proceed to increment.
-        // Incrementing it will cause the next line down to become the new "top" of the window (the new "0" in logical coordinates)
-        _firstRow++;
-
-        // If we pass up the height of the buffer, loop back to 0.
-        if (_firstRow >= GetSize().Height())
-        {
-            _firstRow = 0;
-        }
-    }
-    return fSuccess;
-}
-
-//Routine Description:
-// - Retrieves the position of the last non-space character on the final line of the text buffer.
-// - By default, we search the entire buffer to find the last non-space character
-//Arguments:
-// - <none>
-//Return Value:
-// - Coordinate position in screen coordinates (offset coordinates, not array index coordinates).
-COORD TextBuffer::GetLastNonSpaceCharacter() const
-{
-    return GetLastNonSpaceCharacter(GetSize());
-}
-
-//Routine Description:
-// - Retrieves the position of the last non-space character in the given viewport
-// - This is basically an optimized version of GetLastNonSpaceCharacter(), and can be called when
-// - we know the last character is within the given viewport (so we don't need to check the entire buffer)
-//Arguments:
-// - The viewport
-//Return value:
-// - Coordinate position (relative to the text buffer)
-COORD TextBuffer::GetLastNonSpaceCharacter(const Microsoft::Console::Types::Viewport viewport) const
-{
-    COORD coordEndOfText = { 0 };
-    // Search the given viewport by starting at the bottom.
-    coordEndOfText.Y = viewport.BottomInclusive();
-
-    const auto& currRow = GetRowByOffset(coordEndOfText.Y);
-    // The X position of the end of the valid text is the Right draw boundary (which is one beyond the final valid character)
-    coordEndOfText.X = gsl::narrow<short>(currRow.GetCharRow().MeasureRight()) - 1;
-
-    // If the X coordinate turns out to be -1, the row was empty, we need to search backwards for the real end of text.
-    const auto viewportTop = viewport.Top();
-    bool fDoBackUp = (coordEndOfText.X < 0 && coordEndOfText.Y > viewportTop); // this row is empty, and we're not at the top
-    while (fDoBackUp)
-    {
-        coordEndOfText.Y--;
-        const auto& backupRow = GetRowByOffset(coordEndOfText.Y);
-        // We need to back up to the previous row if this line is empty, AND there are more rows
-
-        coordEndOfText.X = gsl::narrow<short>(backupRow.GetCharRow().MeasureRight()) - 1;
-        fDoBackUp = (coordEndOfText.X < 0 && coordEndOfText.Y > viewportTop);
-    }
-
-    // don't allow negative results
-    coordEndOfText.Y = std::max(coordEndOfText.Y, 0i16);
-    coordEndOfText.X = std::max(coordEndOfText.X, 0i16);
-
-    return coordEndOfText;
-}
-
-// Routine Description:
-// - Retrieves the position of the previous character relative to the current cursor position
-// Arguments:
-// - <none>
-// Return Value:
-// - Coordinate position in screen coordinates of the character just before the cursor.
-// - NOTE: Will return 0,0 if already in the top left corner
-COORD TextBuffer::_GetPreviousFromCursor() const
-{
-    COORD coordPosition = GetCursor().GetPosition();
-
-    // If we're not at the left edge, simply move the cursor to the left by one
-    if (coordPosition.X > 0)
-    {
-        coordPosition.X--;
-    }
-    else
-    {
-        // Otherwise, only if we're not on the top row (e.g. we don't move anywhere in the top left corner. there is no previous)
-        if (coordPosition.Y > 0)
-        {
-            // move the cursor to the right edge
-            coordPosition.X = GetSize().RightInclusive();
-
-            // and up one line
-            coordPosition.Y--;
-        }
-    }
-
-    return coordPosition;
-}
-
-const SHORT TextBuffer::GetFirstRowIndex() const noexcept
-{
-    return _firstRow;
-}
-const Viewport TextBuffer::GetSize() const
-{
-    return Viewport::FromDimensions({ 0, 0 }, { gsl::narrow<SHORT>(_storage.at(0).size()), gsl::narrow<SHORT>(_storage.size()) });
-}
-
-void TextBuffer::_SetFirstRowIndex(const SHORT FirstRowIndex) noexcept
-{
-    _firstRow = FirstRowIndex;
-}
-
-void TextBuffer::ScrollRows(const SHORT firstRow, const SHORT size, const SHORT delta)
-{
-    // If we don't have to move anything, leave early.
-    if (delta == 0)
-    {
-        return;
-    }
-
-    // OK. We're about to play games by moving rows around within the deque to
-    // scroll a massive region in a faster way than copying things.
-    // To make this easier, first correct the circular buffer to have the first row be 0 again.
-    if (_firstRow != 0)
-    {
-        // Rotate the buffer to put the first row at the front.
-        std::rotate(_storage.begin(), _storage.begin() + _firstRow, _storage.end());
-
-        // The first row is now at the top.
-        _firstRow = 0;
-    }
-
-    // Rotate just the subsection specified
-    if (delta < 0)
-    {
-        // The layout is like this:
-        // delta is -2, size is 3, firstRow is 5
-        // We want 3 rows from 5 (5, 6, and 7) to move up 2 spots.
-        // --- (storage) ----
-        // | 0 begin
-        // | 1
-        // | 2
-        // | 3 A. begin + firstRow + delta (because delta is negative)
-        // | 4
-        // | 5 B. begin + firstRow
-        // | 6
-        // | 7
-        // | 8 C. begin + firstRow + size
-        // | 9
-        // | 10
-        // | 11
-        // - end
-        // We want B to slide up to A (the negative delta) and everything from [B,C) to slide up with it.
-        // So the final layout will be
-        // --- (storage) ----
-        // | 0 begin
-        // | 1
-        // | 2
-        // | 5
-        // | 6
-        // | 7
-        // | 3
-        // | 4
-        // | 8
-        // | 9
-        // | 10
-        // | 11
-        // - end
-        std::rotate(_storage.begin() + firstRow + delta, _storage.begin() + firstRow, _storage.begin() + firstRow + size);
-    }
-    else
-    {
-        // The layout is like this:
-        // delta is 2, size is 3, firstRow is 5
-        // We want 3 rows from 5 (5, 6, and 7) to move down 2 spots.
-        // --- (storage) ----
-        // | 0 begin
-        // | 1
-        // | 2
-        // | 3
-        // | 4
-        // | 5 A. begin + firstRow
-        // | 6
-        // | 7
-        // | 8 B. begin + firstRow + size
-        // | 9
-        // | 10 C. begin + firstRow + size + delta
-        // | 11
-        // - end
-        // We want B-1 to slide down to C-1 (the positive delta) and everything from [A, B) to slide down with it.
-        // So the final layout will be
-        // --- (storage) ----
-        // | 0 begin
-        // | 1
-        // | 2
-        // | 3
-        // | 4
-        // | 8
-        // | 9
-        // | 5
-        // | 6
-        // | 7
-        // | 10
-        // | 11
-        // - end
-        std::rotate(_storage.begin() + firstRow, _storage.begin() + firstRow + size, _storage.begin() + firstRow + size + delta);
-    }
-
-    // Renumber the IDs now that we've rearranged where the rows sit within the buffer.
-    // Refreshing should also delegate to the UnicodeStorage to re-key all the stored unicode sequences (where applicable).
-    _RefreshRowIDs(std::nullopt);
-}
-
-Cursor& TextBuffer::GetCursor() noexcept
-{
-    return _cursor;
-}
-
-const Cursor& TextBuffer::GetCursor() const noexcept
-{
-    return _cursor;
-}
-
-[[nodiscard]] TextAttribute TextBuffer::GetCurrentAttributes() const noexcept
-{
-    return _currentAttributes;
-}
-
-void TextBuffer::SetCurrentAttributes(const TextAttribute currentAttributes) noexcept
-{
-    _currentAttributes = currentAttributes;
-}
-
-// Routine Description:
-// - Resets the text contents of this buffer with the default character
-//   and the default current color attributes
-void TextBuffer::Reset()
-{
-    const auto attr = GetCurrentAttributes();
-
-    for (auto& row : _storage)
-    {
-        row.GetCharRow().Reset();
-        row.GetAttrRow().Reset(attr);
-    }
-}
-
-// Routine Description:
-// - This is the legacy screen resize with minimal changes
-// Arguments:
-// - newSize - new size of screen.
-// Return Value:
-// - Success if successful. Invalid parameter if screen buffer size is unexpected. No memory if allocation failed.
-[[nodiscard]] NTSTATUS TextBuffer::ResizeTraditional(const COORD newSize) noexcept
-{
-    RETURN_HR_IF(E_INVALIDARG, newSize.X < 0 || newSize.Y < 0);
-
-    try
-    {
-        const auto currentSize = GetSize().Dimensions();
-        const auto attributes = GetCurrentAttributes();
-
-        SHORT TopRow = 0; // new top row of the screen buffer
-        if (newSize.Y <= GetCursor().GetPosition().Y)
-        {
-            TopRow = GetCursor().GetPosition().Y - newSize.Y + 1;
-        }
-        const SHORT TopRowIndex = (GetFirstRowIndex() + TopRow) % currentSize.Y;
-
-        // rotate rows until the top row is at index 0
-        const ROW& newTopRow = _storage.at(TopRowIndex);
-        while (&newTopRow != &_storage.front())
-        {
-            _storage.push_back(std::move(_storage.front()));
-            _storage.pop_front();
-        }
-
-        _SetFirstRowIndex(0);
-
-        // realloc in the Y direction
-        // remove rows if we're shrinking
-        while (_storage.size() > static_cast<size_t>(newSize.Y))
-        {
-            _storage.pop_back();
-        }
-        // add rows if we're growing
-        while (_storage.size() < static_cast<size_t>(newSize.Y))
-        {
-            _storage.emplace_back(static_cast<short>(_storage.size()), newSize.X, attributes, this);
-        }
-
-        // Now that we've tampered with the row placement, refresh all the row IDs.
-        // Also take advantage of the row ID refresh loop to resize the rows in the X dimension
-        // and cleanup the UnicodeStorage characters that might fall outside the resized buffer.
-        _RefreshRowIDs(newSize.X);
-    }
-    CATCH_RETURN();
-
-    return S_OK;
-}
-
-const UnicodeStorage& TextBuffer::GetUnicodeStorage() const noexcept
-{
-    return _unicodeStorage;
-}
-
-UnicodeStorage& TextBuffer::GetUnicodeStorage() noexcept
-{
-    return _unicodeStorage;
-}
-
-// Routine Description:
-// - Method to help refresh all the Row IDs after manipulating the row
-//   by shuffling pointers around.
-// - This will also update parent pointers that are stored in depth within the buffer
-//   (e.g. it will update CharRow parents pointing at Rows that might have been moved around)
-// - Optionally takes a new row width if we're resizing to perform a resize operation and cleanup
-//   any high unicode (UnicodeStorage) runs while we're already looping through the rows.
-// Arguments:
-// - newRowWidth - Optional new value for the row width.
-void TextBuffer::_RefreshRowIDs(std::optional<SHORT> newRowWidth)
-{
-    std::map<SHORT, SHORT> rowMap;
-    SHORT i = 0;
-    for (auto& it : _storage)
-    {
-        // Build a map so we can update Unicode Storage
-        rowMap.emplace(it.GetId(), i);
-
-        // Update the IDs
-        it.SetId(i++);
-
-        // Also update the char row parent pointers as they can get shuffled up in the rotates.
-        it.GetCharRow().UpdateParent(&it);
-
-        // Resize the rows in the X dimension if we have a new width
-        if (newRowWidth.has_value())
-        {
-            // Realloc in the X direction
-            THROW_IF_FAILED(it.Resize(newRowWidth.value()));
-        }
-    }
-
-    // Give the new mapping to Unicode Storage
-    _unicodeStorage.Remap(rowMap, newRowWidth);
-}
-
-void TextBuffer::_NotifyPaint(const Viewport& viewport) const
-{
-    _renderTarget.TriggerRedraw(viewport);
-}
-
-// Routine Description:
-// - Retrieves the first row from the underlying buffer.
-// Arguments:
-// - <none>
-// Return Value:
-//  - reference to the first row.
-ROW& TextBuffer::_GetFirstRow()
-{
-    return GetRowByOffset(0);
-}
-
-// Routine Description:
-// - Retrieves the row that comes before the given row.
-// - Does not wrap around the screen buffer.
-// Arguments:
-// - The current row.
-// Return Value:
-// - reference to the previous row
-// Note:
-// - will throw exception if called with the first row of the text buffer
-ROW& TextBuffer::_GetPrevRowNoWrap(const ROW& Row)
-{
-    int prevRowIndex = Row.GetId() - 1;
-    if (prevRowIndex < 0)
-    {
-        prevRowIndex = TotalRowCount() - 1;
-    }
-
-    THROW_HR_IF(E_FAIL, Row.GetId() == _firstRow);
-    return _storage.at(prevRowIndex);
-}
-
-// Method Description:
-// - Retrieves this buffer's current render target.
-// Arguments:
-// - <none>
-// Return Value:
-// - This buffer's current render target.
-Microsoft::Console::Render::IRenderTarget& TextBuffer::GetRenderTarget() noexcept
-{
-    return _renderTarget;
-}
-
-// Method Description:
-// - Get the COORD for the beginning of the word you are on
-// Arguments:
-// - target - a COORD on the word you are currently on
-// - wordDelimiters - what characters are we considering for the separation of words
-// - includeCharacterRun - include the character run located at the beginning of the word
-// Return Value:
-// - The COORD for the first character on the "word"  (inclusive)
-const COORD TextBuffer::GetWordStart(const COORD target, const std::wstring_view wordDelimiters, bool includeCharacterRun) const
-{
-    const auto bufferSize = GetSize();
-    COORD result = target;
-
-    // can't expand left
-    if (target.X == bufferSize.Left())
-    {
-        return result;
-    }
-
-    auto bufferIterator = GetTextDataAt(result);
-    const auto initialDelimiter = _GetDelimiterClass(*bufferIterator, wordDelimiters);
-    while (result.X > bufferSize.Left() && (_GetDelimiterClass(*bufferIterator, wordDelimiters) == initialDelimiter))
-    {
-        bufferSize.DecrementInBounds(result);
-        --bufferIterator;
-    }
-
-    if (includeCharacterRun)
-    {
-        // include character run for readable word
-        if (_GetDelimiterClass(*bufferIterator, wordDelimiters) == DelimiterClass::RegularChar)
-        {
-            result = GetWordStart(result, wordDelimiters);
-        }
-    }
-    else if (_GetDelimiterClass(*bufferIterator, wordDelimiters) != initialDelimiter)
-    {
-        // move off of delimiter
-        bufferSize.IncrementInBounds(result);
-    }
-
-    return result;
-}
-
-// Method Description:
-// - Get the COORD for the end of the word you are on
-// Arguments:
-// - target - a COORD on the word you are currently on
-// - wordDelimiters - what characters are we considering for the separation of words
-// - includeDelimiterRun - include the delimiter runs located at the end of the word
-// Return Value:
-// - The COORD for the last character on the "word" (inclusive)
-const COORD TextBuffer::GetWordEnd(const COORD target, const std::wstring_view wordDelimiters, bool includeDelimiterRun) const
-{
-    const auto bufferSize = GetSize();
-    COORD result = target;
-
-    // can't expand right
-    if (target.X == bufferSize.RightInclusive())
-    {
-        return result;
-    }
-
-    auto bufferIterator = GetTextDataAt(result);
-    const auto initialDelimiter = _GetDelimiterClass(*bufferIterator, wordDelimiters);
-    while (result.X < bufferSize.RightInclusive() && (_GetDelimiterClass(*bufferIterator, wordDelimiters) == initialDelimiter))
-    {
-        bufferSize.IncrementInBounds(result);
-        ++bufferIterator;
-    }
-
-    if (includeDelimiterRun)
-    {
-        // include delimiter run after word
-        if (_GetDelimiterClass(*bufferIterator, wordDelimiters) != DelimiterClass::RegularChar)
-        {
-            result = GetWordEnd(result, wordDelimiters);
-        }
-    }
-    else if (_GetDelimiterClass(*bufferIterator, wordDelimiters) != initialDelimiter)
-    {
-        // move off of delimiter
-        bufferSize.DecrementInBounds(result);
-    }
-
-    return result;
-}
-
-// Method Description:
-// - get delimiter class for buffer cell data
-// - used for double click selection and uia word navigation
-// Arguments:
-// - cellChar: the char saved to the buffer cell under observation
-// - wordDelimiters: the delimiters defined as a part of the DelimiterClass::DelimiterChar
-// Return Value:
-// - the delimiter class for the given char
-TextBuffer::DelimiterClass TextBuffer::_GetDelimiterClass(const std::wstring_view cellChar, const std::wstring_view wordDelimiters) const noexcept
-{
-    if (cellChar.at(0) <= UNICODE_SPACE)
-    {
-        return DelimiterClass::ControlChar;
-    }
-    else if (wordDelimiters.find(cellChar) != std::wstring_view::npos)
-    {
-        return DelimiterClass::DelimiterChar;
-    }
-    else
-    {
-        return DelimiterClass::RegularChar;
-    }
-}
-
-// Routine Description:
-// - Retrieves the text data from the selected region and presents it in a clipboard-ready format (given little post-processing).
-// Arguments:
-// - lineSelection - true if entire line is being selected. False otherwise (box selection)
-// - trimTrailingWhitespace - setting flag removes trailing whitespace at the end of each row in selection
-// - selectionRects - the selection regions from which the data will be extracted from the buffer
-// - GetForegroundColor - function used to map TextAttribute to RGB COLORREF for foreground color
-// - GetBackgroundColor - function used to map TextAttribute to RGB COLORREF for foreground color
-// Return Value:
-// - The text, background color, and foreground color data of the selected region of the text buffer.
-const TextBuffer::TextAndColor TextBuffer::GetTextForClipboard(const bool lineSelection,
-                                                               const bool trimTrailingWhitespace,
-                                                               const std::vector<SMALL_RECT>& selectionRects,
-                                                               std::function<COLORREF(TextAttribute&)> GetForegroundColor,
-                                                               std::function<COLORREF(TextAttribute&)> GetBackgroundColor) const
-{
-    TextAndColor data;
-
-    // preallocate our vectors to reduce reallocs
-    size_t const rows = selectionRects.size();
-    data.text.reserve(rows);
-    data.FgAttr.reserve(rows);
-    data.BkAttr.reserve(rows);
-
-    // for each row in the selection
-    for (UINT i = 0; i < rows; i++)
-    {
-        const UINT iRow = selectionRects.at(i).Top;
-
-        const Viewport highlight = Viewport::FromInclusive(selectionRects.at(i));
-
-        // retrieve the data from the screen buffer
-        auto it = GetCellDataAt(highlight.Origin(), highlight);
-
-        // allocate a string buffer
-        std::wstring selectionText;
-        std::vector<COLORREF> selectionFgAttr;
-        std::vector<COLORREF> selectionBkAttr;
-
-        // preallocate to avoid reallocs
-        selectionText.reserve(gsl::narrow<size_t>(highlight.Width()) + 2); // + 2 for \r\n if we munged it
-        selectionFgAttr.reserve(gsl::narrow<size_t>(highlight.Width()) + 2);
-        selectionBkAttr.reserve(gsl::narrow<size_t>(highlight.Width()) + 2);
-
-        // copy char data into the string buffer, skipping trailing bytes
-        while (it)
-        {
-            const auto& cell = *it;
-            auto cellData = cell.TextAttr();
-            COLORREF const CellFgAttr = GetForegroundColor(cellData);
-            COLORREF const CellBkAttr = GetBackgroundColor(cellData);
-
-            if (!cell.DbcsAttr().IsTrailing())
-            {
-                selectionText.append(cell.Chars());
-                for (const wchar_t wch : cell.Chars())
-                {
-                    selectionFgAttr.push_back(CellFgAttr);
-                    selectionBkAttr.push_back(CellBkAttr);
-                }
-            }
-#pragma warning(suppress : 26444)
-            // TODO GH 2675: figure out why there's custom construction/destruction happening here
-            it++;
-        }
-
-        // trim trailing spaces if SHIFT key not held
-        if (trimTrailingWhitespace)
-        {
-            const ROW& Row = GetRowByOffset(iRow);
-
-            // FOR LINE SELECTION ONLY: if the row was wrapped, don't remove the spaces at the end.
-            if (!lineSelection || !Row.GetCharRow().WasWrapForced())
-            {
-                while (!selectionText.empty() && selectionText.back() == UNICODE_SPACE)
-                {
-                    selectionText.pop_back();
-                    selectionFgAttr.pop_back();
-                    selectionBkAttr.pop_back();
-                }
-            }
-
-            // apply CR/LF to the end of the final string, unless we're the last line.
-            // a.k.a if we're earlier than the bottom, then apply CR/LF.
-            if (i < selectionRects.size() - 1)
-            {
-                // FOR LINE SELECTION ONLY: if the row was wrapped, do not apply CR/LF.
-                // a.k.a. if the row was NOT wrapped, then we can assume a CR/LF is proper
-                // always apply \r\n for box selection
-                if (!lineSelection || !GetRowByOffset(iRow).GetCharRow().WasWrapForced())
-                {
-                    COLORREF const Blackness = RGB(0x00, 0x00, 0x00); // cant see CR/LF so just use black FG & BK
-
-                    selectionText.push_back(UNICODE_CARRIAGERETURN);
-                    selectionText.push_back(UNICODE_LINEFEED);
-                    selectionFgAttr.push_back(Blackness);
-                    selectionFgAttr.push_back(Blackness);
-                    selectionBkAttr.push_back(Blackness);
-                    selectionBkAttr.push_back(Blackness);
-                }
-            }
-        }
-
-        data.text.emplace_back(std::move(selectionText));
-        data.FgAttr.emplace_back(std::move(selectionFgAttr));
-        data.BkAttr.emplace_back(std::move(selectionBkAttr));
-    }
-
-    return data;
-}
-
-// Routine Description:
-// - Generates a CF_HTML compliant structure based on the passed in text and color data
-// Arguments:
-// - rows - the text and color data we will format & encapsulate
-// - backgroundColor - default background color for characters, also used in padding
-// - fontHeightPoints - the unscaled font height
-// - fontFaceName - the name of the font used
-// - htmlTitle - value used in title tag of html header. Used to name the application
-// Return Value:
-// - string containing the generated HTML
-std::string TextBuffer::GenHTML(const TextAndColor& rows, const int fontHeightPoints, const std::wstring_view fontFaceName, const COLORREF backgroundColor, const std::string& htmlTitle)
-{
-    try
-    {
-        std::ostringstream htmlBuilder;
-
-        // First we have to add some standard
-        // HTML boiler plate required for CF_HTML
-        // as part of the HTML Clipboard format
-        const std::string htmlHeader =
-            "<!DOCTYPE><HTML><HEAD><TITLE>" + htmlTitle + "</TITLE></HEAD><BODY>";
-        htmlBuilder << htmlHeader;
-
-        htmlBuilder << "<!--StartFragment -->";
-
-        // apply global style in div element
-        {
-            htmlBuilder << "<DIV STYLE=\"";
-            htmlBuilder << "display:inline-block;";
-            htmlBuilder << "white-space:pre;";
-
-            htmlBuilder << "background-color:";
-            htmlBuilder << Utils::ColorToHexString(backgroundColor);
-            htmlBuilder << ";";
-
-            htmlBuilder << "font-family:";
-            htmlBuilder << "'";
-            htmlBuilder << ConvertToA(CP_UTF8, fontFaceName);
-            htmlBuilder << "',";
-            // even with different font, add monospace as fallback
-            htmlBuilder << "monospace;";
-
-            htmlBuilder << "font-size:";
-            htmlBuilder << fontHeightPoints;
-            htmlBuilder << "pt;";
-
-            // note: MS Word doesn't support padding (in this way at least)
-            htmlBuilder << "padding:";
-            htmlBuilder << 4; // todo: customizable padding
-            htmlBuilder << "px;";
-
-            htmlBuilder << "\">";
-        }
-
-        // copy text and info color from buffer
-        bool hasWrittenAnyText = false;
-        std::optional<COLORREF> fgColor = std::nullopt;
-        std::optional<COLORREF> bkColor = std::nullopt;
-        for (size_t row = 0; row < rows.text.size(); row++)
-        {
-            size_t startOffset = 0;
-
-            if (row != 0)
-            {
-                htmlBuilder << "<BR>";
-            }
-
-            for (size_t col = 0; col < rows.text.at(row).length(); col++)
-            {
-                const auto writeAccumulatedChars = [&](bool includeCurrent) {
-                    if (col >= startOffset)
-                    {
-                        const auto unescapedText = ConvertToA(CP_UTF8, std::wstring_view(rows.text.at(row)).substr(startOffset, col - startOffset + includeCurrent));
-                        for (const auto c : unescapedText)
-                        {
-                            switch (c)
-                            {
-                            case '<':
-                                htmlBuilder << "&lt;";
-                                break;
-                            case '>':
-                                htmlBuilder << "&gt;";
-                                break;
-                            case '&':
-                                htmlBuilder << "&amp;";
-                                break;
-                            default:
-                                htmlBuilder << c;
-                            }
-                        }
-
-                        startOffset = col;
-                    }
-                };
-
-                if (rows.text.at(row).at(col) == '\r' || rows.text.at(row).at(col) == '\n')
-                {
-                    // do not include \r nor \n as they don't have color attributes
-                    // and are not HTML friendly. For line break use '<BR>' instead.
-                    writeAccumulatedChars(false);
-                    break;
-                }
-
-                bool colorChanged = false;
-                if (!fgColor.has_value() || rows.FgAttr.at(row).at(col) != fgColor.value())
-                {
-                    fgColor = rows.FgAttr.at(row).at(col);
-                    colorChanged = true;
-                }
-
-                if (!bkColor.has_value() || rows.BkAttr.at(row).at(col) != bkColor.value())
-                {
-                    bkColor = rows.BkAttr.at(row).at(col);
-                    colorChanged = true;
-                }
-
-                if (colorChanged)
-                {
-                    writeAccumulatedChars(false);
-
-                    if (hasWrittenAnyText)
-                    {
-                        htmlBuilder << "</SPAN>";
-                    }
-
-                    htmlBuilder << "<SPAN STYLE=\"";
-                    htmlBuilder << "color:";
-                    htmlBuilder << Utils::ColorToHexString(fgColor.value());
-                    htmlBuilder << ";";
-                    htmlBuilder << "background-color:";
-                    htmlBuilder << Utils::ColorToHexString(bkColor.value());
-                    htmlBuilder << ";";
-                    htmlBuilder << "\">";
-                }
-
-                hasWrittenAnyText = true;
-
-                // if this is the last character in the row, flush the whole row
-                if (col == rows.text.at(row).length() - 1)
-                {
-                    writeAccumulatedChars(true);
-                }
-            }
-        }
-
-        if (hasWrittenAnyText)
-        {
-            // last opened span wasn't closed in loop above, so close it now
-            htmlBuilder << "</SPAN>";
-        }
-
-        htmlBuilder << "</DIV>";
-
-        htmlBuilder << "<!--EndFragment -->";
-
-        constexpr std::string_view HtmlFooter = "</BODY></HTML>";
-        htmlBuilder << HtmlFooter;
-
-        // once filled with values, there will be exactly 157 bytes in the clipboard header
-        constexpr size_t ClipboardHeaderSize = 157;
-
-        // these values are byte offsets from start of clipboard
-        const size_t htmlStartPos = ClipboardHeaderSize;
-        const size_t htmlEndPos = ClipboardHeaderSize + gsl::narrow<size_t>(htmlBuilder.tellp());
-        const size_t fragStartPos = ClipboardHeaderSize + gsl::narrow<size_t>(htmlHeader.length());
-        const size_t fragEndPos = htmlEndPos - HtmlFooter.length();
-
-        // header required by HTML 0.9 format
-        std::ostringstream clipHeaderBuilder;
-        clipHeaderBuilder << "Version:0.9\r\n";
-        clipHeaderBuilder << std::setfill('0');
-        clipHeaderBuilder << "StartHTML:" << std::setw(10) << htmlStartPos << "\r\n";
-        clipHeaderBuilder << "EndHTML:" << std::setw(10) << htmlEndPos << "\r\n";
-        clipHeaderBuilder << "StartFragment:" << std::setw(10) << fragStartPos << "\r\n";
-        clipHeaderBuilder << "EndFragment:" << std::setw(10) << fragEndPos << "\r\n";
-        clipHeaderBuilder << "StartSelection:" << std::setw(10) << fragStartPos << "\r\n";
-        clipHeaderBuilder << "EndSelection:" << std::setw(10) << fragEndPos << "\r\n";
-
-        return clipHeaderBuilder.str() + htmlBuilder.str();
-    }
-    catch (...)
-    {
-        LOG_HR(wil::ResultFromCaughtException());
-        return {};
-    }
-}
-
-// Routine Description:
-// - Generates an RTF document based on the passed in text and color data
-//   RTF 1.5 Spec: https://www.biblioscape.com/rtf15_spec.htm
-// Arguments:
-// - rows - the text and color data we will format & encapsulate
-// - backgroundColor - default background color for characters, also used in padding
-// - fontHeightPoints - the unscaled font height
-// - fontFaceName - the name of the font used
-// - htmlTitle - value used in title tag of html header. Used to name the application
-// Return Value:
-// - string containing the generated RTF
-std::string TextBuffer::GenRTF(const TextAndColor& rows, const int fontHeightPoints, const std::wstring_view fontFaceName, const COLORREF backgroundColor)
-{
-    try
-    {
-        std::ostringstream rtfBuilder;
-
-        // start rtf
-        rtfBuilder << "{";
-
-        // Standard RTF header.
-        // This is similar to the header gnerated by WordPad.
-        // \ansi - specifies that the ANSI char set is used in the current doc
-        // \ansicpg1252 - represents the ANSI code page which is used to perform the Unicode to ANSI conversion when writing RTF text
-        // \deff0 - specifes that the default font for the document is the one at index 0 in the font table
-        // \nouicompat - ?
-        rtfBuilder << "\\rtf1\\ansi\\ansicpg1252\\deff0\\nouicompat";
-
-        // font table
-        rtfBuilder << "{\\fonttbl{\\f0\\fmodern\\fcharset0 " << ConvertToA(CP_UTF8, fontFaceName) << ";}}";
-
-        // map to keep track of colors:
-        // keys are colors represented by COLORREF
-        // values are indices of the corresponding colors in the color table
-        std::unordered_map<COLORREF, int> colorMap;
-        int nextColorIndex = 1; // leave 0 for the default color and start from 1.
-
-        // RTF color table
-        std::ostringstream colorTableBuilder;
-        colorTableBuilder << "{\\colortbl ;";
-        colorTableBuilder << "\\red" << static_cast<int>(GetRValue(backgroundColor))
-                          << "\\green" << static_cast<int>(GetGValue(backgroundColor))
-                          << "\\blue" << static_cast<int>(GetBValue(backgroundColor))
-                          << ";";
-        colorMap[backgroundColor] = nextColorIndex++;
-
-        // content
-        std::ostringstream contentBuilder;
-        contentBuilder << "\\viewkind4\\uc4";
-
-        // paragraph styles
-        // \fs specificies font size in half-points i.e. \fs20 results in a font size
-        // of 10 pts. That's why, font size is multiplied by 2 here.
-        contentBuilder << "\\pard\\slmult1\\f0\\fs" << std::to_string(2 * fontHeightPoints)
-                       << "\\highlight1"
-                       << " ";
-
-        std::optional<COLORREF> fgColor = std::nullopt;
-        std::optional<COLORREF> bkColor = std::nullopt;
-        for (size_t row = 0; row < rows.text.size(); ++row)
-        {
-            size_t startOffset = 0;
-
-            if (row != 0)
-            {
-                contentBuilder << "\\line "; // new line
-            }
-
-            for (size_t col = 0; col < rows.text.at(row).length(); ++col)
-            {
-                const auto writeAccumulatedChars = [&](bool includeCurrent) {
-                    if (col >= startOffset)
-                    {
-                        const auto unescapedText = ConvertToA(CP_UTF8, std::wstring_view(rows.text.at(row)).substr(startOffset, col - startOffset + includeCurrent));
-                        for (const auto c : unescapedText)
-                        {
-                            switch (c)
-                            {
-                            case '\\':
-                            case '{':
-                            case '}':
-                                contentBuilder << "\\" << c;
-                                break;
-                            default:
-                                contentBuilder << c;
-                            }
-                        }
-
-                        startOffset = col;
-                    }
-                };
-
-                if (rows.text.at(row).at(col) == '\r' || rows.text.at(row).at(col) == '\n')
-                {
-                    // do not include \r nor \n as they don't have color attributes.
-                    // For line break use \line instead.
-                    writeAccumulatedChars(false);
-                    break;
-                }
-
-                bool colorChanged = false;
-                if (!fgColor.has_value() || rows.FgAttr.at(row).at(col) != fgColor.value())
-                {
-                    fgColor = rows.FgAttr.at(row).at(col);
-                    colorChanged = true;
-                }
-
-                if (!bkColor.has_value() || rows.BkAttr.at(row).at(col) != bkColor.value())
-                {
-                    bkColor = rows.BkAttr.at(row).at(col);
-                    colorChanged = true;
-                }
-
-                if (colorChanged)
-                {
-                    writeAccumulatedChars(false);
-
-                    int bkColorIndex = 0;
-                    if (colorMap.find(bkColor.value()) != colorMap.end())
-                    {
-                        // color already exists in the map, just retrieve the index
-                        bkColorIndex = colorMap[bkColor.value()];
-                    }
-                    else
-                    {
-                        // color not present in the map, so add it
-                        colorTableBuilder << "\\red" << static_cast<int>(GetRValue(bkColor.value()))
-                                          << "\\green" << static_cast<int>(GetGValue(bkColor.value()))
-                                          << "\\blue" << static_cast<int>(GetBValue(bkColor.value()))
-                                          << ";";
-                        colorMap[bkColor.value()] = nextColorIndex;
-                        bkColorIndex = nextColorIndex++;
-                    }
-
-                    int fgColorIndex = 0;
-                    if (colorMap.find(fgColor.value()) != colorMap.end())
-                    {
-                        // color already exists in the map, just retrieve the index
-                        fgColorIndex = colorMap[fgColor.value()];
-                    }
-                    else
-                    {
-                        // color not present in the map, so add it
-                        colorTableBuilder << "\\red" << static_cast<int>(GetRValue(fgColor.value()))
-                                          << "\\green" << static_cast<int>(GetGValue(fgColor.value()))
-                                          << "\\blue" << static_cast<int>(GetBValue(fgColor.value()))
-                                          << ";";
-                        colorMap[fgColor.value()] = nextColorIndex;
-                        fgColorIndex = nextColorIndex++;
-                    }
-
-                    contentBuilder << "\\highglight" << bkColorIndex
-                                   << "\\cf" << fgColorIndex
-                                   << " ";
-                }
-
-                // if this is the last character in the row, flush the whole row
-                if (col == rows.text.at(row).length() - 1)
-                {
-                    writeAccumulatedChars(true);
-                }
-            }
-        }
-
-        // end colortbl
-        colorTableBuilder << "}";
-
-        // add color table to the final RTF
-        rtfBuilder << colorTableBuilder.str();
-
-        // add the text content to the final RTF
-        rtfBuilder << contentBuilder.str();
-
-        // end rtf
-        rtfBuilder << "}";
-
-        return rtfBuilder.str();
-    }
-    catch (...)
-    {
-        LOG_HR(wil::ResultFromCaughtException());
-        return {};
-    }
-}
-
-// Function Description:
-// - Reflow the contents from the old buffer into the new buffer. The new buffer
-//   can have different dimensions than the old buffer. If it does, then this
-//   function will attempt to maintain the logical contents of the old buffer,
-//   by continuing wrapped lines onto the next line in the new buffer.
-// Arguments:
-// - oldBuffer - the text buffer to copy the contents FROM
-// - newBuffer - the text buffer to copy the contents TO
-// Return Value:
-// - S_OK if we successfully copied the contents to the new buffer, otherwise an appropriate HRESULT.
-<<<<<<< HEAD
-HRESULT TextBuffer::ReflowBuffer(TextBuffer& oldBuffer, TextBuffer& newBuffer)
-=======
-HRESULT TextBuffer::Reflow(TextBuffer& oldBuffer, TextBuffer& newBuffer)
->>>>>>> 8c46e740
-{
-    Cursor& oldCursor = oldBuffer.GetCursor();
-    Cursor& newCursor = newBuffer.GetCursor();
-    // skip any drawing updates that might occur as we manipulate the new buffer
-    oldCursor.StartDeferDrawing();
-    newCursor.StartDeferDrawing();
-
-    // We need to save the old cursor position so that we can
-    // place the new cursor back on the equivalent character in
-    // the new buffer.
-<<<<<<< HEAD
-    COORD cOldCursorPos = oldCursor.GetPosition();
-    COORD cOldLastChar = oldBuffer.GetLastNonSpaceCharacter();
-=======
-    const COORD cOldCursorPos = oldCursor.GetPosition();
-    const COORD cOldLastChar = oldBuffer.GetLastNonSpaceCharacter();
->>>>>>> 8c46e740
-
-    short const cOldRowsTotal = cOldLastChar.Y + 1;
-    short const cOldColsTotal = oldBuffer.GetSize().Width();
-
-    COORD cNewCursorPos = { 0 };
-    bool fFoundCursorPos = false;
-
-    HRESULT hr = S_OK;
-    // Loop through all the rows of the old buffer and reprint them into the new buffer
-    for (short iOldRow = 0; iOldRow < cOldRowsTotal; iOldRow++)
-    {
-        // Fetch the row and its "right" which is the last printable character.
-        const ROW& row = oldBuffer.GetRowByOffset(iOldRow);
-        const CharRow& charRow = row.GetCharRow();
-<<<<<<< HEAD
-        short iRight = static_cast<short>(charRow.MeasureRight());
-=======
-        short iRight = gsl::narrow_cast<short>(charRow.MeasureRight());
->>>>>>> 8c46e740
-
-        // There is a special case here. If the row has a "wrap"
-        // flag on it, but the right isn't equal to the width (one
-        // index past the final valid index in the row) then there
-        // were a bunch trailing of spaces in the row.
-        // (But the measuring functions for each row Left/Right do
-        // not count spaces as "displayable" so they're not
-        // included.)
-        // As such, adjust the "right" to be the width of the row
-        // to capture all these spaces
-        if (charRow.WasWrapForced())
-        {
-            iRight = cOldColsTotal;
-
-            // And a combined special case.
-            // If we wrapped off the end of the row by adding a
-            // piece of padding because of a double byte LEADING
-            // character, then remove one from the "right" to
-            // leave this padding out of the copy process.
-            if (charRow.WasDoubleBytePadded())
-            {
-                iRight--;
-            }
-        }
-
-        // Loop through every character in the current row (up to
-        // the "right" boundary, which is one past the final valid
-        // character)
-        for (short iOldCol = 0; iOldCol < iRight; iOldCol++)
-        {
-            if (iOldCol == cOldCursorPos.X && iOldRow == cOldCursorPos.Y)
-            {
-                cNewCursorPos = newCursor.GetPosition();
-                fFoundCursorPos = true;
-            }
-
-            try
-            {
-                // TODO: MSFT: 19446208 - this should just use an iterator and the inserter...
-                const auto glyph = row.GetCharRow().GlyphAt(iOldCol);
-                const auto dbcsAttr = row.GetCharRow().DbcsAttrAt(iOldCol);
-                const auto textAttr = row.GetAttrRow().GetAttrByColumn(iOldCol);
-
-                if (!newBuffer.InsertCharacter(glyph, dbcsAttr, textAttr))
-                {
-                    hr = E_OUTOFMEMORY;
-                    break;
-                }
-            }
-            CATCH_RETURN();
-        }
-        if (SUCCEEDED(hr))
-        {
-            // If we didn't have a full row to copy, insert a new
-            // line into the new buffer.
-            // Only do so if we were not forced to wrap. If we did
-            // force a word wrap, then the existing line break was
-            // only because we ran out of space.
-            if (iRight < cOldColsTotal && !charRow.WasWrapForced())
-            {
-                if (iRight == cOldCursorPos.X && iOldRow == cOldCursorPos.Y)
-                {
-                    cNewCursorPos = newCursor.GetPosition();
-                    fFoundCursorPos = true;
-                }
-                // Only do this if it's not the final line in the buffer.
-                // On the final line, we want the cursor to sit
-                // where it is done printing for the cursor
-                // adjustment to follow.
-                if (iOldRow < cOldRowsTotal - 1)
-                {
-                    hr = newBuffer.NewlineCursor() ? hr : E_OUTOFMEMORY;
-                }
-                else
-                {
-                    // If we are on the final line of the buffer, we have one more check.
-                    // We got into this code path because we are at the right most column of a row in the old buffer
-                    // that had a hard return (no wrap was forced).
-                    // However, as we're inserting, the old row might have just barely fit into the new buffer and
-                    // caused a new soft return (wrap was forced) putting the cursor at x=0 on the line just below.
-                    // We need to preserve the memory of the hard return at this point by inserting one additional
-                    // hard newline, otherwise we've lost that information.
-                    // We only do this when the cursor has just barely poured over onto the next line so the hard return
-                    // isn't covered by the soft one.
-                    // e.g.
-                    // The old line was:
-                    // |aaaaaaaaaaaaaaaaaaa | with no wrap which means there was a newline after that final a.
-                    // The cursor was here ^
-                    // And the new line will be:
-                    // |aaaaaaaaaaaaaaaaaaa| and show a wrap at the end
-                    // |                   |
-                    //  ^ and the cursor is now there.
-                    // If we leave it like this, we've lost the newline information.
-                    // So we insert one more newline so a continued reflow of this buffer by resizing larger will
-                    // continue to look as the original output intended with the newline data.
-                    // After this fix, it looks like this:
-                    // |aaaaaaaaaaaaaaaaaaa| no wrap at the end (preserved hard newline)
-                    // |                   |
-                    //  ^ and the cursor is now here.
-                    const COORD coordNewCursor = newCursor.GetPosition();
-                    if (coordNewCursor.X == 0 && coordNewCursor.Y > 0)
-                    {
-<<<<<<< HEAD
-                        if (newBuffer.GetRowByOffset(coordNewCursor.Y - 1).GetCharRow().WasWrapForced())
-=======
-                        if (newBuffer.GetRowByOffset(gsl::narrow_cast<size_t>(coordNewCursor.Y) - 1).GetCharRow().WasWrapForced())
->>>>>>> 8c46e740
-                        {
-                            hr = newBuffer.NewlineCursor() ? hr : E_OUTOFMEMORY;
-                        }
-                    }
-                }
-            }
-        }
-    }
-    if (SUCCEEDED(hr))
-    {
-        // Finish copying remaining parameters from the old text buffer to the new one
-        newBuffer.CopyProperties(oldBuffer);
-
-        // If we found where to put the cursor while placing characters into the buffer,
-        //   just put the cursor there. Otherwise we have to advance manually.
-        if (fFoundCursorPos)
-        {
-            newCursor.SetPosition(cNewCursorPos);
-        }
-        else
-        {
-            // Advance the cursor to the same offset as before
-            // get the number of newlines and spaces between the old end of text and the old cursor,
-            //   then advance that many newlines and chars
-            int iNewlines = cOldCursorPos.Y - cOldLastChar.Y;
-<<<<<<< HEAD
-            int iIncrements = cOldCursorPos.X - cOldLastChar.X;
-=======
-            const int iIncrements = cOldCursorPos.X - cOldLastChar.X;
->>>>>>> 8c46e740
-            const COORD cNewLastChar = newBuffer.GetLastNonSpaceCharacter();
-
-            // If the last row of the new buffer wrapped, there's going to be one less newline needed,
-            //   because the cursor is already on the next line
-            if (newBuffer.GetRowByOffset(cNewLastChar.Y).GetCharRow().WasWrapForced())
-            {
-                iNewlines = std::max(iNewlines - 1, 0);
-            }
-            else
-            {
-                // if this buffer didn't wrap, but the old one DID, then the d(columns) of the
-                //   old buffer will be one more than in this buffer, so new need one LESS.
-                if (oldBuffer.GetRowByOffset(cOldLastChar.Y).GetCharRow().WasWrapForced())
-                {
-                    iNewlines = std::max(iNewlines - 1, 0);
-                }
-            }
-
-            for (int r = 0; r < iNewlines; r++)
-            {
-                if (!newBuffer.NewlineCursor())
-                {
-                    hr = E_OUTOFMEMORY;
-                    break;
-                }
-            }
-            if (SUCCEEDED(hr))
-            {
-                for (int c = 0; c < iIncrements - 1; c++)
-                {
-                    if (!newBuffer.IncrementCursor())
-                    {
-                        hr = E_OUTOFMEMORY;
-                        break;
-                    }
-                }
-            }
-        }
-    }
-
-    if (SUCCEEDED(hr))
-    {
-        // Save old cursor size before we delete it
-        ULONG const ulSize = oldCursor.GetSize();
-
-        // Set size back to real size as it will be taking over the rendering duties.
-        newCursor.SetSize(ulSize);
-    }
-
-    newCursor.EndDeferDrawing();
-    oldCursor.EndDeferDrawing();
-
-    return hr;
-}
+// Copyright (c) Microsoft Corporation.
+// Licensed under the MIT license.
+
+#include "precomp.h"
+
+#include "textBuffer.hpp"
+#include "CharRow.hpp"
+
+#include "../types/inc/utils.hpp"
+#include "../types/inc/convert.hpp"
+
+#pragma hdrstop
+
+using namespace Microsoft::Console;
+using namespace Microsoft::Console::Types;
+
+// Routine Description:
+// - Creates a new instance of TextBuffer
+// Arguments:
+// - fontInfo - The font to use for this text buffer as specified in the global font cache
+// - screenBufferSize - The X by Y dimensions of the new screen buffer
+// - fill - Uses the .Attributes property to decide which default color to apply to all text in this buffer
+// - cursorSize - The height of the cursor within this buffer
+// Return Value:
+// - constructed object
+// Note: may throw exception
+TextBuffer::TextBuffer(const COORD screenBufferSize,
+                       const TextAttribute defaultAttributes,
+                       const UINT cursorSize,
+                       Microsoft::Console::Render::IRenderTarget& renderTarget) :
+    _firstRow{ 0 },
+    _currentAttributes{ defaultAttributes },
+    _cursor{ cursorSize, *this },
+    _storage{},
+    _unicodeStorage{},
+    _renderTarget{ renderTarget }
+{
+    // initialize ROWs
+    for (size_t i = 0; i < static_cast<size_t>(screenBufferSize.Y); ++i)
+    {
+        _storage.emplace_back(static_cast<SHORT>(i), screenBufferSize.X, _currentAttributes, this);
+    }
+}
+
+// Routine Description:
+// - Copies properties from another text buffer into this one.
+// - This is primarily to copy properties that would otherwise not be specified during CreateInstance
+// Arguments:
+// - OtherBuffer - The text buffer to copy properties from
+// Return Value:
+// - <none>
+void TextBuffer::CopyProperties(const TextBuffer& OtherBuffer) noexcept
+{
+    GetCursor().CopyProperties(OtherBuffer.GetCursor());
+}
+
+// Routine Description:
+// - Gets the number of rows in the buffer
+// Arguments:
+// - <none>
+// Return Value:
+// - Total number of rows in the buffer
+UINT TextBuffer::TotalRowCount() const noexcept
+{
+    return gsl::narrow<UINT>(_storage.size());
+}
+
+// Routine Description:
+// - Retrieves a row from the buffer by its offset from the first row of the text buffer (what corresponds to
+// the top row of the screen buffer)
+// Arguments:
+// - Number of rows down from the first row of the buffer.
+// Return Value:
+// - const reference to the requested row. Asserts if out of bounds.
+const ROW& TextBuffer::GetRowByOffset(const size_t index) const
+{
+    const size_t totalRows = TotalRowCount();
+
+    // Rows are stored circularly, so the index you ask for is offset by the start position and mod the total of rows.
+    const size_t offsetIndex = (_firstRow + index) % totalRows;
+    return _storage.at(offsetIndex);
+}
+
+// Routine Description:
+// - Retrieves a row from the buffer by its offset from the first row of the text buffer (what corresponds to
+// the top row of the screen buffer)
+// Arguments:
+// - Number of rows down from the first row of the buffer.
+// Return Value:
+// - reference to the requested row. Asserts if out of bounds.
+ROW& TextBuffer::GetRowByOffset(const size_t index)
+{
+    const size_t totalRows = TotalRowCount();
+
+    // Rows are stored circularly, so the index you ask for is offset by the start position and mod the total of rows.
+    const size_t offsetIndex = (_firstRow + index) % totalRows;
+    return _storage.at(offsetIndex);
+}
+
+// Routine Description:
+// - Retrieves read-only text iterator at the given buffer location
+// Arguments:
+// - at - X,Y position in buffer for iterator start position
+// Return Value:
+// - Read-only iterator of text data only.
+TextBufferTextIterator TextBuffer::GetTextDataAt(const COORD at) const
+{
+    return TextBufferTextIterator(GetCellDataAt(at));
+}
+
+// Routine Description:
+// - Retrieves read-only cell iterator at the given buffer location
+// Arguments:
+// - at - X,Y position in buffer for iterator start position
+// Return Value:
+// - Read-only iterator of cell data.
+TextBufferCellIterator TextBuffer::GetCellDataAt(const COORD at) const
+{
+    return TextBufferCellIterator(*this, at);
+}
+
+// Routine Description:
+// - Retrieves read-only text iterator at the given buffer location
+//   but restricted to only the specific line (Y coordinate).
+// Arguments:
+// - at - X,Y position in buffer for iterator start position
+// Return Value:
+// - Read-only iterator of text data only.
+TextBufferTextIterator TextBuffer::GetTextLineDataAt(const COORD at) const
+{
+    return TextBufferTextIterator(GetCellLineDataAt(at));
+}
+
+// Routine Description:
+// - Retrieves read-only cell iterator at the given buffer location
+//   but restricted to only the specific line (Y coordinate).
+// Arguments:
+// - at - X,Y position in buffer for iterator start position
+// Return Value:
+// - Read-only iterator of cell data.
+TextBufferCellIterator TextBuffer::GetCellLineDataAt(const COORD at) const
+{
+    SMALL_RECT limit;
+    limit.Top = at.Y;
+    limit.Bottom = at.Y;
+    limit.Left = 0;
+    limit.Right = GetSize().RightInclusive();
+
+    return TextBufferCellIterator(*this, at, Viewport::FromInclusive(limit));
+}
+
+// Routine Description:
+// - Retrieves read-only text iterator at the given buffer location
+//   but restricted to operate only inside the given viewport.
+// Arguments:
+// - at - X,Y position in buffer for iterator start position
+// - limit - boundaries for the iterator to operate within
+// Return Value:
+// - Read-only iterator of text data only.
+TextBufferTextIterator TextBuffer::GetTextDataAt(const COORD at, const Viewport limit) const
+{
+    return TextBufferTextIterator(GetCellDataAt(at, limit));
+}
+
+// Routine Description:
+// - Retrieves read-only cell iterator at the given buffer location
+//   but restricted to operate only inside the given viewport.
+// Arguments:
+// - at - X,Y position in buffer for iterator start position
+// - limit - boundaries for the iterator to operate within
+// Return Value:
+// - Read-only iterator of cell data.
+TextBufferCellIterator TextBuffer::GetCellDataAt(const COORD at, const Viewport limit) const
+{
+    return TextBufferCellIterator(*this, at, limit);
+}
+
+//Routine Description:
+// - Corrects and enforces consistent double byte character state (KAttrs line) within a row of the text buffer.
+// - This will take the given double byte information and check that it will be consistent when inserted into the buffer
+//   at the current cursor position.
+// - It will correct the buffer (by erasing the character prior to the cursor) if necessary to make a consistent state.
+//Arguments:
+// - dbcsAttribute - Double byte information associated with the character about to be inserted into the buffer
+//Return Value:
+// - True if it is valid to insert a character with the given double byte attributes. False otherwise.
+bool TextBuffer::_AssertValidDoubleByteSequence(const DbcsAttribute dbcsAttribute)
+{
+    // To figure out if the sequence is valid, we have to look at the character that comes before the current one
+    const COORD coordPrevPosition = _GetPreviousFromCursor();
+    ROW& prevRow = GetRowByOffset(coordPrevPosition.Y);
+    DbcsAttribute prevDbcsAttr;
+    try
+    {
+        prevDbcsAttr = prevRow.GetCharRow().DbcsAttrAt(coordPrevPosition.X);
+    }
+    catch (...)
+    {
+        LOG_HR(wil::ResultFromCaughtException());
+        return false;
+    }
+
+    bool fValidSequence = true; // Valid until proven otherwise
+    bool fCorrectableByErase = false; // Can't be corrected until proven otherwise
+
+    // Here's the matrix of valid items:
+    // N = None (single byte)
+    // L = Lead (leading byte of double byte sequence
+    // T = Trail (trailing byte of double byte sequence
+    // Prev Curr    Result
+    // N    N       OK.
+    // N    L       OK.
+    // N    T       Fail, uncorrectable. Trailing byte must have had leading before it.
+    // L    N       Fail, OK with erase. Lead needs trailing pair. Can erase lead to correct.
+    // L    L       Fail, OK with erase. Lead needs trailing pair. Can erase prev lead to correct.
+    // L    T       OK.
+    // T    N       OK.
+    // T    L       OK.
+    // T    T       Fail, uncorrectable. New trailing byte must have had leading before it.
+
+    // Check for only failing portions of the matrix:
+    if (prevDbcsAttr.IsSingle() && dbcsAttribute.IsTrailing())
+    {
+        // N, T failing case (uncorrectable)
+        fValidSequence = false;
+    }
+    else if (prevDbcsAttr.IsLeading())
+    {
+        if (dbcsAttribute.IsSingle() || dbcsAttribute.IsLeading())
+        {
+            // L, N and L, L failing cases (correctable)
+            fValidSequence = false;
+            fCorrectableByErase = true;
+        }
+    }
+    else if (prevDbcsAttr.IsTrailing() && dbcsAttribute.IsTrailing())
+    {
+        // T, T failing case (uncorrectable)
+        fValidSequence = false;
+    }
+
+    // If it's correctable by erase, erase the previous character
+    if (fCorrectableByErase)
+    {
+        // Erase previous character into an N type.
+        try
+        {
+            prevRow.GetCharRow().ClearCell(coordPrevPosition.X);
+        }
+        catch (...)
+        {
+            LOG_HR(wil::ResultFromCaughtException());
+            return false;
+        }
+
+        // Sequence is now N N or N L, which are both okay. Set sequence back to valid.
+        fValidSequence = true;
+    }
+
+    return fValidSequence;
+}
+
+//Routine Description:
+// - Call before inserting a character into the buffer.
+// - This will ensure a consistent double byte state (KAttrs line) within the text buffer
+// - It will attempt to correct the buffer if we're inserting an unexpected double byte character type
+//   and it will pad out the buffer if we're going to split a double byte sequence across two rows.
+//Arguments:
+// - dbcsAttribute - Double byte information associated with the character about to be inserted into the buffer
+//Return Value:
+// - true if we successfully prepared the buffer and moved the cursor
+// - false otherwise (out of memory)
+bool TextBuffer::_PrepareForDoubleByteSequence(const DbcsAttribute dbcsAttribute)
+{
+    // Assert the buffer state is ready for this character
+    // This function corrects most errors. If this is false, we had an uncorrectable one.
+    FAIL_FAST_IF(!(_AssertValidDoubleByteSequence(dbcsAttribute))); // Shouldn't be uncorrectable sequences unless something is very wrong.
+
+    bool fSuccess = true;
+    // Now compensate if we don't have enough space for the upcoming double byte sequence
+    // We only need to compensate for leading bytes
+    if (dbcsAttribute.IsLeading())
+    {
+        short const sBufferWidth = GetSize().Width();
+
+        // If we're about to lead on the last column in the row, we need to add a padding space
+        if (GetCursor().GetPosition().X == sBufferWidth - 1)
+        {
+            // set that we're wrapping for double byte reasons
+            CharRow& charRow = GetRowByOffset(GetCursor().GetPosition().Y).GetCharRow();
+            charRow.SetDoubleBytePadded(true);
+
+            // then move the cursor forward and onto the next row
+            fSuccess = IncrementCursor();
+        }
+    }
+    return fSuccess;
+}
+
+// Routine Description:
+// - Writes cells to the output buffer. Writes at the cursor.
+// Arguments:
+// - givenIt - Iterator representing output cell data to write
+// Return Value:
+// - The final position of the iterator
+OutputCellIterator TextBuffer::Write(const OutputCellIterator givenIt)
+{
+    const auto& cursor = GetCursor();
+    const auto target = cursor.GetPosition();
+
+    const auto finalIt = Write(givenIt, target);
+
+    return finalIt;
+}
+
+// Routine Description:
+// - Writes cells to the output buffer.
+// Arguments:
+// - givenIt - Iterator representing output cell data to write
+// - target - the row/column to start writing the text to
+// - wrap - change the wrap flag if we hit the end of the row while writing and there's still more data
+// Return Value:
+// - The final position of the iterator
+OutputCellIterator TextBuffer::Write(const OutputCellIterator givenIt,
+                                     const COORD target,
+                                     const std::optional<bool> wrap)
+{
+    // Make mutable copy so we can walk.
+    auto it = givenIt;
+
+    // Make mutable target so we can walk down lines.
+    auto lineTarget = target;
+
+    // Get size of the text buffer so we can stay in bounds.
+    const auto size = GetSize();
+
+    // While there's still data in the iterator and we're still targeting in bounds...
+    while (it && size.IsInBounds(lineTarget))
+    {
+        // Attempt to write as much data as possible onto this line.
+        // NOTE: if wrap = true/false, we want to set the line's wrap to true/false (respectively) if we reach the end of the line
+        it = WriteLine(it, lineTarget, wrap);
+
+        // Move to the next line down.
+        lineTarget.X = 0;
+        ++lineTarget.Y;
+    }
+
+    return it;
+}
+
+// Routine Description:
+// - Writes one line of text to the output buffer.
+// Arguments:
+// - givenIt - The iterator that will dereference into cell data to insert
+// - target - Coordinate targeted within output buffer
+// - wrap - change the wrap flag if we hit the end of the row while writing and there's still more data in the iterator.
+// - limitRight - Optionally restrict the right boundary for writing (e.g. stop writing earlier than the end of line)
+// Return Value:
+// - The iterator, but advanced to where we stopped writing. Use to find input consumed length or cells written length.
+OutputCellIterator TextBuffer::WriteLine(const OutputCellIterator givenIt,
+                                         const COORD target,
+                                         const std::optional<bool> wrap,
+                                         std::optional<size_t> limitRight)
+{
+    // If we're not in bounds, exit early.
+    if (!GetSize().IsInBounds(target))
+    {
+        return givenIt;
+    }
+
+    //  Get the row and write the cells
+    ROW& row = GetRowByOffset(target.Y);
+    const auto newIt = row.WriteCells(givenIt, target.X, wrap, limitRight);
+
+    // Take the cell distance written and notify that it needs to be repainted.
+    const auto written = newIt.GetCellDistance(givenIt);
+    const Viewport paint = Viewport::FromDimensions(target, { gsl::narrow<SHORT>(written), 1 });
+    _NotifyPaint(paint);
+
+    return newIt;
+}
+
+//Routine Description:
+// - Inserts one codepoint into the buffer at the current cursor position and advances the cursor as appropriate.
+//Arguments:
+// - chars - The codepoint to insert
+// - dbcsAttribute - Double byte information associated with the codepoint
+// - bAttr - Color data associated with the character
+//Return Value:
+// - true if we successfully inserted the character
+// - false otherwise (out of memory)
+bool TextBuffer::InsertCharacter(const std::wstring_view chars,
+                                 const DbcsAttribute dbcsAttribute,
+                                 const TextAttribute attr)
+{
+    // Ensure consistent buffer state for double byte characters based on the character type we're about to insert
+    bool fSuccess = _PrepareForDoubleByteSequence(dbcsAttribute);
+
+    if (fSuccess)
+    {
+        // Get the current cursor position
+        short const iRow = GetCursor().GetPosition().Y; // row stored as logical position, not array position
+        short const iCol = GetCursor().GetPosition().X; // column logical and array positions are equal.
+
+        // Get the row associated with the given logical position
+        ROW& Row = GetRowByOffset(iRow);
+
+        // Store character and double byte data
+        CharRow& charRow = Row.GetCharRow();
+        short const cBufferWidth = GetSize().Width();
+
+        try
+        {
+            charRow.GlyphAt(iCol) = chars;
+            charRow.DbcsAttrAt(iCol) = dbcsAttribute;
+        }
+        catch (...)
+        {
+            LOG_HR(wil::ResultFromCaughtException());
+            return false;
+        }
+
+        // Store color data
+        fSuccess = Row.GetAttrRow().SetAttrToEnd(iCol, attr);
+        if (fSuccess)
+        {
+            // Advance the cursor
+            fSuccess = IncrementCursor();
+        }
+    }
+    return fSuccess;
+}
+
+//Routine Description:
+// - Inserts one ucs2 codepoint into the buffer at the current cursor position and advances the cursor as appropriate.
+//Arguments:
+// - wch - The codepoint to insert
+// - dbcsAttribute - Double byte information associated with the codepoint
+// - bAttr - Color data associated with the character
+//Return Value:
+// - true if we successfully inserted the character
+// - false otherwise (out of memory)
+bool TextBuffer::InsertCharacter(const wchar_t wch, const DbcsAttribute dbcsAttribute, const TextAttribute attr)
+{
+    return InsertCharacter({ &wch, 1 }, dbcsAttribute, attr);
+}
+
+//Routine Description:
+// - Finds the current row in the buffer (as indicated by the cursor position)
+//   and specifies that we have forced a line wrap on that row
+//Arguments:
+// - <none> - Always sets to wrap
+//Return Value:
+// - <none>
+void TextBuffer::_SetWrapOnCurrentRow()
+{
+    _AdjustWrapOnCurrentRow(true);
+}
+
+//Routine Description:
+// - Finds the current row in the buffer (as indicated by the cursor position)
+//   and specifies whether or not it should have a line wrap flag.
+//Arguments:
+// - fSet - True if this row has a wrap. False otherwise.
+//Return Value:
+// - <none>
+void TextBuffer::_AdjustWrapOnCurrentRow(const bool fSet)
+{
+    // The vertical position of the cursor represents the current row we're manipulating.
+    const UINT uiCurrentRowOffset = GetCursor().GetPosition().Y;
+
+    // Set the wrap status as appropriate
+    GetRowByOffset(uiCurrentRowOffset).GetCharRow().SetWrapForced(fSet);
+}
+
+//Routine Description:
+// - Increments the cursor one position in the buffer as if text is being typed into the buffer.
+// - NOTE: Will introduce a wrap marker if we run off the end of the current row
+//Arguments:
+// - <none>
+//Return Value:
+// - true if we successfully moved the cursor.
+// - false otherwise (out of memory)
+bool TextBuffer::IncrementCursor()
+{
+    // Cursor position is stored as logical array indices (starts at 0) for the window
+    // Buffer Size is specified as the "length" of the array. It would say 80 for valid values of 0-79.
+    // So subtract 1 from buffer size in each direction to find the index of the final column in the buffer
+    const short iFinalColumnIndex = GetSize().RightInclusive();
+
+    // Move the cursor one position to the right
+    GetCursor().IncrementXPosition(1);
+
+    bool fSuccess = true;
+    // If we've passed the final valid column...
+    if (GetCursor().GetPosition().X > iFinalColumnIndex)
+    {
+        // Then mark that we've been forced to wrap
+        _SetWrapOnCurrentRow();
+
+        // Then move the cursor to a new line
+        fSuccess = NewlineCursor();
+    }
+    return fSuccess;
+}
+
+//Routine Description:
+// - Increments the cursor one line down in the buffer and to the beginning of the line
+//Arguments:
+// - <none>
+//Return Value:
+// - true if we successfully moved the cursor.
+bool TextBuffer::NewlineCursor()
+{
+    bool fSuccess = false;
+    short const iFinalRowIndex = GetSize().BottomInclusive();
+
+    // Reset the cursor position to 0 and move down one line
+    GetCursor().SetXPosition(0);
+    GetCursor().IncrementYPosition(1);
+
+    // If we've passed the final valid row...
+    if (GetCursor().GetPosition().Y > iFinalRowIndex)
+    {
+        // Stay on the final logical/offset row of the buffer.
+        GetCursor().SetYPosition(iFinalRowIndex);
+
+        // Instead increment the circular buffer to move us into the "oldest" row of the backing buffer
+        fSuccess = IncrementCircularBuffer();
+    }
+    else
+    {
+        fSuccess = true;
+    }
+    return fSuccess;
+}
+
+//Routine Description:
+// - Increments the circular buffer by one. Circular buffer is represented by FirstRow variable.
+//Arguments:
+// - inVtMode - set to true in VT mode, so standard erase attributes are used for the new row.
+//Return Value:
+// - true if we successfully incremented the buffer.
+bool TextBuffer::IncrementCircularBuffer(const bool inVtMode)
+{
+    // FirstRow is at any given point in time the array index in the circular buffer that corresponds
+    // to the logical position 0 in the window (cursor coordinates and all other coordinates).
+    _renderTarget.TriggerCircling();
+
+    // First, clean out the old "first row" as it will become the "last row" of the buffer after the circle is performed.
+    auto fillAttributes = _currentAttributes;
+    if (inVtMode)
+    {
+        // The VT standard requires that the new row is initialized with
+        // the current background color, but with no meta attributes set.
+        fillAttributes.SetStandardErase();
+    }
+    const bool fSuccess = _storage.at(_firstRow).Reset(fillAttributes);
+    if (fSuccess)
+    {
+        // Now proceed to increment.
+        // Incrementing it will cause the next line down to become the new "top" of the window (the new "0" in logical coordinates)
+        _firstRow++;
+
+        // If we pass up the height of the buffer, loop back to 0.
+        if (_firstRow >= GetSize().Height())
+        {
+            _firstRow = 0;
+        }
+    }
+    return fSuccess;
+}
+
+//Routine Description:
+// - Retrieves the position of the last non-space character on the final line of the text buffer.
+// - By default, we search the entire buffer to find the last non-space character
+//Arguments:
+// - <none>
+//Return Value:
+// - Coordinate position in screen coordinates (offset coordinates, not array index coordinates).
+COORD TextBuffer::GetLastNonSpaceCharacter() const
+{
+    return GetLastNonSpaceCharacter(GetSize());
+}
+
+//Routine Description:
+// - Retrieves the position of the last non-space character in the given viewport
+// - This is basically an optimized version of GetLastNonSpaceCharacter(), and can be called when
+// - we know the last character is within the given viewport (so we don't need to check the entire buffer)
+//Arguments:
+// - The viewport
+//Return value:
+// - Coordinate position (relative to the text buffer)
+COORD TextBuffer::GetLastNonSpaceCharacter(const Microsoft::Console::Types::Viewport viewport) const
+{
+    COORD coordEndOfText = { 0 };
+    // Search the given viewport by starting at the bottom.
+    coordEndOfText.Y = viewport.BottomInclusive();
+
+    const auto& currRow = GetRowByOffset(coordEndOfText.Y);
+    // The X position of the end of the valid text is the Right draw boundary (which is one beyond the final valid character)
+    coordEndOfText.X = gsl::narrow<short>(currRow.GetCharRow().MeasureRight()) - 1;
+
+    // If the X coordinate turns out to be -1, the row was empty, we need to search backwards for the real end of text.
+    const auto viewportTop = viewport.Top();
+    bool fDoBackUp = (coordEndOfText.X < 0 && coordEndOfText.Y > viewportTop); // this row is empty, and we're not at the top
+    while (fDoBackUp)
+    {
+        coordEndOfText.Y--;
+        const auto& backupRow = GetRowByOffset(coordEndOfText.Y);
+        // We need to back up to the previous row if this line is empty, AND there are more rows
+
+        coordEndOfText.X = gsl::narrow<short>(backupRow.GetCharRow().MeasureRight()) - 1;
+        fDoBackUp = (coordEndOfText.X < 0 && coordEndOfText.Y > viewportTop);
+    }
+
+    // don't allow negative results
+    coordEndOfText.Y = std::max(coordEndOfText.Y, 0i16);
+    coordEndOfText.X = std::max(coordEndOfText.X, 0i16);
+
+    return coordEndOfText;
+}
+
+// Routine Description:
+// - Retrieves the position of the previous character relative to the current cursor position
+// Arguments:
+// - <none>
+// Return Value:
+// - Coordinate position in screen coordinates of the character just before the cursor.
+// - NOTE: Will return 0,0 if already in the top left corner
+COORD TextBuffer::_GetPreviousFromCursor() const
+{
+    COORD coordPosition = GetCursor().GetPosition();
+
+    // If we're not at the left edge, simply move the cursor to the left by one
+    if (coordPosition.X > 0)
+    {
+        coordPosition.X--;
+    }
+    else
+    {
+        // Otherwise, only if we're not on the top row (e.g. we don't move anywhere in the top left corner. there is no previous)
+        if (coordPosition.Y > 0)
+        {
+            // move the cursor to the right edge
+            coordPosition.X = GetSize().RightInclusive();
+
+            // and up one line
+            coordPosition.Y--;
+        }
+    }
+
+    return coordPosition;
+}
+
+const SHORT TextBuffer::GetFirstRowIndex() const noexcept
+{
+    return _firstRow;
+}
+const Viewport TextBuffer::GetSize() const
+{
+    return Viewport::FromDimensions({ 0, 0 }, { gsl::narrow<SHORT>(_storage.at(0).size()), gsl::narrow<SHORT>(_storage.size()) });
+}
+
+void TextBuffer::_SetFirstRowIndex(const SHORT FirstRowIndex) noexcept
+{
+    _firstRow = FirstRowIndex;
+}
+
+void TextBuffer::ScrollRows(const SHORT firstRow, const SHORT size, const SHORT delta)
+{
+    // If we don't have to move anything, leave early.
+    if (delta == 0)
+    {
+        return;
+    }
+
+    // OK. We're about to play games by moving rows around within the deque to
+    // scroll a massive region in a faster way than copying things.
+    // To make this easier, first correct the circular buffer to have the first row be 0 again.
+    if (_firstRow != 0)
+    {
+        // Rotate the buffer to put the first row at the front.
+        std::rotate(_storage.begin(), _storage.begin() + _firstRow, _storage.end());
+
+        // The first row is now at the top.
+        _firstRow = 0;
+    }
+
+    // Rotate just the subsection specified
+    if (delta < 0)
+    {
+        // The layout is like this:
+        // delta is -2, size is 3, firstRow is 5
+        // We want 3 rows from 5 (5, 6, and 7) to move up 2 spots.
+        // --- (storage) ----
+        // | 0 begin
+        // | 1
+        // | 2
+        // | 3 A. begin + firstRow + delta (because delta is negative)
+        // | 4
+        // | 5 B. begin + firstRow
+        // | 6
+        // | 7
+        // | 8 C. begin + firstRow + size
+        // | 9
+        // | 10
+        // | 11
+        // - end
+        // We want B to slide up to A (the negative delta) and everything from [B,C) to slide up with it.
+        // So the final layout will be
+        // --- (storage) ----
+        // | 0 begin
+        // | 1
+        // | 2
+        // | 5
+        // | 6
+        // | 7
+        // | 3
+        // | 4
+        // | 8
+        // | 9
+        // | 10
+        // | 11
+        // - end
+        std::rotate(_storage.begin() + firstRow + delta, _storage.begin() + firstRow, _storage.begin() + firstRow + size);
+    }
+    else
+    {
+        // The layout is like this:
+        // delta is 2, size is 3, firstRow is 5
+        // We want 3 rows from 5 (5, 6, and 7) to move down 2 spots.
+        // --- (storage) ----
+        // | 0 begin
+        // | 1
+        // | 2
+        // | 3
+        // | 4
+        // | 5 A. begin + firstRow
+        // | 6
+        // | 7
+        // | 8 B. begin + firstRow + size
+        // | 9
+        // | 10 C. begin + firstRow + size + delta
+        // | 11
+        // - end
+        // We want B-1 to slide down to C-1 (the positive delta) and everything from [A, B) to slide down with it.
+        // So the final layout will be
+        // --- (storage) ----
+        // | 0 begin
+        // | 1
+        // | 2
+        // | 3
+        // | 4
+        // | 8
+        // | 9
+        // | 5
+        // | 6
+        // | 7
+        // | 10
+        // | 11
+        // - end
+        std::rotate(_storage.begin() + firstRow, _storage.begin() + firstRow + size, _storage.begin() + firstRow + size + delta);
+    }
+
+    // Renumber the IDs now that we've rearranged where the rows sit within the buffer.
+    // Refreshing should also delegate to the UnicodeStorage to re-key all the stored unicode sequences (where applicable).
+    _RefreshRowIDs(std::nullopt);
+}
+
+Cursor& TextBuffer::GetCursor() noexcept
+{
+    return _cursor;
+}
+
+const Cursor& TextBuffer::GetCursor() const noexcept
+{
+    return _cursor;
+}
+
+[[nodiscard]] TextAttribute TextBuffer::GetCurrentAttributes() const noexcept
+{
+    return _currentAttributes;
+}
+
+void TextBuffer::SetCurrentAttributes(const TextAttribute currentAttributes) noexcept
+{
+    _currentAttributes = currentAttributes;
+}
+
+// Routine Description:
+// - Resets the text contents of this buffer with the default character
+//   and the default current color attributes
+void TextBuffer::Reset()
+{
+    const auto attr = GetCurrentAttributes();
+
+    for (auto& row : _storage)
+    {
+        row.GetCharRow().Reset();
+        row.GetAttrRow().Reset(attr);
+    }
+}
+
+// Routine Description:
+// - This is the legacy screen resize with minimal changes
+// Arguments:
+// - newSize - new size of screen.
+// Return Value:
+// - Success if successful. Invalid parameter if screen buffer size is unexpected. No memory if allocation failed.
+[[nodiscard]] NTSTATUS TextBuffer::ResizeTraditional(const COORD newSize) noexcept
+{
+    RETURN_HR_IF(E_INVALIDARG, newSize.X < 0 || newSize.Y < 0);
+
+    try
+    {
+        const auto currentSize = GetSize().Dimensions();
+        const auto attributes = GetCurrentAttributes();
+
+        SHORT TopRow = 0; // new top row of the screen buffer
+        if (newSize.Y <= GetCursor().GetPosition().Y)
+        {
+            TopRow = GetCursor().GetPosition().Y - newSize.Y + 1;
+        }
+        const SHORT TopRowIndex = (GetFirstRowIndex() + TopRow) % currentSize.Y;
+
+        // rotate rows until the top row is at index 0
+        const ROW& newTopRow = _storage.at(TopRowIndex);
+        while (&newTopRow != &_storage.front())
+        {
+            _storage.push_back(std::move(_storage.front()));
+            _storage.pop_front();
+        }
+
+        _SetFirstRowIndex(0);
+
+        // realloc in the Y direction
+        // remove rows if we're shrinking
+        while (_storage.size() > static_cast<size_t>(newSize.Y))
+        {
+            _storage.pop_back();
+        }
+        // add rows if we're growing
+        while (_storage.size() < static_cast<size_t>(newSize.Y))
+        {
+            _storage.emplace_back(static_cast<short>(_storage.size()), newSize.X, attributes, this);
+        }
+
+        // Now that we've tampered with the row placement, refresh all the row IDs.
+        // Also take advantage of the row ID refresh loop to resize the rows in the X dimension
+        // and cleanup the UnicodeStorage characters that might fall outside the resized buffer.
+        _RefreshRowIDs(newSize.X);
+    }
+    CATCH_RETURN();
+
+    return S_OK;
+}
+
+const UnicodeStorage& TextBuffer::GetUnicodeStorage() const noexcept
+{
+    return _unicodeStorage;
+}
+
+UnicodeStorage& TextBuffer::GetUnicodeStorage() noexcept
+{
+    return _unicodeStorage;
+}
+
+// Routine Description:
+// - Method to help refresh all the Row IDs after manipulating the row
+//   by shuffling pointers around.
+// - This will also update parent pointers that are stored in depth within the buffer
+//   (e.g. it will update CharRow parents pointing at Rows that might have been moved around)
+// - Optionally takes a new row width if we're resizing to perform a resize operation and cleanup
+//   any high unicode (UnicodeStorage) runs while we're already looping through the rows.
+// Arguments:
+// - newRowWidth - Optional new value for the row width.
+void TextBuffer::_RefreshRowIDs(std::optional<SHORT> newRowWidth)
+{
+    std::map<SHORT, SHORT> rowMap;
+    SHORT i = 0;
+    for (auto& it : _storage)
+    {
+        // Build a map so we can update Unicode Storage
+        rowMap.emplace(it.GetId(), i);
+
+        // Update the IDs
+        it.SetId(i++);
+
+        // Also update the char row parent pointers as they can get shuffled up in the rotates.
+        it.GetCharRow().UpdateParent(&it);
+
+        // Resize the rows in the X dimension if we have a new width
+        if (newRowWidth.has_value())
+        {
+            // Realloc in the X direction
+            THROW_IF_FAILED(it.Resize(newRowWidth.value()));
+        }
+    }
+
+    // Give the new mapping to Unicode Storage
+    _unicodeStorage.Remap(rowMap, newRowWidth);
+}
+
+void TextBuffer::_NotifyPaint(const Viewport& viewport) const
+{
+    _renderTarget.TriggerRedraw(viewport);
+}
+
+// Routine Description:
+// - Retrieves the first row from the underlying buffer.
+// Arguments:
+// - <none>
+// Return Value:
+//  - reference to the first row.
+ROW& TextBuffer::_GetFirstRow()
+{
+    return GetRowByOffset(0);
+}
+
+// Routine Description:
+// - Retrieves the row that comes before the given row.
+// - Does not wrap around the screen buffer.
+// Arguments:
+// - The current row.
+// Return Value:
+// - reference to the previous row
+// Note:
+// - will throw exception if called with the first row of the text buffer
+ROW& TextBuffer::_GetPrevRowNoWrap(const ROW& Row)
+{
+    int prevRowIndex = Row.GetId() - 1;
+    if (prevRowIndex < 0)
+    {
+        prevRowIndex = TotalRowCount() - 1;
+    }
+
+    THROW_HR_IF(E_FAIL, Row.GetId() == _firstRow);
+    return _storage.at(prevRowIndex);
+}
+
+// Method Description:
+// - Retrieves this buffer's current render target.
+// Arguments:
+// - <none>
+// Return Value:
+// - This buffer's current render target.
+Microsoft::Console::Render::IRenderTarget& TextBuffer::GetRenderTarget() noexcept
+{
+    return _renderTarget;
+}
+
+// Method Description:
+// - Get the COORD for the beginning of the word you are on
+// Arguments:
+// - target - a COORD on the word you are currently on
+// - wordDelimiters - what characters are we considering for the separation of words
+// - includeCharacterRun - include the character run located at the beginning of the word
+// Return Value:
+// - The COORD for the first character on the "word"  (inclusive)
+const COORD TextBuffer::GetWordStart(const COORD target, const std::wstring_view wordDelimiters, bool includeCharacterRun) const
+{
+    const auto bufferSize = GetSize();
+    COORD result = target;
+
+    // can't expand left
+    if (target.X == bufferSize.Left())
+    {
+        return result;
+    }
+
+    auto bufferIterator = GetTextDataAt(result);
+    const auto initialDelimiter = _GetDelimiterClass(*bufferIterator, wordDelimiters);
+    while (result.X > bufferSize.Left() && (_GetDelimiterClass(*bufferIterator, wordDelimiters) == initialDelimiter))
+    {
+        bufferSize.DecrementInBounds(result);
+        --bufferIterator;
+    }
+
+    if (includeCharacterRun)
+    {
+        // include character run for readable word
+        if (_GetDelimiterClass(*bufferIterator, wordDelimiters) == DelimiterClass::RegularChar)
+        {
+            result = GetWordStart(result, wordDelimiters);
+        }
+    }
+    else if (_GetDelimiterClass(*bufferIterator, wordDelimiters) != initialDelimiter)
+    {
+        // move off of delimiter
+        bufferSize.IncrementInBounds(result);
+    }
+
+    return result;
+}
+
+// Method Description:
+// - Get the COORD for the end of the word you are on
+// Arguments:
+// - target - a COORD on the word you are currently on
+// - wordDelimiters - what characters are we considering for the separation of words
+// - includeDelimiterRun - include the delimiter runs located at the end of the word
+// Return Value:
+// - The COORD for the last character on the "word" (inclusive)
+const COORD TextBuffer::GetWordEnd(const COORD target, const std::wstring_view wordDelimiters, bool includeDelimiterRun) const
+{
+    const auto bufferSize = GetSize();
+    COORD result = target;
+
+    // can't expand right
+    if (target.X == bufferSize.RightInclusive())
+    {
+        return result;
+    }
+
+    auto bufferIterator = GetTextDataAt(result);
+    const auto initialDelimiter = _GetDelimiterClass(*bufferIterator, wordDelimiters);
+    while (result.X < bufferSize.RightInclusive() && (_GetDelimiterClass(*bufferIterator, wordDelimiters) == initialDelimiter))
+    {
+        bufferSize.IncrementInBounds(result);
+        ++bufferIterator;
+    }
+
+    if (includeDelimiterRun)
+    {
+        // include delimiter run after word
+        if (_GetDelimiterClass(*bufferIterator, wordDelimiters) != DelimiterClass::RegularChar)
+        {
+            result = GetWordEnd(result, wordDelimiters);
+        }
+    }
+    else if (_GetDelimiterClass(*bufferIterator, wordDelimiters) != initialDelimiter)
+    {
+        // move off of delimiter
+        bufferSize.DecrementInBounds(result);
+    }
+
+    return result;
+}
+
+// Method Description:
+// - get delimiter class for buffer cell data
+// - used for double click selection and uia word navigation
+// Arguments:
+// - cellChar: the char saved to the buffer cell under observation
+// - wordDelimiters: the delimiters defined as a part of the DelimiterClass::DelimiterChar
+// Return Value:
+// - the delimiter class for the given char
+TextBuffer::DelimiterClass TextBuffer::_GetDelimiterClass(const std::wstring_view cellChar, const std::wstring_view wordDelimiters) const noexcept
+{
+    if (cellChar.at(0) <= UNICODE_SPACE)
+    {
+        return DelimiterClass::ControlChar;
+    }
+    else if (wordDelimiters.find(cellChar) != std::wstring_view::npos)
+    {
+        return DelimiterClass::DelimiterChar;
+    }
+    else
+    {
+        return DelimiterClass::RegularChar;
+    }
+}
+
+// Routine Description:
+// - Retrieves the text data from the selected region and presents it in a clipboard-ready format (given little post-processing).
+// Arguments:
+// - lineSelection - true if entire line is being selected. False otherwise (box selection)
+// - trimTrailingWhitespace - setting flag removes trailing whitespace at the end of each row in selection
+// - selectionRects - the selection regions from which the data will be extracted from the buffer
+// - GetForegroundColor - function used to map TextAttribute to RGB COLORREF for foreground color
+// - GetBackgroundColor - function used to map TextAttribute to RGB COLORREF for foreground color
+// Return Value:
+// - The text, background color, and foreground color data of the selected region of the text buffer.
+const TextBuffer::TextAndColor TextBuffer::GetTextForClipboard(const bool lineSelection,
+                                                               const bool trimTrailingWhitespace,
+                                                               const std::vector<SMALL_RECT>& selectionRects,
+                                                               std::function<COLORREF(TextAttribute&)> GetForegroundColor,
+                                                               std::function<COLORREF(TextAttribute&)> GetBackgroundColor) const
+{
+    TextAndColor data;
+
+    // preallocate our vectors to reduce reallocs
+    size_t const rows = selectionRects.size();
+    data.text.reserve(rows);
+    data.FgAttr.reserve(rows);
+    data.BkAttr.reserve(rows);
+
+    // for each row in the selection
+    for (UINT i = 0; i < rows; i++)
+    {
+        const UINT iRow = selectionRects.at(i).Top;
+
+        const Viewport highlight = Viewport::FromInclusive(selectionRects.at(i));
+
+        // retrieve the data from the screen buffer
+        auto it = GetCellDataAt(highlight.Origin(), highlight);
+
+        // allocate a string buffer
+        std::wstring selectionText;
+        std::vector<COLORREF> selectionFgAttr;
+        std::vector<COLORREF> selectionBkAttr;
+
+        // preallocate to avoid reallocs
+        selectionText.reserve(gsl::narrow<size_t>(highlight.Width()) + 2); // + 2 for \r\n if we munged it
+        selectionFgAttr.reserve(gsl::narrow<size_t>(highlight.Width()) + 2);
+        selectionBkAttr.reserve(gsl::narrow<size_t>(highlight.Width()) + 2);
+
+        // copy char data into the string buffer, skipping trailing bytes
+        while (it)
+        {
+            const auto& cell = *it;
+            auto cellData = cell.TextAttr();
+            COLORREF const CellFgAttr = GetForegroundColor(cellData);
+            COLORREF const CellBkAttr = GetBackgroundColor(cellData);
+
+            if (!cell.DbcsAttr().IsTrailing())
+            {
+                selectionText.append(cell.Chars());
+                for (const wchar_t wch : cell.Chars())
+                {
+                    selectionFgAttr.push_back(CellFgAttr);
+                    selectionBkAttr.push_back(CellBkAttr);
+                }
+            }
+#pragma warning(suppress : 26444)
+            // TODO GH 2675: figure out why there's custom construction/destruction happening here
+            it++;
+        }
+
+        // trim trailing spaces if SHIFT key not held
+        if (trimTrailingWhitespace)
+        {
+            const ROW& Row = GetRowByOffset(iRow);
+
+            // FOR LINE SELECTION ONLY: if the row was wrapped, don't remove the spaces at the end.
+            if (!lineSelection || !Row.GetCharRow().WasWrapForced())
+            {
+                while (!selectionText.empty() && selectionText.back() == UNICODE_SPACE)
+                {
+                    selectionText.pop_back();
+                    selectionFgAttr.pop_back();
+                    selectionBkAttr.pop_back();
+                }
+            }
+
+            // apply CR/LF to the end of the final string, unless we're the last line.
+            // a.k.a if we're earlier than the bottom, then apply CR/LF.
+            if (i < selectionRects.size() - 1)
+            {
+                // FOR LINE SELECTION ONLY: if the row was wrapped, do not apply CR/LF.
+                // a.k.a. if the row was NOT wrapped, then we can assume a CR/LF is proper
+                // always apply \r\n for box selection
+                if (!lineSelection || !GetRowByOffset(iRow).GetCharRow().WasWrapForced())
+                {
+                    COLORREF const Blackness = RGB(0x00, 0x00, 0x00); // cant see CR/LF so just use black FG & BK
+
+                    selectionText.push_back(UNICODE_CARRIAGERETURN);
+                    selectionText.push_back(UNICODE_LINEFEED);
+                    selectionFgAttr.push_back(Blackness);
+                    selectionFgAttr.push_back(Blackness);
+                    selectionBkAttr.push_back(Blackness);
+                    selectionBkAttr.push_back(Blackness);
+                }
+            }
+        }
+
+        data.text.emplace_back(std::move(selectionText));
+        data.FgAttr.emplace_back(std::move(selectionFgAttr));
+        data.BkAttr.emplace_back(std::move(selectionBkAttr));
+    }
+
+    return data;
+}
+
+// Routine Description:
+// - Generates a CF_HTML compliant structure based on the passed in text and color data
+// Arguments:
+// - rows - the text and color data we will format & encapsulate
+// - backgroundColor - default background color for characters, also used in padding
+// - fontHeightPoints - the unscaled font height
+// - fontFaceName - the name of the font used
+// - htmlTitle - value used in title tag of html header. Used to name the application
+// Return Value:
+// - string containing the generated HTML
+std::string TextBuffer::GenHTML(const TextAndColor& rows, const int fontHeightPoints, const std::wstring_view fontFaceName, const COLORREF backgroundColor, const std::string& htmlTitle)
+{
+    try
+    {
+        std::ostringstream htmlBuilder;
+
+        // First we have to add some standard
+        // HTML boiler plate required for CF_HTML
+        // as part of the HTML Clipboard format
+        const std::string htmlHeader =
+            "<!DOCTYPE><HTML><HEAD><TITLE>" + htmlTitle + "</TITLE></HEAD><BODY>";
+        htmlBuilder << htmlHeader;
+
+        htmlBuilder << "<!--StartFragment -->";
+
+        // apply global style in div element
+        {
+            htmlBuilder << "<DIV STYLE=\"";
+            htmlBuilder << "display:inline-block;";
+            htmlBuilder << "white-space:pre;";
+
+            htmlBuilder << "background-color:";
+            htmlBuilder << Utils::ColorToHexString(backgroundColor);
+            htmlBuilder << ";";
+
+            htmlBuilder << "font-family:";
+            htmlBuilder << "'";
+            htmlBuilder << ConvertToA(CP_UTF8, fontFaceName);
+            htmlBuilder << "',";
+            // even with different font, add monospace as fallback
+            htmlBuilder << "monospace;";
+
+            htmlBuilder << "font-size:";
+            htmlBuilder << fontHeightPoints;
+            htmlBuilder << "pt;";
+
+            // note: MS Word doesn't support padding (in this way at least)
+            htmlBuilder << "padding:";
+            htmlBuilder << 4; // todo: customizable padding
+            htmlBuilder << "px;";
+
+            htmlBuilder << "\">";
+        }
+
+        // copy text and info color from buffer
+        bool hasWrittenAnyText = false;
+        std::optional<COLORREF> fgColor = std::nullopt;
+        std::optional<COLORREF> bkColor = std::nullopt;
+        for (size_t row = 0; row < rows.text.size(); row++)
+        {
+            size_t startOffset = 0;
+
+            if (row != 0)
+            {
+                htmlBuilder << "<BR>";
+            }
+
+            for (size_t col = 0; col < rows.text.at(row).length(); col++)
+            {
+                const auto writeAccumulatedChars = [&](bool includeCurrent) {
+                    if (col >= startOffset)
+                    {
+                        const auto unescapedText = ConvertToA(CP_UTF8, std::wstring_view(rows.text.at(row)).substr(startOffset, col - startOffset + includeCurrent));
+                        for (const auto c : unescapedText)
+                        {
+                            switch (c)
+                            {
+                            case '<':
+                                htmlBuilder << "&lt;";
+                                break;
+                            case '>':
+                                htmlBuilder << "&gt;";
+                                break;
+                            case '&':
+                                htmlBuilder << "&amp;";
+                                break;
+                            default:
+                                htmlBuilder << c;
+                            }
+                        }
+
+                        startOffset = col;
+                    }
+                };
+
+                if (rows.text.at(row).at(col) == '\r' || rows.text.at(row).at(col) == '\n')
+                {
+                    // do not include \r nor \n as they don't have color attributes
+                    // and are not HTML friendly. For line break use '<BR>' instead.
+                    writeAccumulatedChars(false);
+                    break;
+                }
+
+                bool colorChanged = false;
+                if (!fgColor.has_value() || rows.FgAttr.at(row).at(col) != fgColor.value())
+                {
+                    fgColor = rows.FgAttr.at(row).at(col);
+                    colorChanged = true;
+                }
+
+                if (!bkColor.has_value() || rows.BkAttr.at(row).at(col) != bkColor.value())
+                {
+                    bkColor = rows.BkAttr.at(row).at(col);
+                    colorChanged = true;
+                }
+
+                if (colorChanged)
+                {
+                    writeAccumulatedChars(false);
+
+                    if (hasWrittenAnyText)
+                    {
+                        htmlBuilder << "</SPAN>";
+                    }
+
+                    htmlBuilder << "<SPAN STYLE=\"";
+                    htmlBuilder << "color:";
+                    htmlBuilder << Utils::ColorToHexString(fgColor.value());
+                    htmlBuilder << ";";
+                    htmlBuilder << "background-color:";
+                    htmlBuilder << Utils::ColorToHexString(bkColor.value());
+                    htmlBuilder << ";";
+                    htmlBuilder << "\">";
+                }
+
+                hasWrittenAnyText = true;
+
+                // if this is the last character in the row, flush the whole row
+                if (col == rows.text.at(row).length() - 1)
+                {
+                    writeAccumulatedChars(true);
+                }
+            }
+        }
+
+        if (hasWrittenAnyText)
+        {
+            // last opened span wasn't closed in loop above, so close it now
+            htmlBuilder << "</SPAN>";
+        }
+
+        htmlBuilder << "</DIV>";
+
+        htmlBuilder << "<!--EndFragment -->";
+
+        constexpr std::string_view HtmlFooter = "</BODY></HTML>";
+        htmlBuilder << HtmlFooter;
+
+        // once filled with values, there will be exactly 157 bytes in the clipboard header
+        constexpr size_t ClipboardHeaderSize = 157;
+
+        // these values are byte offsets from start of clipboard
+        const size_t htmlStartPos = ClipboardHeaderSize;
+        const size_t htmlEndPos = ClipboardHeaderSize + gsl::narrow<size_t>(htmlBuilder.tellp());
+        const size_t fragStartPos = ClipboardHeaderSize + gsl::narrow<size_t>(htmlHeader.length());
+        const size_t fragEndPos = htmlEndPos - HtmlFooter.length();
+
+        // header required by HTML 0.9 format
+        std::ostringstream clipHeaderBuilder;
+        clipHeaderBuilder << "Version:0.9\r\n";
+        clipHeaderBuilder << std::setfill('0');
+        clipHeaderBuilder << "StartHTML:" << std::setw(10) << htmlStartPos << "\r\n";
+        clipHeaderBuilder << "EndHTML:" << std::setw(10) << htmlEndPos << "\r\n";
+        clipHeaderBuilder << "StartFragment:" << std::setw(10) << fragStartPos << "\r\n";
+        clipHeaderBuilder << "EndFragment:" << std::setw(10) << fragEndPos << "\r\n";
+        clipHeaderBuilder << "StartSelection:" << std::setw(10) << fragStartPos << "\r\n";
+        clipHeaderBuilder << "EndSelection:" << std::setw(10) << fragEndPos << "\r\n";
+
+        return clipHeaderBuilder.str() + htmlBuilder.str();
+    }
+    catch (...)
+    {
+        LOG_HR(wil::ResultFromCaughtException());
+        return {};
+    }
+}
+
+// Routine Description:
+// - Generates an RTF document based on the passed in text and color data
+//   RTF 1.5 Spec: https://www.biblioscape.com/rtf15_spec.htm
+// Arguments:
+// - rows - the text and color data we will format & encapsulate
+// - backgroundColor - default background color for characters, also used in padding
+// - fontHeightPoints - the unscaled font height
+// - fontFaceName - the name of the font used
+// - htmlTitle - value used in title tag of html header. Used to name the application
+// Return Value:
+// - string containing the generated RTF
+std::string TextBuffer::GenRTF(const TextAndColor& rows, const int fontHeightPoints, const std::wstring_view fontFaceName, const COLORREF backgroundColor)
+{
+    try
+    {
+        std::ostringstream rtfBuilder;
+
+        // start rtf
+        rtfBuilder << "{";
+
+        // Standard RTF header.
+        // This is similar to the header gnerated by WordPad.
+        // \ansi - specifies that the ANSI char set is used in the current doc
+        // \ansicpg1252 - represents the ANSI code page which is used to perform the Unicode to ANSI conversion when writing RTF text
+        // \deff0 - specifes that the default font for the document is the one at index 0 in the font table
+        // \nouicompat - ?
+        rtfBuilder << "\\rtf1\\ansi\\ansicpg1252\\deff0\\nouicompat";
+
+        // font table
+        rtfBuilder << "{\\fonttbl{\\f0\\fmodern\\fcharset0 " << ConvertToA(CP_UTF8, fontFaceName) << ";}}";
+
+        // map to keep track of colors:
+        // keys are colors represented by COLORREF
+        // values are indices of the corresponding colors in the color table
+        std::unordered_map<COLORREF, int> colorMap;
+        int nextColorIndex = 1; // leave 0 for the default color and start from 1.
+
+        // RTF color table
+        std::ostringstream colorTableBuilder;
+        colorTableBuilder << "{\\colortbl ;";
+        colorTableBuilder << "\\red" << static_cast<int>(GetRValue(backgroundColor))
+                          << "\\green" << static_cast<int>(GetGValue(backgroundColor))
+                          << "\\blue" << static_cast<int>(GetBValue(backgroundColor))
+                          << ";";
+        colorMap[backgroundColor] = nextColorIndex++;
+
+        // content
+        std::ostringstream contentBuilder;
+        contentBuilder << "\\viewkind4\\uc4";
+
+        // paragraph styles
+        // \fs specificies font size in half-points i.e. \fs20 results in a font size
+        // of 10 pts. That's why, font size is multiplied by 2 here.
+        contentBuilder << "\\pard\\slmult1\\f0\\fs" << std::to_string(2 * fontHeightPoints)
+                       << "\\highlight1"
+                       << " ";
+
+        std::optional<COLORREF> fgColor = std::nullopt;
+        std::optional<COLORREF> bkColor = std::nullopt;
+        for (size_t row = 0; row < rows.text.size(); ++row)
+        {
+            size_t startOffset = 0;
+
+            if (row != 0)
+            {
+                contentBuilder << "\\line "; // new line
+            }
+
+            for (size_t col = 0; col < rows.text.at(row).length(); ++col)
+            {
+                const auto writeAccumulatedChars = [&](bool includeCurrent) {
+                    if (col >= startOffset)
+                    {
+                        const auto unescapedText = ConvertToA(CP_UTF8, std::wstring_view(rows.text.at(row)).substr(startOffset, col - startOffset + includeCurrent));
+                        for (const auto c : unescapedText)
+                        {
+                            switch (c)
+                            {
+                            case '\\':
+                            case '{':
+                            case '}':
+                                contentBuilder << "\\" << c;
+                                break;
+                            default:
+                                contentBuilder << c;
+                            }
+                        }
+
+                        startOffset = col;
+                    }
+                };
+
+                if (rows.text.at(row).at(col) == '\r' || rows.text.at(row).at(col) == '\n')
+                {
+                    // do not include \r nor \n as they don't have color attributes.
+                    // For line break use \line instead.
+                    writeAccumulatedChars(false);
+                    break;
+                }
+
+                bool colorChanged = false;
+                if (!fgColor.has_value() || rows.FgAttr.at(row).at(col) != fgColor.value())
+                {
+                    fgColor = rows.FgAttr.at(row).at(col);
+                    colorChanged = true;
+                }
+
+                if (!bkColor.has_value() || rows.BkAttr.at(row).at(col) != bkColor.value())
+                {
+                    bkColor = rows.BkAttr.at(row).at(col);
+                    colorChanged = true;
+                }
+
+                if (colorChanged)
+                {
+                    writeAccumulatedChars(false);
+
+                    int bkColorIndex = 0;
+                    if (colorMap.find(bkColor.value()) != colorMap.end())
+                    {
+                        // color already exists in the map, just retrieve the index
+                        bkColorIndex = colorMap[bkColor.value()];
+                    }
+                    else
+                    {
+                        // color not present in the map, so add it
+                        colorTableBuilder << "\\red" << static_cast<int>(GetRValue(bkColor.value()))
+                                          << "\\green" << static_cast<int>(GetGValue(bkColor.value()))
+                                          << "\\blue" << static_cast<int>(GetBValue(bkColor.value()))
+                                          << ";";
+                        colorMap[bkColor.value()] = nextColorIndex;
+                        bkColorIndex = nextColorIndex++;
+                    }
+
+                    int fgColorIndex = 0;
+                    if (colorMap.find(fgColor.value()) != colorMap.end())
+                    {
+                        // color already exists in the map, just retrieve the index
+                        fgColorIndex = colorMap[fgColor.value()];
+                    }
+                    else
+                    {
+                        // color not present in the map, so add it
+                        colorTableBuilder << "\\red" << static_cast<int>(GetRValue(fgColor.value()))
+                                          << "\\green" << static_cast<int>(GetGValue(fgColor.value()))
+                                          << "\\blue" << static_cast<int>(GetBValue(fgColor.value()))
+                                          << ";";
+                        colorMap[fgColor.value()] = nextColorIndex;
+                        fgColorIndex = nextColorIndex++;
+                    }
+
+                    contentBuilder << "\\highglight" << bkColorIndex
+                                   << "\\cf" << fgColorIndex
+                                   << " ";
+                }
+
+                // if this is the last character in the row, flush the whole row
+                if (col == rows.text.at(row).length() - 1)
+                {
+                    writeAccumulatedChars(true);
+                }
+            }
+        }
+
+        // end colortbl
+        colorTableBuilder << "}";
+
+        // add color table to the final RTF
+        rtfBuilder << colorTableBuilder.str();
+
+        // add the text content to the final RTF
+        rtfBuilder << contentBuilder.str();
+
+        // end rtf
+        rtfBuilder << "}";
+
+        return rtfBuilder.str();
+    }
+    catch (...)
+    {
+        LOG_HR(wil::ResultFromCaughtException());
+        return {};
+    }
+}
+
+// Function Description:
+// - Reflow the contents from the old buffer into the new buffer. The new buffer
+//   can have different dimensions than the old buffer. If it does, then this
+//   function will attempt to maintain the logical contents of the old buffer,
+//   by continuing wrapped lines onto the next line in the new buffer.
+// Arguments:
+// - oldBuffer - the text buffer to copy the contents FROM
+// - newBuffer - the text buffer to copy the contents TO
+// Return Value:
+// - S_OK if we successfully copied the contents to the new buffer, otherwise an appropriate HRESULT.
+HRESULT TextBuffer::Reflow(TextBuffer& oldBuffer, TextBuffer& newBuffer)
+{
+    Cursor& oldCursor = oldBuffer.GetCursor();
+    Cursor& newCursor = newBuffer.GetCursor();
+    // skip any drawing updates that might occur as we manipulate the new buffer
+    oldCursor.StartDeferDrawing();
+    newCursor.StartDeferDrawing();
+
+    // We need to save the old cursor position so that we can
+    // place the new cursor back on the equivalent character in
+    // the new buffer.
+    const COORD cOldCursorPos = oldCursor.GetPosition();
+    const COORD cOldLastChar = oldBuffer.GetLastNonSpaceCharacter();
+
+    short const cOldRowsTotal = cOldLastChar.Y + 1;
+    short const cOldColsTotal = oldBuffer.GetSize().Width();
+
+    COORD cNewCursorPos = { 0 };
+    bool fFoundCursorPos = false;
+
+    HRESULT hr = S_OK;
+    // Loop through all the rows of the old buffer and reprint them into the new buffer
+    for (short iOldRow = 0; iOldRow < cOldRowsTotal; iOldRow++)
+    {
+        // Fetch the row and its "right" which is the last printable character.
+        const ROW& row = oldBuffer.GetRowByOffset(iOldRow);
+        const CharRow& charRow = row.GetCharRow();
+        short iRight = gsl::narrow_cast<short>(charRow.MeasureRight());
+
+        // There is a special case here. If the row has a "wrap"
+        // flag on it, but the right isn't equal to the width (one
+        // index past the final valid index in the row) then there
+        // were a bunch trailing of spaces in the row.
+        // (But the measuring functions for each row Left/Right do
+        // not count spaces as "displayable" so they're not
+        // included.)
+        // As such, adjust the "right" to be the width of the row
+        // to capture all these spaces
+        if (charRow.WasWrapForced())
+        {
+            iRight = cOldColsTotal;
+
+            // And a combined special case.
+            // If we wrapped off the end of the row by adding a
+            // piece of padding because of a double byte LEADING
+            // character, then remove one from the "right" to
+            // leave this padding out of the copy process.
+            if (charRow.WasDoubleBytePadded())
+            {
+                iRight--;
+            }
+        }
+
+        // Loop through every character in the current row (up to
+        // the "right" boundary, which is one past the final valid
+        // character)
+        for (short iOldCol = 0; iOldCol < iRight; iOldCol++)
+        {
+            if (iOldCol == cOldCursorPos.X && iOldRow == cOldCursorPos.Y)
+            {
+                cNewCursorPos = newCursor.GetPosition();
+                fFoundCursorPos = true;
+            }
+
+            try
+            {
+                // TODO: MSFT: 19446208 - this should just use an iterator and the inserter...
+                const auto glyph = row.GetCharRow().GlyphAt(iOldCol);
+                const auto dbcsAttr = row.GetCharRow().DbcsAttrAt(iOldCol);
+                const auto textAttr = row.GetAttrRow().GetAttrByColumn(iOldCol);
+
+                if (!newBuffer.InsertCharacter(glyph, dbcsAttr, textAttr))
+                {
+                    hr = E_OUTOFMEMORY;
+                    break;
+                }
+            }
+            CATCH_RETURN();
+        }
+        if (SUCCEEDED(hr))
+        {
+            // If we didn't have a full row to copy, insert a new
+            // line into the new buffer.
+            // Only do so if we were not forced to wrap. If we did
+            // force a word wrap, then the existing line break was
+            // only because we ran out of space.
+            if (iRight < cOldColsTotal && !charRow.WasWrapForced())
+            {
+                if (iRight == cOldCursorPos.X && iOldRow == cOldCursorPos.Y)
+                {
+                    cNewCursorPos = newCursor.GetPosition();
+                    fFoundCursorPos = true;
+                }
+                // Only do this if it's not the final line in the buffer.
+                // On the final line, we want the cursor to sit
+                // where it is done printing for the cursor
+                // adjustment to follow.
+                if (iOldRow < cOldRowsTotal - 1)
+                {
+                    hr = newBuffer.NewlineCursor() ? hr : E_OUTOFMEMORY;
+                }
+                else
+                {
+                    // If we are on the final line of the buffer, we have one more check.
+                    // We got into this code path because we are at the right most column of a row in the old buffer
+                    // that had a hard return (no wrap was forced).
+                    // However, as we're inserting, the old row might have just barely fit into the new buffer and
+                    // caused a new soft return (wrap was forced) putting the cursor at x=0 on the line just below.
+                    // We need to preserve the memory of the hard return at this point by inserting one additional
+                    // hard newline, otherwise we've lost that information.
+                    // We only do this when the cursor has just barely poured over onto the next line so the hard return
+                    // isn't covered by the soft one.
+                    // e.g.
+                    // The old line was:
+                    // |aaaaaaaaaaaaaaaaaaa | with no wrap which means there was a newline after that final a.
+                    // The cursor was here ^
+                    // And the new line will be:
+                    // |aaaaaaaaaaaaaaaaaaa| and show a wrap at the end
+                    // |                   |
+                    //  ^ and the cursor is now there.
+                    // If we leave it like this, we've lost the newline information.
+                    // So we insert one more newline so a continued reflow of this buffer by resizing larger will
+                    // continue to look as the original output intended with the newline data.
+                    // After this fix, it looks like this:
+                    // |aaaaaaaaaaaaaaaaaaa| no wrap at the end (preserved hard newline)
+                    // |                   |
+                    //  ^ and the cursor is now here.
+                    const COORD coordNewCursor = newCursor.GetPosition();
+                    if (coordNewCursor.X == 0 && coordNewCursor.Y > 0)
+                    {
+                        if (newBuffer.GetRowByOffset(gsl::narrow_cast<size_t>(coordNewCursor.Y) - 1).GetCharRow().WasWrapForced())
+                        {
+                            hr = newBuffer.NewlineCursor() ? hr : E_OUTOFMEMORY;
+                        }
+                    }
+                }
+            }
+        }
+    }
+    if (SUCCEEDED(hr))
+    {
+        // Finish copying remaining parameters from the old text buffer to the new one
+        newBuffer.CopyProperties(oldBuffer);
+
+        // If we found where to put the cursor while placing characters into the buffer,
+        //   just put the cursor there. Otherwise we have to advance manually.
+        if (fFoundCursorPos)
+        {
+            newCursor.SetPosition(cNewCursorPos);
+        }
+        else
+        {
+            // Advance the cursor to the same offset as before
+            // get the number of newlines and spaces between the old end of text and the old cursor,
+            //   then advance that many newlines and chars
+            int iNewlines = cOldCursorPos.Y - cOldLastChar.Y;
+            const int iIncrements = cOldCursorPos.X - cOldLastChar.X;
+            const COORD cNewLastChar = newBuffer.GetLastNonSpaceCharacter();
+
+            // If the last row of the new buffer wrapped, there's going to be one less newline needed,
+            //   because the cursor is already on the next line
+            if (newBuffer.GetRowByOffset(cNewLastChar.Y).GetCharRow().WasWrapForced())
+            {
+                iNewlines = std::max(iNewlines - 1, 0);
+            }
+            else
+            {
+                // if this buffer didn't wrap, but the old one DID, then the d(columns) of the
+                //   old buffer will be one more than in this buffer, so new need one LESS.
+                if (oldBuffer.GetRowByOffset(cOldLastChar.Y).GetCharRow().WasWrapForced())
+                {
+                    iNewlines = std::max(iNewlines - 1, 0);
+                }
+            }
+
+            for (int r = 0; r < iNewlines; r++)
+            {
+                if (!newBuffer.NewlineCursor())
+                {
+                    hr = E_OUTOFMEMORY;
+                    break;
+                }
+            }
+            if (SUCCEEDED(hr))
+            {
+                for (int c = 0; c < iIncrements - 1; c++)
+                {
+                    if (!newBuffer.IncrementCursor())
+                    {
+                        hr = E_OUTOFMEMORY;
+                        break;
+                    }
+                }
+            }
+        }
+    }
+
+    if (SUCCEEDED(hr))
+    {
+        // Save old cursor size before we delete it
+        ULONG const ulSize = oldCursor.GetSize();
+
+        // Set size back to real size as it will be taking over the rendering duties.
+        newCursor.SetSize(ulSize);
+    }
+
+    newCursor.EndDeferDrawing();
+    oldCursor.EndDeferDrawing();
+
+    return hr;
+}